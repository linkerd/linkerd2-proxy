--- conflicted
+++ resolved
@@ -1,12 +1,4 @@
-<<<<<<< HEAD
-extern crate futures;
-extern crate http;
-extern crate hyper;
-extern crate tower_balance;
-extern crate tower_load;
-=======
 #![deny(warnings, rust_2018_idioms)]
->>>>>>> 0cc58cd7
 
 use futures::{Async, Poll};
 use http;
