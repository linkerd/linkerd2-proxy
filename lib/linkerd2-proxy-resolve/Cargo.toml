[package]
name = "linkerd2-proxy-resolve"
version = "0.1.0"
authors = ["Linkerd Developers <cncf-linkerd-dev@lists.cncf.io>"]
edition = "2018"
publish = false

[dependencies]
futures = "0.1"
<<<<<<< HEAD
linkerd2-never = { path = "../linkerd2-never" }
=======
linkerd2-addr = { path = "../linkerd2-addr" }
linkerd2-dns-name = { path = "../linkerd2-dns-name" }
linkerd2-error = { path = "../linkerd2-error" }
linkerd2-identity = { path = "../linkerd2-identity" }
linkerd2-proxy-api = { git = "https://github.com/linkerd/linkerd2-proxy-api", rev = "ddbc3a4f7f8b0058801f896d27974d19ee98094c" }
>>>>>>> 7687680c
linkerd2-proxy-core = { path = "../linkerd2-proxy-core" }
linkerd2-task = { path = "../linkerd2-task" }
indexmap = "1.0"
tokio = "0.1"
tower = "0.1"
tracing = "0.1"<|MERGE_RESOLUTION|>--- conflicted
+++ resolved
@@ -7,15 +7,7 @@
 
 [dependencies]
 futures = "0.1"
-<<<<<<< HEAD
-linkerd2-never = { path = "../linkerd2-never" }
-=======
-linkerd2-addr = { path = "../linkerd2-addr" }
-linkerd2-dns-name = { path = "../linkerd2-dns-name" }
 linkerd2-error = { path = "../linkerd2-error" }
-linkerd2-identity = { path = "../linkerd2-identity" }
-linkerd2-proxy-api = { git = "https://github.com/linkerd/linkerd2-proxy-api", rev = "ddbc3a4f7f8b0058801f896d27974d19ee98094c" }
->>>>>>> 7687680c
 linkerd2-proxy-core = { path = "../linkerd2-proxy-core" }
 linkerd2-task = { path = "../linkerd2-task" }
 indexmap = "1.0"
