use std::{hash::Hash, time::Duration};

use futures::{task, try_ready, Async, Future, Poll, Stream};
use indexmap::IndexMap;
<<<<<<< HEAD

use tokio::sync::lock::Lock;
use tokio_timer::{delay_queue, DelayQueue, Error, Interval};
use tracing::debug;
=======
use log::trace;
use tokio::sync::lock::Lock;
use tokio_timer::{delay_queue, DelayQueue};
>>>>>>> 05b012d1

/// An LRU cache that can eagerly remove values in a background task.
///
/// Assumptions:
/// - `access` is common
/// - `insert` is less common
/// - Values should have an `expires` span of time greater than 0
///
/// Complexity:
/// - `access` in **O(1)** time (amortized average)
/// - `insert` in **O(1)** time (average)
///
/// The underlying data structure of Cache is a [`DelayQueue`]. This allows
/// the background task to remove values by polling for elements that have
/// reached their specified deadline. Elements are retrieved from the queue
/// via [`Stream::poll`], and that is what [`poll_purge`] ultimately uses.
///
/// [`DelayQueue`]: https://docs.rs/tokio/0.1.19/tokio/timer/struct.DelayQueue.html
/// [`Stream::poll`]: https://docs.rs/tokio/0.1.19/tokio/timer/struct.DelayQueue.html#impl-Stream
/// [`poll_purge`]: #method.poll_purge
pub struct Cache<K, V>
where
    K: Clone + Eq + Hash,
{
    capacity: usize,
    expires: Duration,
    /// A queue of keys into `values` that become ready when the corresponding
    /// cache entry expires. As elements become ready, we can
    /// remove the key and corresponding value from the cache.
    expirations: DelayQueue<K>,
    /// Cache access is coordinated through `values`. This field represents
    /// the current state of the cache.
    values: IndexMap<K, Node<V>>,

    purge_task: Option<task::Task>,
}

/// A background future that eagerly removes expired cache values.
///
/// If the cache is dropped, this future will complete.
pub struct PurgeCache<K, V>(Lock<Cache<K, V>>)
where
    K: Clone + Eq + Hash;

/// A handle to a cache value.
struct Node<T> {
    dq_key: delay_queue::Key,
    value: T,
}

// ===== impl Cache =====

impl<K, V> Cache<K, V>
where
    K: Clone + Eq + Hash,
    V: Clone,
{
    pub fn new(capacity: usize, expires: Duration) -> (Lock<Cache<K, V>>, PurgeCache<K, V>) {
        assert!(capacity != 0);
        let cache = Lock::new(Self {
            capacity,
            expires,
            expirations: DelayQueue::with_capacity(capacity),
            values: IndexMap::default(),
            purge_task: None,
        });

        (cache.clone(), PurgeCache(cache))
    }

    pub fn capacity(&self) -> usize {
        self.capacity
    }

    pub fn can_insert(&self) -> bool {
        self.values.len() < self.capacity
    }

    /// Attempts to access an item by key.
    ///
    /// If a value is returned, this key will not be considered for eviction
    /// for another `expires` span of time.
    pub fn access(&mut self, key: &K) -> Option<V> {
        if let Some(node) = self.values.get_mut(key) {
            self.expirations.reset(&node.dq_key, self.expires);
            trace!("reset expiration for cache value associated with key");

            return Some(node.value.clone());
        }

        None
    }

    /// Attempts to insert an item by key.
    ///
    /// If a value is returned, this key has been set to expire after an
    /// `expires` span of time.
    pub fn insert(&mut self, key: K, value: V) -> Option<V> {
        let node = {
            trace!("inserting an item into the cache");
            let dq_key = self.expirations.insert(key.clone(), self.expires);
            Node { dq_key, value }
        };

        if let Some(purge) = self.purge_task.take() {
            purge.notify();
        }

        self.values.insert(key, node).map(|n| n.value)
    }

    /// Evict expired values from the cache.
    ///
    /// Polls the underlying `DelayQueue`. When elements are returned from the
    /// queue, remove the associated key from `values`.
    fn poll_purge(&mut self) -> Poll<(), ()> {
        loop {
            match try_ready!(self
                .expirations
                .poll()
                .map_err(|e| unreachable!("expiration must not fail: {}", e)))
            {
                None => {
                    self.purge_task = Some(task::current());
                    return Ok(Async::NotReady);
                }
                Some(key) => {
                    trace!("expiring an item from the cache");
                    self.values.remove(key.get_ref());
                }
            }
        }
    }
}

// ===== impl PurgeCache =====

impl<K, V> Future for PurgeCache<K, V>
where
    K: Clone + Eq + Hash,
    V: Clone,
{
    type Item = ();
    type Error = ();

    fn poll(&mut self) -> Poll<Self::Item, Self::Error> {
        let mut cache = try_ready!(Ok(self.0.poll_lock()));
        cache.poll_purge()
    }
}

#[cfg(test)]
mod tests {
    use super::*;
    use futures::future;
    use tokio::runtime::current_thread::{self, Runtime};

    #[test]
    fn check_capacity_and_insert() {
        current_thread::run(future::lazy(|| {
            let (mut cache, _cache_purge) = Cache::new(2, Duration::from_millis(10));

            let mut cache = match cache.poll_lock() {
                Async::Ready(acquired) => acquired,
                _ => panic!("cache lock should be Ready"),
            };

            cache.insert(1, 2);
            assert_eq!(cache.values.len(), 1);

            cache.insert(2, 3);
            assert_eq!(cache.values.len(), 2);
            assert!(!cache.can_insert());

            Ok::<_, ()>(())
        }))
    }

    #[test]
    fn insert_and_access_value() {
        current_thread::run(future::lazy(|| {
            let (mut cache, _cache_purge) = Cache::new(2, Duration::from_millis(10));

            let mut cache = match cache.poll_lock() {
                Async::Ready(acquired) => acquired,
                _ => panic!("cache lock should be Ready"),
            };

            assert!(cache.access(&1).is_none());
            assert!(cache.access(&2).is_none());

            cache.insert(1, 2);
            assert!(cache.access(&1).is_some());
            assert!(cache.access(&2).is_none());

            cache.insert(2, 3);
            assert!(cache.access(&1).is_some());
            assert!(cache.access(&2).is_some());

            assert_eq!(cache.access(&1).take().unwrap(), 2);
            assert_eq!(cache.access(&2).take().unwrap(), 3);

            Ok::<_, ()>(())
        }))
    }

    #[test]
    fn insert_and_background_purge() {
        let mut rt = Runtime::new().unwrap();

        let (mut cache, cache_purge) = rt
            .block_on(futures::future::lazy(|| {
                Ok::<_, ()>(Cache::new(2, Duration::from_millis(10)))
            }))
            .unwrap();

        // Spawn a background purge task on the runtime
        rt.spawn(cache_purge);

        // Fill the cache
        rt.block_on(future::lazy(|| {
            let mut cache = match cache.poll_lock() {
                Async::Ready(acquired) => acquired,
                _ => panic!("cache lock should be Ready"),
            };

            cache.insert(1, 2);
            cache.insert(2, 3);
            assert_eq!(cache.values.len(), 2);

            Ok::<_, ()>(())
        }))
        .unwrap();

        // Sleep for enough time that all cache values expire
        rt.block_on(tokio_timer::sleep(Duration::from_millis(100)))
            .unwrap();

        let cache = match cache.poll_lock() {
            Async::Ready(acquired) => acquired,
            _ => panic!("cache lock should be Ready"),
        };
        assert_eq!(cache.values.len(), 0);
    }

    #[test]
    fn access_resets_expiration() {
        let mut rt = Runtime::new().unwrap();

        let (mut cache, cache_purge) = rt
            .block_on(future::lazy(|| {
                Ok::<_, ()>(Cache::new(2, Duration::from_millis(100)))
            }))
            .unwrap();

        // Spawn a background purge task on the runtime
        rt.spawn(cache_purge);

        // Insert into the cache
        rt.block_on(future::lazy(|| {
            let mut cache = match cache.poll_lock() {
                Async::Ready(acquired) => acquired,
                _ => panic!("cache lock should be Ready"),
            };

            cache.insert(1, 2);
            assert_eq!(cache.values.len(), 1);

            Ok::<_, ()>(())
        }))
        .unwrap();

        // Sleep for at least half of the expiration time
        rt.block_on(tokio_timer::sleep(Duration::from_millis(60)))
            .unwrap();

        // Access the value that was inserted
        rt.block_on(future::lazy(|| {
            let mut cache = match cache.poll_lock() {
                Async::Ready(acquired) => acquired,
                _ => panic!("cache lock should be Ready"),
            };
            assert!(cache.access(&1).is_some());

            Ok::<_, ()>(())
        }))
        .unwrap();

        // Sleep for at least half of the expiration time
        rt.block_on(tokio_timer::sleep(Duration::from_millis(60)))
            .unwrap();

        // If the access reset the value's expiration, it should still be
        // retrievable
        rt.block_on(future::lazy(|| {
            let mut cache = match cache.poll_lock() {
                Async::Ready(acquired) => acquired,
                _ => panic!("cache lock should be Ready"),
            };
            assert!(cache.access(&1).is_some());

            Ok::<_, ()>(())
        }))
        .unwrap();
    }
}<|MERGE_RESOLUTION|>--- conflicted
+++ resolved
@@ -2,16 +2,10 @@
 
 use futures::{task, try_ready, Async, Future, Poll, Stream};
 use indexmap::IndexMap;
-<<<<<<< HEAD
-
-use tokio::sync::lock::Lock;
-use tokio_timer::{delay_queue, DelayQueue, Error, Interval};
-use tracing::debug;
-=======
-use log::trace;
+
+use tracing::trace;
 use tokio::sync::lock::Lock;
 use tokio_timer::{delay_queue, DelayQueue};
->>>>>>> 05b012d1
 
 /// An LRU cache that can eagerly remove values in a background task.
 ///
