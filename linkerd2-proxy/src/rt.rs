--- conflicted
+++ resolved
@@ -34,41 +34,24 @@
 
     match cores {
         // `0` is unexpected, but it's a wild world out there.
-<<<<<<< HEAD
-        0 | 1 => Builder::new_current_thread()
-            .enable_all()
-            .thread_name("proxy")
-            .build()
-            .expect("failed to build basic runtime!"),
-        num_cpus => Builder::new_multi_thread()
-            .enable_all()
-            .thread_name("proxy")
-            .worker_threads(num_cpus)
-            .max_threads(num_cpus)
-            .build()
-            .expect("failed to build threaded runtime!"),
-=======
         0 | 1 => {
             info!("Using single-threaded proxy runtime");
-            Builder::new()
+            Builder::new_current_thread()
                 .enable_all()
                 .thread_name("proxy")
-                .basic_scheduler()
                 .build()
                 .expect("failed to build basic runtime!")
         }
         num_cpus => {
             info!(%cores, "Using multi-threaded proxy runtime");
-            Builder::new()
+            Builder::new_multi_thread()
                 .enable_all()
                 .thread_name("proxy")
-                .threaded_scheduler()
-                .core_threads(num_cpus)
+                .worker_threads(num_cpus)
                 .max_threads(num_cpus)
                 .build()
                 .expect("failed to build threaded runtime!")
         }
->>>>>>> 9e8dadea
     }
 }
 
