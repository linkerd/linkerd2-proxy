//! The main entrypoint for the proxy.

#![deny(warnings, rust_2018_idioms)]
#![recursion_limit = "256"]
#![type_length_limit = "16289823"]

use linkerd2_app::{trace, Config};
use linkerd2_signal as signal;
pub use tracing::{debug, error, info, warn};

#[tokio::main(basic_scheduler)]
async fn main() {
    let trace = trace::init();

    // Load configuration from the environment without binding ports.
    let config = match Config::try_from_env() {
        Ok(config) => config,
        Err(e) => {
            eprintln!("Invalid configuration: {}", e);
            const EX_USAGE: i32 = 64;
            std::process::exit(EX_USAGE);
        }
    };

    let app = match async move { config.build(trace?).await }.await {
        Ok(app) => app,
        Err(e) => {
            eprintln!("Initialization failure: {}", e);
            std::process::exit(1);
        }
    };

    info!("Admin interface on {}", app.admin_addr());
    info!("Inbound interface on {}", app.inbound_addr());
    info!("Outbound interface on {}", app.outbound_addr());

    match app.tap_addr() {
        None => info!("Tap DISABLED"),
        Some(addr) => info!("Tap interface on {}", addr),
    }

    match app.local_identity() {
        None => warn!("Identity is DISABLED"),
        Some(identity) => {
            info!("Local identity is {}", identity.name());
            let addr = app.identity_addr().expect("must have identity addr");
            match addr.identity.value() {
                None => info!("Identity verified via {}", addr.addr),
                Some(identity) => {
                    info!("Identity verified via {} ({})", addr.addr, identity);
                }
            }
        }
    }

    let dst_addr = app.dst_addr();
    match dst_addr.identity.value() {
        None => info!("Destinations resolved via {}", dst_addr.addr),
        Some(identity) => info!("Destinations resolved via {} ({})", dst_addr.addr, identity),
    }

    if let Some(oc) = app.opencensus_addr() {
        match oc.identity.value() {
            None => info!("OpenCensus tracing collector at {}", oc.addr),
            Some(identity) => info!("OpenCensus tracing collector at {} ({})", oc.addr, identity),
        }
    }

<<<<<<< HEAD
    let drain = app.spawn();
    signal::shutdown().compat().await.expect("shutdown");
    debug!("Draining");
    drain.drain().await;
=======
            let drain = app.spawn();
            signal::shutdown().await;
            drain.drain().await;
        });
>>>>>>> 66aa812a
}<|MERGE_RESOLUTION|>--- conflicted
+++ resolved
@@ -65,16 +65,8 @@
             Some(identity) => info!("OpenCensus tracing collector at {} ({})", oc.addr, identity),
         }
     }
-
-<<<<<<< HEAD
+  
     let drain = app.spawn();
-    signal::shutdown().compat().await.expect("shutdown");
-    debug!("Draining");
+    signal::shutdown().await;
     drain.drain().await;
-=======
-            let drain = app.spawn();
-            signal::shutdown().await;
-            drain.drain().await;
-        });
->>>>>>> 66aa812a
 }