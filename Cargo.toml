--- conflicted
+++ resolved
@@ -62,8 +62,7 @@
 debug = false
 
 [patch.crates-io]
-<<<<<<< HEAD
-webpki = { git = "https://github.com/linkerd/webpki", branch = "cert-dns-names-0.21" }
+webpki = { git = "https://github.com/linkerd/webpki", branch = "cert-dns-names-0.21", rev = "b2c3bb3" }
 tower = { version = "0.4", git = "https://github.com/tower-rs/tower", rev = "450fa3d2be2b43850ceb125009d636d1d8629ad7" }
 hyper = { git = "https://github.com/hyperium/hyper", rev = "d6aadb830072959497f414c01bcdba4c8e681088" }
 http-body = { git = "https://github.com/hyperium/http-body" }
@@ -72,8 +71,4 @@
 tonic-build = { git = "https://github.com/hawkw/tonic", branch = "eliza/tokio-0.3" }
 prost = { git = "https://github.com/danburkert/prost" }
 prost-build = { git = "https://github.com/danburkert/prost" }
-prost-types = { git = "https://github.com/danburkert/prost" }
-=======
-webpki = { git = "https://github.com/linkerd/webpki", branch = "cert-dns-names-0.21", rev = "b2c3bb3" }
-tower = { version = "0.3", git = "https://github.com/tower-rs/tower", rev = "ad348d8" }
->>>>>>> c44027ab
+prost-types = { git = "https://github.com/danburkert/prost" }