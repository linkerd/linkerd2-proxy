--- conflicted
+++ resolved
@@ -31,11 +31,7 @@
 linkerd2-task      = { path = "lib/task" }
 linkerd2-timeout   = { path = "lib/timeout" }
 
-<<<<<<< HEAD
-linkerd2-proxy-api = { git = "https://github.com/linkerd/linkerd2-proxy-api", branch = "ver/tower-update" } # tag = "v0.1.7" }
-=======
 linkerd2-proxy-api = { git = "https://github.com/linkerd/linkerd2-proxy-api", tag = "v0.1.8" }
->>>>>>> 61db2e77
 
 bytes = "0.4"
 env_logger = { version = "0.5", default-features = false }
@@ -89,11 +85,7 @@
 quickcheck = { version = "0.8", default-features = false }
 linkerd2-metrics = { path = "./lib/metrics", features = ["test_util"] }
 linkerd2-task    = { path = "lib/task", features = ["test_util"] }
-<<<<<<< HEAD
-linkerd2-proxy-api = { git = "https://github.com/linkerd/linkerd2-proxy-api", features = ["arbitrary"], branch = "ver/tower-update" } # tag = "v0.1.7" }
-=======
 linkerd2-proxy-api = { git = "https://github.com/linkerd/linkerd2-proxy-api", features = ["arbitrary"], tag = "v0.1.8" }
->>>>>>> 61db2e77
 flate2 = { version = "1.0.1", default-features = false, features = ["rust_backend"] }
 # `tokio-io` is needed for TCP tests, because `tokio::io` doesn't re-export
 # the `read` function.
