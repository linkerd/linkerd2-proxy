[workspace]
members = [
    "hyper-balance",
    "linkerd/addr",
    "linkerd/app/core",
    "linkerd/app/gateway",
    "linkerd/app/inbound",
    "linkerd/app/integration",
    "linkerd/app/outbound",
    "linkerd/app/test",
    "linkerd/app",
    "linkerd/buffer",
    "linkerd/cache",
    "linkerd/channel",
    "linkerd/concurrency-limit",
    "linkerd/conditional",
    "linkerd/transport-header",
    "linkerd/dns/name",
    "linkerd/dns",
    "linkerd/drain",
    "linkerd/duplex",
    "linkerd/error",
    "linkerd/errno",
    "linkerd/error-metrics",
    "linkerd/error-respond",
    "linkerd/exp-backoff",
    "linkerd/http-box",
    "linkerd/http-classify",
    "linkerd/http-metrics",
    "linkerd/identity",
    "linkerd/io",
    "linkerd/metrics",
    "linkerd/opencensus",
    "linkerd/proxy/api-resolve",
    "linkerd/proxy/dns-resolve",
    "linkerd/proxy/core",
    "linkerd/proxy/discover",
    "linkerd/proxy/http",
    "linkerd/proxy/identity",
    "linkerd/proxy/resolve",
    "linkerd/proxy/tap",
    "linkerd/proxy/tcp",
    "linkerd/proxy/transport",
    "linkerd/reconnect",
    "linkerd/retry",
    "linkerd/service-profiles",
    "linkerd/signal",
    "linkerd/stack",
    "linkerd/stack/metrics",
    "linkerd/stack/tracing",
    "linkerd/timeout",
    "linkerd/tracing",
    "linkerd2-proxy",
    "opencensus-proto",
]

# Debug symbols end up chewing up several GB of disk space, so better to just
# disable them.
[profile.dev]
debug = false
[profile.test]
debug = false

[patch.crates-io]
webpki = { git = "https://github.com/linkerd/webpki", branch = "cert-dns-names-0.21", rev = "b2c3bb3" }
<<<<<<< HEAD
tonic = { git = "https://github.com/QuentinPerez/tonic", branch = "qperez/upgrade-to-tokio-1" }
tonic-build = { git = "https://github.com/QuentinPerez/tonic", branch = "qperez/upgrade-to-tokio-1" }
=======
tonic = { git = "https://github.com/hyperium/tonic" }
tonic-build = { git = "https://github.com/hyperium/tonic" }
>>>>>>> 53536ce1
<|MERGE_RESOLUTION|>--- conflicted
+++ resolved
@@ -63,10 +63,5 @@
 
 [patch.crates-io]
 webpki = { git = "https://github.com/linkerd/webpki", branch = "cert-dns-names-0.21", rev = "b2c3bb3" }
-<<<<<<< HEAD
-tonic = { git = "https://github.com/QuentinPerez/tonic", branch = "qperez/upgrade-to-tokio-1" }
-tonic-build = { git = "https://github.com/QuentinPerez/tonic", branch = "qperez/upgrade-to-tokio-1" }
-=======
 tonic = { git = "https://github.com/hyperium/tonic" }
-tonic-build = { git = "https://github.com/hyperium/tonic" }
->>>>>>> 53536ce1
+tonic-build = { git = "https://github.com/hyperium/tonic" }