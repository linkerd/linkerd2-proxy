--- conflicted
+++ resolved
@@ -86,12 +86,8 @@
 
 [profile.release]
 debug = 1
-<<<<<<< HEAD
 lto = true
 
 [patch.crates-io]
 http-body = { path = "http-body" }
-hyper = { path = "hyper" }
-=======
-lto = true
->>>>>>> 62015fda
+hyper = { path = "hyper" }