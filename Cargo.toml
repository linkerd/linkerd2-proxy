[workspace]
# Cargo should not unify feature flags across dev-dependencies and build
# dependencies. This will be the default behavior in Rust 2021.
resolver = "2"

exclude = [
    "linkerd/meshtls/boring",
]

members = [
    "hyper-balance",
    "linkerd/addr",
    "linkerd/app/admin",
    "linkerd/app/core",
    "linkerd/app/gateway",
    "linkerd/app/inbound",
    "linkerd/app/integration",
    "linkerd/app/outbound",
    "linkerd/app/test",
    "linkerd/app",
    "linkerd/cache",
    "linkerd/conditional",
    "linkerd/detect",
    "linkerd/dns/name",
    "linkerd/dns",
    "linkerd/duplex",
    "linkerd/error",
    "linkerd/errno",
    "linkerd/error-respond",
    "linkerd/exp-backoff",
    "linkerd/http-box",
    "linkerd/http-classify",
    "linkerd/http-metrics",
    "linkerd/http-retry",
    "linkerd/identity",
    "linkerd/io",
    "linkerd/meshtls",
<<<<<<< HEAD
    "linkerd/meshtls/boring",
=======
>>>>>>> bb26cdc8
    "linkerd/meshtls/rustls",
    "linkerd/metrics",
    "linkerd/opencensus",
    "linkerd/proxy/api-resolve",
    "linkerd/proxy/dns-resolve",
    "linkerd/proxy/core",
    "linkerd/proxy/discover",
    "linkerd/proxy/http",
    "linkerd/proxy/identity-client",
    "linkerd/proxy/resolve",
    "linkerd/proxy/tap",
    "linkerd/proxy/tcp",
    "linkerd/proxy/transport",
    "linkerd/reconnect",
    "linkerd/retry",
    "linkerd/server-policy",
    "linkerd/service-profiles",
    "linkerd/signal",
    "linkerd/stack",
    "linkerd/stack/metrics",
    "linkerd/stack/tracing",
    "linkerd/system",
    "linkerd/tonic-watch",
    "linkerd/tls",
    "linkerd/tls/test-util",
    "linkerd/tracing",
    "linkerd/transport-header",
    "linkerd/transport-metrics",
    "linkerd2-proxy",
    "opencensus-proto",
]

# Debug symbols end up chewing up several GB of disk space, so better to just
# disable them.
[profile.dev]
debug = false

[profile.test]
debug = false

[profile.release]
lto = true

[patch.crates-io]
webpki = { git = "https://github.com/linkerd/webpki", branch = "cert-dns-names-0.21" }<|MERGE_RESOLUTION|>--- conflicted
+++ resolved
@@ -2,10 +2,6 @@
 # Cargo should not unify feature flags across dev-dependencies and build
 # dependencies. This will be the default behavior in Rust 2021.
 resolver = "2"
-
-exclude = [
-    "linkerd/meshtls/boring",
-]
 
 members = [
     "hyper-balance",
@@ -35,10 +31,7 @@
     "linkerd/identity",
     "linkerd/io",
     "linkerd/meshtls",
-<<<<<<< HEAD
     "linkerd/meshtls/boring",
-=======
->>>>>>> bb26cdc8
     "linkerd/meshtls/rustls",
     "linkerd/metrics",
     "linkerd/opencensus",
