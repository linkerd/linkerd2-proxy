--- conflicted
+++ resolved
@@ -11,11 +11,8 @@
     "lib/linkerd2-fallback",
     "lib/linkerd2-identity",
     "lib/linkerd2-metrics",
-<<<<<<< HEAD
+    "lib/linkerd2-opencensus",
     "lib/linkerd2-proxy-api-resolve",
-=======
-    "lib/linkerd2-opencensus",
->>>>>>> 3734cc78
     "lib/linkerd2-proxy-core",
     "lib/linkerd2-proxy-discover",
     "lib/linkerd2-proxy-resolve",
@@ -43,7 +40,6 @@
 
 [dependencies]
 hyper-balance = { path = "lib/hyper-balance" }
-<<<<<<< HEAD
 linkerd2-addr        = { path = "lib/linkerd2-addr" }
 linkerd2-conditional = { path = "lib/linkerd2-conditional" }
 linkerd2-dns-name    = { path = "lib/linkerd2-dns-name" }
@@ -63,25 +59,6 @@
 linkerd2-stack   = { path = "lib/linkerd2-stack" }
 linkerd2-task    = { path = "lib/linkerd2-task" }
 linkerd2-timeout = { path = "lib/linkerd2-timeout" }
-=======
-linkerd2-addr          = { path = "lib/linkerd2-addr" }
-linkerd2-conditional   = { path = "lib/linkerd2-conditional" }
-linkerd2-dns-name      = { path = "lib/linkerd2-dns-name" }
-linkerd2-error         = { path = "lib/linkerd2-error" }
-linkerd2-fallback      = { path = "lib/linkerd2-fallback" }
-linkerd2-identity      = { path = "lib/linkerd2-identity" }
-linkerd2-metrics       = { path = "lib/linkerd2-metrics" }
-linkerd2-proxy-core    = { path = "lib/linkerd2-proxy-core" }
-linkerd2-exp-backoff   = { path = "lib/linkerd2-exp-backoff" }
-linkerd2-proxy-resolve = { path = "lib/linkerd2-proxy-resolve" }
-linkerd2-reconnect     = { path = "lib/linkerd2-reconnect" }
-linkerd2-router        = { path = "lib/linkerd2-router" }
-linkerd2-signal        = { path = "lib/linkerd2-signal" }
-linkerd2-stack         = { path = "lib/linkerd2-stack" }
-linkerd2-task          = { path = "lib/linkerd2-task" }
-linkerd2-timeout       = { path = "lib/linkerd2-timeout" }
-linkerd2-trace-context = { path = "lib/linkerd2-trace-context" }
->>>>>>> 3734cc78
 
 linkerd2-proxy-api = { git = "https://github.com/linkerd/linkerd2-proxy-api", rev = "ddbc3a4f7f8b0058801f896d27974d19ee98094c" }
 
