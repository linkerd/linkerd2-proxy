#!/usr/bin/env bash

set -eu

if [ $# -eq 0 ]; then
    echo "Usage: $0 <changed-files>"
    exit 1
fi

# Find the nearest Cargo.toml (except the root).
find_manifest() {
    p=${1%/*}
    if [ -f "$p/Cargo.toml" ]; then
        realpath "$p/Cargo.toml"
    else
        find_manifest "$p"
    fi
}

# Build an expression to match all changed manifests.
manifest_expr() {
    expr=false

    for file in "$@" ; do
        # If the workflow changes or root Cargo.toml changes, run checks for all crates in the repo.
        if [[ "$file" = .github/* ]] || [ "$file" = "Cargo.toml" ]; then
            expr="startswith(\"$PWD\")"
            break
        fi

        # Otherwise, only run checks for changes to subcrates (and not the top-level crate).
        m=$(find_manifest "$file")
        if [ "$m" != "Cargo.toml" ]; then
            expr="$expr or (. == \"$m\")"
        fi
    done

    echo "$expr"
}

<<<<<<< HEAD
if [ -z "$1" ]; then
    echo '[]'
    exit 0
fi
IFS=' ' read -r -a files <<< "$1"

# Get the crate names for all changed manifest directories.
crates=$(cargo metadata --locked --format-version=1 \
    | jq -cr "[.packages[] | select(.manifest_path | $(manifest_expr "${files[@]}")) | .name]")
=======
# Get the crate names for all changed manifest directories.
crates=$(cargo metadata --locked --format-version=1 \
    | jq -cr "[.packages[] | select(.manifest_path | $(manifest_expr "$@")) | .name]")
>>>>>>> fefdd12d

echo "crates=$crates" >> "$GITHUB_OUTPUT"
echo "$crates" | jq .<|MERGE_RESOLUTION|>--- conflicted
+++ resolved
@@ -38,21 +38,9 @@
     echo "$expr"
 }
 
-<<<<<<< HEAD
-if [ -z "$1" ]; then
-    echo '[]'
-    exit 0
-fi
-IFS=' ' read -r -a files <<< "$1"
-
-# Get the crate names for all changed manifest directories.
-crates=$(cargo metadata --locked --format-version=1 \
-    | jq -cr "[.packages[] | select(.manifest_path | $(manifest_expr "${files[@]}")) | .name]")
-=======
 # Get the crate names for all changed manifest directories.
 crates=$(cargo metadata --locked --format-version=1 \
     | jq -cr "[.packages[] | select(.manifest_path | $(manifest_expr "$@")) | .name]")
->>>>>>> fefdd12d
 
 echo "crates=$crates" >> "$GITHUB_OUTPUT"
 echo "$crates" | jq .