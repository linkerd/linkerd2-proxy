name: Rust PR

on:
  pull_request: {}

env:
  CARGO_INCREMENTAL: 0
  CARGO_NET_RETRY: 10
  RUST_BACKTRACE: short
  RUSTUP_MAX_RETRIES: 10

jobs:

  ## Required builds

  # Ensures we don't take unintended dependencies.
  audit:
    timeout-minutes: 5
    runs-on: ubuntu-latest
    permissions:
      contents: read
    steps:
    - uses: actions/checkout@ec3a7ce113134d7a93b817d10a8272cb61118579
    - uses: EmbarkStudios/cargo-deny-action@0ca727bbae7b7b578b9a5f98186caac35aa2a00d
      with:
        command: check bans licenses sources

  # Linting
  clippy:
    timeout-minutes: 5
    runs-on: ubuntu-latest
    container:
      image: docker://rust:1.56.0-buster
    permissions:
      contents: read
    steps:
<<<<<<< HEAD
      - run: apt update && apt install -y cmake clang golang
      - uses: actions/checkout@1e204e9a9253d643386038d443f96446fa156a97
=======
      - uses: actions/checkout@ec3a7ce113134d7a93b817d10a8272cb61118579
>>>>>>> 6e51c64a
      - run: rustup component add clippy
      - run: make lint

  # Iterate through all (non-fuzzer) sub-crates to ensure each compiles independently.
  check:
    timeout-minutes: 20
    runs-on: ubuntu-latest
    container:
      image: docker://rust:1.56.0-buster
    permissions:
      contents: read
    steps:
<<<<<<< HEAD
      - run: apt update && apt install -y cmake clang golang
      - uses: actions/checkout@1e204e9a9253d643386038d443f96446fa156a97
=======
      - uses: actions/checkout@ec3a7ce113134d7a93b817d10a8272cb61118579
>>>>>>> 6e51c64a
      - run: for d in $(for toml in $(find . -mindepth 2 -name Cargo.toml -not -path '*/fuzz/*') ; do echo ${toml%/*} ; done | sort -r ) ; do echo "# $d" ; (cd $d ; cargo check --all-targets) ; done

  # Enforce automated formatting.
  fmt:
    timeout-minutes: 5
    runs-on: ubuntu-latest
    container:
      image: docker://rust:1.56.0-buster
    permissions:
      contents: read
    steps:
      - uses: actions/checkout@ec3a7ce113134d7a93b817d10a8272cb61118579
      - run: rustup component add rustfmt
      - run: make check-fmt

  # Run all tests.
  test:
    timeout-minutes: 15
    runs-on: ubuntu-latest
    permissions:
      contents: read
    steps:
      - uses: actions/checkout@ec3a7ce113134d7a93b817d10a8272cb61118579
      - run: make test

  # Generate docs
  docs:
    timeout-minutes: 15
    runs-on: ubuntu-latest
    permissions:
      contents: read
    steps:
      - uses: actions/checkout@ec3a7ce113134d7a93b817d10a8272cb61118579
      - run: cargo doc<|MERGE_RESOLUTION|>--- conflicted
+++ resolved
@@ -34,12 +34,8 @@
     permissions:
       contents: read
     steps:
-<<<<<<< HEAD
       - run: apt update && apt install -y cmake clang golang
-      - uses: actions/checkout@1e204e9a9253d643386038d443f96446fa156a97
-=======
       - uses: actions/checkout@ec3a7ce113134d7a93b817d10a8272cb61118579
->>>>>>> 6e51c64a
       - run: rustup component add clippy
       - run: make lint
 
@@ -52,12 +48,8 @@
     permissions:
       contents: read
     steps:
-<<<<<<< HEAD
       - run: apt update && apt install -y cmake clang golang
-      - uses: actions/checkout@1e204e9a9253d643386038d443f96446fa156a97
-=======
       - uses: actions/checkout@ec3a7ce113134d7a93b817d10a8272cb61118579
->>>>>>> 6e51c64a
       - run: for d in $(for toml in $(find . -mindepth 2 -name Cargo.toml -not -path '*/fuzz/*') ; do echo ${toml%/*} ; done | sort -r ) ; do echo "# $d" ; (cd $d ; cargo check --all-targets) ; done
 
   # Enforce automated formatting.
