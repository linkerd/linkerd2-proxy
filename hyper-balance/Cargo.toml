[package]
name = "hyper-balance"
version = "0.1.0"
authors = ["Linkerd Developers <cncf-linkerd-dev@lists.cncf.io>"]
license = "Apache-2.0"
edition = "2018"
publish = false

[dependencies]
futures = "0.3.9"
http = "0.2"
hyper = "0.14.2"
<<<<<<< HEAD
pin-project = "0.4"
=======
pin-project = "1"
>>>>>>> 53536ce1
tower = { version = "0.4.1", default-features = false, features = ["load"]}
tokio = { version = "1", features = ["macros"]}

[dev-dependencies]
tokio-test = "0.4"<|MERGE_RESOLUTION|>--- conflicted
+++ resolved
@@ -10,13 +10,9 @@
 futures = "0.3.9"
 http = "0.2"
 hyper = "0.14.2"
-<<<<<<< HEAD
-pin-project = "0.4"
-=======
 pin-project = "1"
->>>>>>> 53536ce1
-tower = { version = "0.4.1", default-features = false, features = ["load"]}
-tokio = { version = "1", features = ["macros"]}
+tower = { version = "0.4.1", default-features = false, features = ["load"] }
+tokio = { version = "1", features = ["macros"] }
 
 [dev-dependencies]
 tokio-test = "0.4"