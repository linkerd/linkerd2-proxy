[package]
name = "linkerd2-trace-context"
version = "0.1.0"
authors = ["Linkerd Developers <cncf-linkerd-dev@lists.cncf.io>"]
edition = "2018"
publish = false

[dependencies]
base64 = "0.10.1"
bytes = "0.6"
futures = "0.3"
hex = "0.3.2"
http = "0.2"
linkerd2-error = { path = "../error" }
linkerd2-stack = { path = "../stack" }
<<<<<<< HEAD
rand = { version = "0.7", features = ["small_rng"] }
tower = { version = "0.4", default-features = false, features = ["util"] }
=======
rand = { version = "0.7" }
tower = { version = "0.3", default-features = false, features = ["util"] }
>>>>>>> c44027ab
tracing = "0.1.2"
tokio = {version = "0.2", features = ["sync"]}<|MERGE_RESOLUTION|>--- conflicted
+++ resolved
@@ -13,12 +13,7 @@
 http = "0.2"
 linkerd2-error = { path = "../error" }
 linkerd2-stack = { path = "../stack" }
-<<<<<<< HEAD
-rand = { version = "0.7", features = ["small_rng"] }
+rand = "0.7"
 tower = { version = "0.4", default-features = false, features = ["util"] }
-=======
-rand = { version = "0.7" }
-tower = { version = "0.3", default-features = false, features = ["util"] }
->>>>>>> c44027ab
 tracing = "0.1.2"
 tokio = {version = "0.2", features = ["sync"]}