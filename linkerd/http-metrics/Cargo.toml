--- conflicted
+++ resolved
@@ -13,17 +13,10 @@
 http-body = "0.4"
 hyper = { version = "0.14.2", features = ["http1", "http2"] }
 indexmap = "1.0"
-<<<<<<< HEAD
 linkerd-error = { path = "../error" }
 linkerd-http-classify = { path = "../http-classify" }
 linkerd-metrics = { path = "../metrics" }
 linkerd-stack = { path = "../stack" } 
-=======
-linkerd2-error = { path = "../error" }
-linkerd2-http-classify = { path = "../http-classify" }
-linkerd2-metrics = { path = "../metrics" }
-linkerd2-stack = { path = "../stack" } 
->>>>>>> 53536ce1
 tracing = "0.1.22"
 pin-project = "1"
 
