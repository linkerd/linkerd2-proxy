--- conflicted
+++ resolved
@@ -3,20 +3,8 @@
 use http_body::Body;
 use linkerd_error::Error;
 use linkerd_http_classify::{ClassifyEos, ClassifyResponse};
-<<<<<<< HEAD
 use linkerd_metrics::NewMetrics;
 use linkerd_stack::Proxy;
-use parking_lot::Mutex;
-use pin_project::{pin_project, pinned_drop};
-use std::fmt::Debug;
-use std::hash::Hash;
-use std::marker::PhantomData;
-use std::pin::Pin;
-use std::sync::Arc;
-use std::task::{Context, Poll};
-use std::time::Instant;
-=======
-use linkerd_stack::{NewService, Param, Proxy};
 use parking_lot::Mutex;
 use pin_project::{pin_project, pinned_drop};
 use std::{
@@ -28,7 +16,6 @@
     task::{Context, Poll},
     time::Instant,
 };
->>>>>>> a984a97c
 
 /// Wraps services to record metrics.
 pub type NewHttpMetrics<N, K, C, Class, S> =
@@ -105,57 +92,6 @@
     }
 }
 
-<<<<<<< HEAD
-=======
-impl<N, K, C> Clone for NewHttpMetrics<N, K, C>
-where
-    N: Clone,
-    K: Clone + Hash + Eq,
-    C: ClassifyResponse + Send + Sync + 'static,
-    C::Class: Hash + Eq,
-{
-    fn clone(&self) -> Self {
-        Self {
-            inner: self.inner.clone(),
-            registry: self.registry.clone(),
-            _p: PhantomData,
-        }
-    }
-}
-
-impl<T, N, K, C> NewService<T> for NewHttpMetrics<N, K, C>
-where
-    T: Param<K>,
-    K: Hash + Eq,
-    N: NewService<T>,
-    C: ClassifyResponse + Default + Send + Sync + 'static,
-    C::Class: Hash + Eq,
-{
-    type Service = HttpMetrics<N::Service, C>;
-
-    fn new_service(&mut self, target: T) -> Self::Service {
-        let metrics = {
-            let mut r = self.registry.lock();
-            Some(
-                r.entry(target.param())
-                    .or_insert_with(|| Arc::new(Mutex::new(Metrics::default())))
-                    .clone(),
-            )
-        };
-
-        let inner = self.inner.new_service(target);
-
-        HttpMetrics {
-            inner,
-            metrics,
-            _p: PhantomData,
-        }
-    }
-}
-
-// === impl HttpMetrics ===
-
->>>>>>> a984a97c
 impl<S, C> Clone for HttpMetrics<S, C>
 where
     S: Clone,
