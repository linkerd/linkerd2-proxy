--- conflicted
+++ resolved
@@ -47,14 +47,7 @@
     new_service::{NewCloneService, NewFromTargets, NewFromTargetsInner, NewService},
     on_service::{OnService, OnServiceLayer},
     proxy::Proxy,
-<<<<<<< HEAD
-    queue::{
-        NewQueue, NewQueueWithTimeout, NewQueueWithoutTimeout, QueueWithTimeout,
-        QueueWithoutTimeout,
-    },
-=======
     queue::{NewQueue, NewQueueWithoutTimeout, Queue, QueueWithoutTimeout},
->>>>>>> 17ce52e1
     result::ResultService,
     switch_ready::{NewSwitchReady, SwitchReady},
     thunk::{NewThunk, Thunk, ThunkClone},
