--- conflicted
+++ resolved
@@ -47,14 +47,7 @@
     new_service::{NewCloneService, NewFromTargets, NewFromTargetsInner, NewService},
     on_service::{OnService, OnServiceLayer},
     proxy::Proxy,
-<<<<<<< HEAD
-    queue::{
-        NewQueue, NewQueueWithTimeout, NewQueueWithoutTimeout, QueueWithTimeout,
-        QueueWithoutTimeout,
-    },
-=======
     queue::{NewQueue, NewQueueWithoutTimeout, Queue, QueueWithoutTimeout},
->>>>>>> 57df368e
     result::ResultService,
     switch_ready::{NewSwitchReady, SwitchReady},
     thunk::{NewThunk, Thunk, ThunkClone},
