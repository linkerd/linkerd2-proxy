//! Utilities for composing Tower Services.

#![deny(rust_2018_idioms, clippy::disallowed_methods, clippy::disallowed_types)]
#![forbid(unsafe_code)]

mod arc_new_service;
mod box_future;
mod box_service;
mod cache;
mod connect;
mod either;
mod fail;
mod fail_on_error;
pub mod failfast;
mod filter;
pub mod layer;
mod lazy;
mod loadshed;
mod make_thunk;
mod map_err;
mod map_target;
pub mod monitor;
pub mod new_service;
mod on_service;
pub mod proxy;
mod result;
mod router;
mod switch_ready;
mod timeout;
mod unwrap_or;
mod watch;

pub use self::{
    arc_new_service::ArcNewService,
    box_future::BoxFuture,
    box_service::{BoxService, BoxServiceLayer},
    cache::{Cache, NewCache},
    connect::{MakeConnection, WithoutConnectionMetadata},
    either::{Either, NewEither},
    fail::Fail,
    fail_on_error::FailOnError,
    failfast::{FailFast, FailFastError},
    filter::{Filter, FilterLayer, Predicate},
    lazy::{Lazy, NewLazy},
    loadshed::{LoadShed, LoadShedError},
    make_thunk::MakeThunk,
    map_err::MapErr,
    map_target::{MapTarget, MapTargetLayer, MapTargetService},
    monitor::{Monitor, MonitorError, MonitorNewService, MonitorService, NewMonitor},
    new_service::{NewCloneService, NewService},
    on_service::{OnService, OnServiceLayer},
    proxy::Proxy,
    result::ResultService,
    router::{NewRouter, RecognizeRoute},
    switch_ready::{NewSwitchReady, SwitchReady},
    timeout::{Timeout, TimeoutError},
    unwrap_or::UnwrapOr,
<<<<<<< HEAD
    watch::{NewFromTuple, NewSpawnWatch, NewWatchedFromTuple, SpawnWatch},
=======
    watch::{NewSpawnWatch, SpawnWatch},
>>>>>>> 91bfb62f
};
pub use tower::{
    service_fn,
    util::{self, future_service, BoxCloneService, FutureService, Oneshot, ServiceExt},
    Service,
};

/// Describes a stack target that can produce `T` typed parameters.
///
/// Stacks (usually layered `NewService` implementations) frequently need to be
/// able to obtain configuration from the stack target, but stack modules are
/// decoupled from any concrete target types. The `Param` trait provides a way to
/// statically guarantee that a given target can provide a configuration
/// parameter.
pub trait Param<T> {
    /// Produces a `T`-typed stack paramter.
    fn param(&self) -> T;
}

/// A strategy for obtaining a `P`-typed parameters from a `T`-typed target.
///
/// This allows stack modules to be decoupled from whether a parameter is known at construction-time
/// or instantiation-time.
pub trait ExtractParam<P, T> {
    fn extract_param(&self, t: &T) -> P;
}

/// A strategy for setting `P`-typed parameters on a `T`-typed target, potentially altering the
/// target type.
pub trait InsertParam<P, T> {
    type Target;

    fn insert_param(&self, param: P, target: T) -> Self::Target;
}

/// Implements `ExtractParam` by cloning the inner `P`-typed parameter.
#[derive(Copy, Clone, Debug)]
pub struct CloneParam<P>(P);

// === Param ===

/// The identity `Param`.
impl<T: ToOwned> Param<T::Owned> for T {
    #[inline]
    fn param(&self) -> T::Owned {
        self.to_owned()
    }
}

// === ExtractParam ===

impl<F, P, T> ExtractParam<P, T> for F
where
    F: Fn(&T) -> P,
{
    fn extract_param(&self, t: &T) -> P {
        (self)(t)
    }
}

impl<P, T: Param<P>> ExtractParam<P, T> for () {
    fn extract_param(&self, t: &T) -> P {
        t.param()
    }
}

// === impl CloneParam ===

impl<P> From<P> for CloneParam<P> {
    fn from(p: P) -> Self {
        Self(p)
    }
}

impl<P: ToOwned, T> ExtractParam<P::Owned, T> for CloneParam<P> {
    #[inline]
    fn extract_param(&self, _: &T) -> P::Owned {
        self.0.to_owned()
    }
}

// === InsertParam ===

impl<P, T> InsertParam<P, T> for () {
    type Target = (P, T);

    #[inline]
    fn insert_param(&self, param: P, target: T) -> (P, T) {
        (param, target)
    }
}

impl<F, P, T, U> InsertParam<P, T> for F
where
    F: Fn(P, T) -> U,
{
    type Target = U;

    #[inline]
    fn insert_param(&self, param: P, target: T) -> U {
        (self)(param, target)
    }
}<|MERGE_RESOLUTION|>--- conflicted
+++ resolved
@@ -55,11 +55,7 @@
     switch_ready::{NewSwitchReady, SwitchReady},
     timeout::{Timeout, TimeoutError},
     unwrap_or::UnwrapOr,
-<<<<<<< HEAD
-    watch::{NewFromTuple, NewSpawnWatch, NewWatchedFromTuple, SpawnWatch},
-=======
     watch::{NewSpawnWatch, SpawnWatch},
->>>>>>> 91bfb62f
 };
 pub use tower::{
     service_fn,
