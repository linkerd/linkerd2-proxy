--- conflicted
+++ resolved
@@ -6,19 +6,6 @@
 use tokio::sync::watch;
 use tracing::Instrument;
 
-<<<<<<< HEAD
-/// Builds [`SpawnWatch`] services, where an inner [`Service`] is updated
-/// dynamically by a background task as a target wrapped in a
-/// [`watch::Receiver`] changes.
-///
-/// `N` is a [`NewService`] that produces values that also implement
-/// [`NewService`], each of which implement the logic for how to update the
-/// inner [`Service`].
-#[derive(Clone, Debug)]
-pub struct NewSpawnWatch<P, N> {
-    inner: N,
-    _marker: std::marker::PhantomData<fn(P)>,
-=======
 /// Builds [`SpawnWatch`] services from a target that produces a `P`-typed
 /// [`watch::Receiver`].
 ///
@@ -28,20 +15,6 @@
 pub struct NewSpawnWatch<P, N> {
     inner: N,
     _marker: PhantomData<fn(P)>,
->>>>>>> 91bfb62f
-}
-
-#[derive(Clone, Debug)]
-pub struct NewWatchedFromTuple<P, N> {
-    inner: N,
-    _marker: std::marker::PhantomData<fn() -> P>,
-}
-
-#[derive(Clone, Debug)]
-pub struct NewFromTuple<T, P, N> {
-    target: T,
-    inner: N,
-    _marker: std::marker::PhantomData<fn() -> P>,
 }
 
 /// A `S`-typed service which is updated dynamically by a background task.
@@ -74,7 +47,7 @@
     _marker: PhantomData<fn() -> P>,
 }
 
-type SpawnFromTuple<P, T, N> = NewSpawnWatch<P, NewWatchedFromTuple<T, N>>;
+type SpawnFromTuple<T, P, N> = NewSpawnWatch<P, NewWatchedFromTuple<T, N>>;
 
 // === impl NewSpawnWatch ===
 
@@ -82,11 +55,7 @@
     pub fn new(inner: N) -> Self {
         Self {
             inner,
-<<<<<<< HEAD
-            _marker: std::marker::PhantomData,
-=======
-            _marker: PhantomData,
->>>>>>> 91bfb62f
+            _marker: PhantomData,
         }
     }
 
@@ -94,14 +63,9 @@
         crate::layer::mk(Self::new)
     }
 
-<<<<<<< HEAD
-    pub fn layer_into<T>(
-    ) -> impl tower::layer::Layer<N, Service = NewSpawnWatch<P, NewWatchedFromTuple<T, N>>> + Clone
-=======
     /// Creates a new `NewSpawnWatch` layer that transforms the target type to
     /// `T` for the inner stack.
     pub fn layer_into<T>() -> impl tower::layer::Layer<N, Service = SpawnFromTuple<T, P, N>> + Clone
->>>>>>> 91bfb62f
     {
         crate::layer::mk(|inner| NewSpawnWatch::new(NewWatchedFromTuple::new(inner)))
     }
@@ -125,14 +89,10 @@
         // target.
         let new_inner = self.inner.new_service(target);
 
-<<<<<<< HEAD
-        let inner = new_inner.new_service((*target_rx.borrow_and_update()).clone());
-=======
         let inner = {
             let p = (*target_rx.borrow_and_update()).clone();
             new_inner.new_service(p)
         };
->>>>>>> 91bfb62f
         let (tx, rx) = watch::channel(inner.clone());
 
         tokio::spawn(
@@ -147,14 +107,10 @@
                         }
                     }
 
-<<<<<<< HEAD
-                    let inner = new_inner.new_service((*target_rx.borrow_and_update()).clone());
-=======
                     let inner = {
                         let p = (*target_rx.borrow_and_update()).clone();
                         new_inner.new_service(p)
                     };
->>>>>>> 91bfb62f
                     if tx.send(inner).is_err() {
                         return;
                     }
@@ -206,22 +162,17 @@
     fn new(inner: N) -> Self {
         Self {
             inner,
-<<<<<<< HEAD
-            _marker: std::marker::PhantomData,
-=======
-            _marker: PhantomData,
->>>>>>> 91bfb62f
-        }
-    }
-}
-
-impl<T, P, N, M> NewService<T> for NewWatchedFromTuple<P, N>
+            _marker: PhantomData,
+        }
+    }
+}
+
+impl<T, P, N> NewService<T> for NewWatchedFromTuple<P, N>
 where
     T: Clone,
-    N: NewService<T, Service = M>,
-    M: NewService<P> + Send + 'static,
+    N: NewService<T>,
 {
-    type Service = NewFromTuple<T, P, M>;
+    type Service = NewFromTuple<T, P, N::Service>;
 
     fn new_service(&self, target: T) -> Self::Service {
         // Create a `NewService` that is used to process updates to the watched
@@ -232,13 +183,6 @@
         NewFromTuple {
             target,
             inner,
-<<<<<<< HEAD
-            _marker: std::marker::PhantomData,
-        }
-    }
-}
-
-=======
             _marker: PhantomData,
         }
     }
@@ -255,7 +199,6 @@
 
 // === impl NewFromTuple ===
 
->>>>>>> 91bfb62f
 impl<T, U, P, N> NewService<U> for NewFromTuple<T, P, N>
 where
     T: Clone,
@@ -270,8 +213,6 @@
     }
 }
 
-<<<<<<< HEAD
-=======
 impl<T: Clone, P, N: Clone> Clone for NewFromTuple<T, P, N> {
     fn clone(&self) -> Self {
         Self {
@@ -282,7 +223,6 @@
     }
 }
 
->>>>>>> 91bfb62f
 #[cfg(test)]
 mod tests {
     use super::*;
