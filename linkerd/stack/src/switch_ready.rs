--- conflicted
+++ resolved
@@ -16,11 +16,7 @@
     primary: A,
     secondary: B,
     switch_after: Duration,
-<<<<<<< HEAD
-    delay: Pin<Box<Sleep>>,
-=======
     sleep: Pin<Box<Sleep>>,
->>>>>>> 53536ce1
     state: State,
 }
 
@@ -85,14 +81,10 @@
             primary,
             secondary,
             switch_after,
-            // the sleep is reset whenever the service becomes unready; this
+            // The sleep is reset whenever the service becomes unready; this
             // initial one will never actually be used, so it's okay to start it
             // now.
-<<<<<<< HEAD
-            delay: Box::pin(sleep(switch_after)),
-=======
             sleep: Box::pin(sleep(Duration::default())),
->>>>>>> 53536ce1
             state: State::Primary,
         }
     }
@@ -117,11 +109,7 @@
                     Poll::Ready(x) => return Poll::Ready(x.map_err(Into::into)),
                     Poll::Pending => {
                         tracing::trace!("primary service pending");
-<<<<<<< HEAD
-                        self.delay
-=======
                         self.sleep
->>>>>>> 53536ce1
                             .as_mut()
                             .reset(Instant::now() + self.switch_after);
                         self.state = State::Waiting;
@@ -137,11 +125,7 @@
                         Poll::Ready(Err(e)) => return Poll::Ready(Err(e.into())),
                         Poll::Pending => {}
                     };
-<<<<<<< HEAD
-                    if let Poll::Pending = self.delay.as_mut().poll(cx) {
-=======
                     if let Poll::Pending = self.sleep.as_mut().poll(cx) {
->>>>>>> 53536ce1
                         return Poll::Pending;
                     }
                     tracing::trace!("delay expired, switching to secondary");
@@ -180,11 +164,7 @@
             switch_after: self.switch_after,
             // Reset the state and the sleep; each clone of the underlying services
             // may become ready independently (e.g. semaphore).
-<<<<<<< HEAD
-            delay: Box::pin(sleep(self.switch_after)),
-=======
             sleep: Box::pin(sleep(Duration::default())),
->>>>>>> 53536ce1
             state: State::Primary,
         }
     }
