--- conflicted
+++ resolved
@@ -4,11 +4,7 @@
     sync::Arc,
     task::{Context, Poll},
 };
-<<<<<<< HEAD
-use tokio::sync::{watch, OwnedSemaphorePermit, Semaphore, TryAcquireError};
-=======
 use tokio::sync::{watch, OwnedSemaphorePermit, Semaphore};
->>>>>>> ecaaf39b
 use tokio_util::sync::ReusableBoxFuture;
 use tracing::debug;
 
@@ -16,14 +12,9 @@
 pub struct Gate<S> {
     inner: S,
     rx: Rx,
-<<<<<<< HEAD
-    acquire: ReusableBoxFuture<'static, Permit>,
-    permit: Poll<Permit>,
-=======
     acquire: ReusableBoxFuture<'static, Option<OwnedSemaphorePermit>>,
     acquiring: bool,
     permit: Poll<Option<OwnedSemaphorePermit>>,
->>>>>>> ecaaf39b
 }
 
 /// Observes gate state changes.
@@ -87,18 +78,6 @@
     }
 
     /// Waits for the gate state to change to be open.
-<<<<<<< HEAD
-    pub async fn acquire(&mut self) -> Permit {
-        loop {
-            let state = self.0.borrow_and_update().clone();
-            match state {
-                State::Open => return Permit(None),
-                State::Limited(sem) => match sem.acquire_owned().await {
-                    Ok(permit) => return Permit(Some(permit)),
-                    Err(_) => {
-                        debug!("Gate closed");
-                        return Permit(None);
-=======
     async fn acquire(&mut self) -> Option<OwnedSemaphorePermit> {
         loop {
             let state = self.0.borrow_and_update().clone();
@@ -110,18 +89,14 @@
                         // When the semaphore is closed, continue waiting for
                         // the state to change.
                         debug!("Semaphore closed");
->>>>>>> ecaaf39b
                     }
                 },
                 State::Shut => {}
             }
 
             if let Err(e) = self.0.changed().await {
-<<<<<<< HEAD
-=======
                 // If the `Tx` is dropped, then no further state changes can
                 // occur, so we simply remain in an unavilable state.
->>>>>>> ecaaf39b
                 debug!("Gate closed: {:?}", e);
                 futures::future::pending::<()>().await;
             }
@@ -144,11 +119,7 @@
         }
     }
 
-<<<<<<< HEAD
-    /// Opens the gate.
-=======
     /// Limits the gate with the provided semaphore.
->>>>>>> ecaaf39b
     pub fn limit(&self, sem: Arc<Semaphore>) {
         if self.0.send(State::Limited(sem)).is_ok() {
             debug!("Gate limited");
@@ -177,10 +148,7 @@
             rx,
             permit: Poll::Pending,
             acquire: ReusableBoxFuture::new(futures::future::pending()),
-<<<<<<< HEAD
-=======
             acquiring: false,
->>>>>>> ecaaf39b
         }
     }
 }
@@ -203,49 +171,18 @@
     type Future = S::Future;
 
     fn poll_ready(&mut self, cx: &mut Context<'_>) -> Poll<Result<(), Self::Error>> {
-<<<<<<< HEAD
-        match self.rx.state() {
-            State::Open => {
-                self.permit = Poll::Ready(Permit(None));
-                self.inner.poll_ready(cx)
-            }
-
-            State::Shut => self.poll_acquire(cx),
-
-            State::Limited(sem) => match sem.try_acquire_owned() {
-                Ok(permit) => {
-                    self.permit = Poll::Ready(Permit(Some(permit)));
-                    self.inner.poll_ready(cx)
-                }
-
-                Err(TryAcquireError::NoPermits) => self.poll_acquire(cx),
-
-                Err(TryAcquireError::Closed) => {
-                    tracing::warn!("Gate closed");
-                    Poll::Pending
-                }
-            },
-        }
-=======
         let permit = ready!(self.poll_acquire(cx));
         ready!(self.inner.poll_ready(cx))?;
         self.permit = Poll::Ready(permit);
         Poll::Ready(Ok(()))
->>>>>>> ecaaf39b
     }
 
     #[inline]
     fn call(&mut self, req: Req) -> Self::Future {
-<<<<<<< HEAD
-        self.permit = match std::mem::replace(&mut self.permit, Poll::Pending) {
-            Poll::Pending => panic!("poll_ready must be called first"),
-            Poll::Ready(..) => Poll::Pending,
-=======
         match std::mem::replace(&mut self.permit, Poll::Pending) {
             Poll::Pending => panic!("poll_ready must be called first"),
             Poll::Ready(Some(permit)) => permit.forget(),
             Poll::Ready(None) => {}
->>>>>>> ecaaf39b
         };
 
         self.inner.call(req)
@@ -253,29 +190,6 @@
 }
 
 impl<S> Gate<S> {
-<<<<<<< HEAD
-    fn poll_acquire<Req>(&mut self, cx: &mut Context<'_>) -> Poll<Result<(), S::Error>>
-    where
-        S: Service<Req>,
-    {
-        let mut rx = self.rx.clone();
-        self.acquire.set(async move { rx.acquire().await });
-        let permit = ready!(self.acquire.poll_unpin(cx));
-        self.permit = Poll::Ready(permit);
-        self.inner.poll_ready(cx)
-    }
-}
-
-// === impl Permit ===
-
-impl Drop for Permit {
-    fn drop(&mut self) {
-        // Permits are forgotten so the `Tx` controller can decide when to allow
-        // more requests.
-        if let Some(p) = self.0.take() {
-            p.forget();
-        }
-=======
     fn poll_acquire<Req>(&mut self, cx: &mut Context<'_>) -> Poll<Option<OwnedSemaphorePermit>>
     where
         S: Service<Req>,
@@ -302,7 +216,6 @@
         let permit = ready!(self.acquire.poll_unpin(cx));
         self.acquiring = false;
         Poll::Ready(permit)
->>>>>>> ecaaf39b
     }
 }
 
@@ -395,15 +308,10 @@
         assert_ready!(closed.poll());
     }
 
-<<<<<<< HEAD
-    #[tokio::test]
-    async fn limits() {
-=======
     #[tokio::test(flavor = "current_thread")]
     async fn limits() {
         let _trace = linkerd_tracing::test::trace_init();
 
->>>>>>> ecaaf39b
         let (tx, rx) = channel();
         let (mut gate, mut handle) =
             tower_test::mock::spawn_with::<(), (), _, _>(move |inner| Gate::new(rx.clone(), inner));
@@ -435,15 +343,11 @@
         assert_pending!(gate.poll_ready());
         sem.add_permits(1);
         assert_pending!(gate.poll_ready());
-<<<<<<< HEAD
-        assert_eq!(sem.available_permits(), 0);
-=======
         assert_eq!(sem.available_permits(), 1);
 
         let mut gate2 = gate.clone();
         drop(gate);
         assert_pending!(gate2.poll_ready());
         assert_eq!(sem.available_permits(), 1);
->>>>>>> ecaaf39b
     }
 }