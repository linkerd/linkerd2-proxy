use crate::Service;
use futures::{ready, FutureExt};
use std::{
    sync::Arc,
    task::{Context, Poll},
};
use tokio::sync::{watch, OwnedSemaphorePermit, Semaphore, TryAcquireError};
use tokio_util::sync::ReusableBoxFuture;
use tracing::debug;

/// A middleware that alters its readiness state according to a gate channel.
pub struct Gate<S> {
    inner: S,
    rx: Rx,
    acquire: ReusableBoxFuture<'static, Permit>,
    permit: Poll<Permit>,
}

/// Observes gate state changes.
#[derive(Clone, Debug)]
pub struct Rx(watch::Receiver<State>);

/// Changes the gate state.
#[derive(Clone, Debug)]
pub struct Tx(Arc<watch::Sender<State>>);

#[derive(Clone, Debug)]
pub enum State {
<<<<<<< HEAD
    Open,
    Limited(Arc<Semaphore>),
=======
    /// The gate is open and unlimited.
    Open,

    /// The gate is limited by the provided semaphore. Permits are forgotten as
    /// requests are processed so that this semaphore can specify a limit on the
    /// number of requests to be admitted by the [`Gate`].
    Limited(Arc<Semaphore>),

    /// The gate is shut and no requests are to be admitted.
>>>>>>> 2e74e0b5
    Shut,
}

/// Creates a new gate channel.
pub fn channel() -> (Tx, Rx) {
    let (tx, rx) = watch::channel(State::Open);
    (Tx(Arc::new(tx)), Rx(rx))
}

<<<<<<< HEAD
type Permit = Option<OwnedSemaphorePermit>;
=======
struct Permit(Option<OwnedSemaphorePermit>);
>>>>>>> 2e74e0b5

// === impl Rx ===

impl Rx {
    /// Indicates whether the gate is open.
    pub fn state(&self) -> State {
        self.0.borrow().clone()
    }

    pub fn is_open(&self) -> bool {
        matches!(self.state(), State::Open)
    }

    pub fn is_limited(&self) -> bool {
        matches!(self.state(), State::Limited(_))
    }

    pub fn is_shut(&self) -> bool {
        matches!(self.state(), State::Shut)
    }

    /// Waits for the gate state to change.
    pub async fn changed(&mut self) -> Result<(), watch::error::RecvError> {
        self.0.changed().await
    }

    /// Waits for the gate state to change to be open.
<<<<<<< HEAD
    pub async fn acquire(&mut self) -> Option<OwnedSemaphorePermit> {
        loop {
            let state = self.0.borrow_and_update().clone();
            match state {
                State::Open => return None,
                State::Limited(sem) => match sem.acquire_owned().await {
                    Ok(permit) => return Some(permit),
                    Err(_) => {
                        debug!("Gate closed");
                        return None;
=======
    pub async fn acquire(&mut self) -> Permit {
        loop {
            let state = self.0.borrow_and_update().clone();
            match state {
                State::Open => return Permit(None),
                State::Limited(sem) => match sem.acquire_owned().await {
                    Ok(permit) => return Permit(Some(permit)),
                    Err(_) => {
                        debug!("Gate closed");
                        return Permit(None);
>>>>>>> 2e74e0b5
                    }
                },
                State::Shut => {}
            }

            if let Err(e) = self.0.changed().await {
                debug!("Gate closed: {:?}", e);
                futures::future::pending::<()>().await;
            }
        }
    }
}

// === impl Tx ===

impl Tx {
    /// Returns when all associated `Rx` clones are dropped.
    pub async fn lost(&self) {
        self.0.closed().await
    }

    /// Opens the gate.
    pub fn open(&self) {
        if self.0.send(State::Open).is_ok() {
            debug!("Gate opened");
        }
    }

    /// Opens the gate.
    pub fn limit(&self, sem: Arc<Semaphore>) {
        if self.0.send(State::Limited(sem)).is_ok() {
            debug!("Gate limited");
        }
    }

    /// Closes the gate.
    pub fn shut(&self) {
        if self.0.send(State::Shut).is_ok() {
            debug!("Gate shut");
        }
    }
}

// === impl Gate ===

impl<S> Gate<S> {
    pub fn channel(inner: S) -> (Tx, Self) {
        let (tx, rx) = channel();
        (tx, Self::new(rx, inner))
    }

    pub fn new(rx: Rx, inner: S) -> Self {
        Self {
            inner,
            rx,
            permit: Poll::Pending,
            acquire: ReusableBoxFuture::new(futures::future::pending()),
        }
    }
}

impl<S> Clone for Gate<S>
where
    S: Clone,
{
    fn clone(&self) -> Self {
        Self::new(self.rx.clone(), self.inner.clone())
    }
}

impl<Req, S> Service<Req> for Gate<S>
where
    S: Service<Req>,
{
    type Response = S::Response;
    type Error = S::Error;
    type Future = S::Future;

    fn poll_ready(&mut self, cx: &mut Context<'_>) -> Poll<Result<(), Self::Error>> {
        match self.rx.state() {
            State::Open => {
<<<<<<< HEAD
                self.permit = Poll::Ready(None);
=======
                self.permit = Poll::Ready(Permit(None));
>>>>>>> 2e74e0b5
                self.inner.poll_ready(cx)
            }

            State::Shut => self.poll_acquire(cx),

            State::Limited(sem) => match sem.try_acquire_owned() {
                Ok(permit) => {
<<<<<<< HEAD
                    self.permit = Poll::Ready(Some(permit));
=======
                    self.permit = Poll::Ready(Permit(Some(permit)));
>>>>>>> 2e74e0b5
                    self.inner.poll_ready(cx)
                }

                Err(TryAcquireError::NoPermits) => self.poll_acquire(cx),

                Err(TryAcquireError::Closed) => {
                    tracing::warn!("Gate closed");
                    Poll::Pending
                }
            },
        }
    }

    #[inline]
    fn call(&mut self, req: Req) -> Self::Future {
        self.permit = match std::mem::replace(&mut self.permit, Poll::Pending) {
            Poll::Pending => panic!("poll_ready must be called first"),
<<<<<<< HEAD
            Poll::Ready(permit) => {
                if let Some(p) = permit {
                    p.forget();
                }
                Poll::Pending
            }
=======
            Poll::Ready(..) => Poll::Pending,
>>>>>>> 2e74e0b5
        };

        self.inner.call(req)
    }
}

impl<S> Gate<S> {
    fn poll_acquire<Req>(&mut self, cx: &mut Context<'_>) -> Poll<Result<(), S::Error>>
    where
        S: Service<Req>,
    {
        let mut rx = self.rx.clone();
        self.acquire.set(async move { rx.acquire().await });
        let permit = ready!(self.acquire.poll_unpin(cx));
        self.permit = Poll::Ready(permit);
        self.inner.poll_ready(cx)
    }
}

<<<<<<< HEAD
=======
// === impl Permit ===

impl Drop for Permit {
    fn drop(&mut self) {
        // Permits are forgotten so the `Tx` controller can decide when to allow
        // more requests.
        if let Some(p) = self.0.take() {
            p.forget();
        }
    }
}

>>>>>>> 2e74e0b5
#[cfg(test)]
mod tests {
    use super::*;
    use tokio_test::{assert_pending, assert_ready, task};

    #[tokio::test]
    async fn gate() {
        let (tx, rx) = channel();
        let (mut gate, mut handle) =
            tower_test::mock::spawn_with::<(), (), _, _>(move |inner| Gate::new(rx.clone(), inner));

        handle.allow(1);
        tx.shut();
        assert_pending!(gate.poll_ready());

        tx.open();
        assert_ready!(gate.poll_ready()).expect("ok");
    }

    #[tokio::test]
    async fn gate_polls_inner() {
        let (tx, rx) = channel();
        let (mut gate, mut handle) =
            tower_test::mock::spawn_with::<(), (), _, _>(move |inner| Gate::new(rx.clone(), inner));

        handle.allow(0);
        assert_pending!(gate.poll_ready());

        tx.shut();
        assert_pending!(gate.poll_ready());

        tx.open();
        assert_pending!(gate.poll_ready());

        handle.allow(1);
        assert_ready!(gate.poll_ready()).expect("ok");
    }

    #[tokio::test]
    async fn notifies_on_open() {
        let (tx, rx) = channel();
        let (mut gate, mut handle) =
            tower_test::mock::spawn_with::<(), (), _, _>(move |inner| Gate::new(rx.clone(), inner));

        // Start with a shut gate on an available inner service.
        handle.allow(1);
        tx.shut();

        // Wait for the gated service to become ready.
        assert_pending!(gate.poll_ready());

        // Open the gate and verify that the readiness future fires.
        tx.open();
        assert_ready!(gate.poll_ready()).expect("ok");
    }

    #[tokio::test]
    async fn channel_closes() {
        let (tx, rx) = channel();
<<<<<<< HEAD
        let mut closed = tokio_test::task::spawn(tx.lost());
        assert!(closed.poll().is_pending());
=======
        let mut closed = task::spawn(tx.lost());
        assert_pending!(closed.poll());
>>>>>>> 2e74e0b5
        drop(rx);
        assert_ready!(closed.poll());
    }

    #[tokio::test]
    async fn channel_closes_after_clones() {
        let (tx, rx0) = channel();
<<<<<<< HEAD
        let mut closed = tokio_test::task::spawn(tx.lost());
=======
        let mut closed = task::spawn(tx.lost());
>>>>>>> 2e74e0b5
        let rx1 = rx0.clone();
        assert_pending!(closed.poll());
        drop(rx0);
        assert_pending!(closed.poll());
        drop(rx1);
        assert_ready!(closed.poll());
    }

    #[tokio::test]
    async fn channel_closes_after_clones_reordered() {
        let (tx, rx0) = channel();
<<<<<<< HEAD
        let mut closed = tokio_test::task::spawn(tx.lost());
=======
        let mut closed = task::spawn(tx.lost());
>>>>>>> 2e74e0b5
        let rx1 = rx0.clone();
        assert_pending!(closed.poll());
        drop(rx1);
        assert_pending!(closed.poll());
        drop(rx0);
        assert_ready!(closed.poll());
    }

    #[tokio::test]
    async fn limits() {
        let (tx, rx) = channel();
        let (mut gate, mut handle) =
            tower_test::mock::spawn_with::<(), (), _, _>(move |inner| Gate::new(rx.clone(), inner));

        handle.allow(2);
        let sem = Arc::new(Semaphore::new(0));
        tx.limit(sem.clone());

        assert_pending!(gate.poll_ready());
        sem.add_permits(1);
        assert_ready!(gate.poll_ready()).expect("ok");
        assert_eq!(sem.available_permits(), 0);
        let rsp = handle
            .next_request()
            .map(|tx| tx.unwrap().1.send_response(()));
        let (res, _) = tokio::join!(gate.call(()), rsp);
        res.expect("ok");

        assert_pending!(gate.poll_ready());
        sem.add_permits(1);
        assert_ready!(gate.poll_ready()).expect("ok");
        assert_eq!(sem.available_permits(), 0);
        let rsp = handle
            .next_request()
            .map(|tx| tx.unwrap().1.send_response(()));
        let (res, _) = tokio::join!(gate.call(()), rsp);
        res.expect("ok");

        assert_pending!(gate.poll_ready());
        sem.add_permits(1);
        assert_pending!(gate.poll_ready());
        assert_eq!(sem.available_permits(), 0);
    }
}<|MERGE_RESOLUTION|>--- conflicted
+++ resolved
@@ -26,10 +26,6 @@
 
 #[derive(Clone, Debug)]
 pub enum State {
-<<<<<<< HEAD
-    Open,
-    Limited(Arc<Semaphore>),
-=======
     /// The gate is open and unlimited.
     Open,
 
@@ -39,7 +35,6 @@
     Limited(Arc<Semaphore>),
 
     /// The gate is shut and no requests are to be admitted.
->>>>>>> 2e74e0b5
     Shut,
 }
 
@@ -49,11 +44,7 @@
     (Tx(Arc::new(tx)), Rx(rx))
 }
 
-<<<<<<< HEAD
-type Permit = Option<OwnedSemaphorePermit>;
-=======
-struct Permit(Option<OwnedSemaphorePermit>);
->>>>>>> 2e74e0b5
+pub struct Permit(Option<OwnedSemaphorePermit>);
 
 // === impl Rx ===
 
@@ -81,18 +72,6 @@
     }
 
     /// Waits for the gate state to change to be open.
-<<<<<<< HEAD
-    pub async fn acquire(&mut self) -> Option<OwnedSemaphorePermit> {
-        loop {
-            let state = self.0.borrow_and_update().clone();
-            match state {
-                State::Open => return None,
-                State::Limited(sem) => match sem.acquire_owned().await {
-                    Ok(permit) => return Some(permit),
-                    Err(_) => {
-                        debug!("Gate closed");
-                        return None;
-=======
     pub async fn acquire(&mut self) -> Permit {
         loop {
             let state = self.0.borrow_and_update().clone();
@@ -103,7 +82,6 @@
                     Err(_) => {
                         debug!("Gate closed");
                         return Permit(None);
->>>>>>> 2e74e0b5
                     }
                 },
                 State::Shut => {}
@@ -185,11 +163,7 @@
     fn poll_ready(&mut self, cx: &mut Context<'_>) -> Poll<Result<(), Self::Error>> {
         match self.rx.state() {
             State::Open => {
-<<<<<<< HEAD
-                self.permit = Poll::Ready(None);
-=======
                 self.permit = Poll::Ready(Permit(None));
->>>>>>> 2e74e0b5
                 self.inner.poll_ready(cx)
             }
 
@@ -197,11 +171,7 @@
 
             State::Limited(sem) => match sem.try_acquire_owned() {
                 Ok(permit) => {
-<<<<<<< HEAD
-                    self.permit = Poll::Ready(Some(permit));
-=======
                     self.permit = Poll::Ready(Permit(Some(permit)));
->>>>>>> 2e74e0b5
                     self.inner.poll_ready(cx)
                 }
 
@@ -219,16 +189,7 @@
     fn call(&mut self, req: Req) -> Self::Future {
         self.permit = match std::mem::replace(&mut self.permit, Poll::Pending) {
             Poll::Pending => panic!("poll_ready must be called first"),
-<<<<<<< HEAD
-            Poll::Ready(permit) => {
-                if let Some(p) = permit {
-                    p.forget();
-                }
-                Poll::Pending
-            }
-=======
             Poll::Ready(..) => Poll::Pending,
->>>>>>> 2e74e0b5
         };
 
         self.inner.call(req)
@@ -248,8 +209,6 @@
     }
 }
 
-<<<<<<< HEAD
-=======
 // === impl Permit ===
 
 impl Drop for Permit {
@@ -262,7 +221,6 @@
     }
 }
 
->>>>>>> 2e74e0b5
 #[cfg(test)]
 mod tests {
     use super::*;
@@ -322,13 +280,8 @@
     #[tokio::test]
     async fn channel_closes() {
         let (tx, rx) = channel();
-<<<<<<< HEAD
-        let mut closed = tokio_test::task::spawn(tx.lost());
-        assert!(closed.poll().is_pending());
-=======
         let mut closed = task::spawn(tx.lost());
         assert_pending!(closed.poll());
->>>>>>> 2e74e0b5
         drop(rx);
         assert_ready!(closed.poll());
     }
@@ -336,11 +289,7 @@
     #[tokio::test]
     async fn channel_closes_after_clones() {
         let (tx, rx0) = channel();
-<<<<<<< HEAD
-        let mut closed = tokio_test::task::spawn(tx.lost());
-=======
         let mut closed = task::spawn(tx.lost());
->>>>>>> 2e74e0b5
         let rx1 = rx0.clone();
         assert_pending!(closed.poll());
         drop(rx0);
@@ -352,11 +301,7 @@
     #[tokio::test]
     async fn channel_closes_after_clones_reordered() {
         let (tx, rx0) = channel();
-<<<<<<< HEAD
-        let mut closed = tokio_test::task::spawn(tx.lost());
-=======
         let mut closed = task::spawn(tx.lost());
->>>>>>> 2e74e0b5
         let rx1 = rx0.clone();
         assert_pending!(closed.poll());
         drop(rx1);
