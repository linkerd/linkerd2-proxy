use crate::Service;
use futures::{ready, FutureExt};
use std::{
    sync::Arc,
    task::{Context, Poll},
};
use tokio::sync::{watch, OwnedSemaphorePermit, Semaphore};
use tokio_util::sync::ReusableBoxFuture;
use tracing::debug;

/// A middleware that alters its readiness state according to a gate channel.
pub struct Gate<S> {
    inner: S,
    rx: Rx,
    acquire: ReusableBoxFuture<'static, Option<OwnedSemaphorePermit>>,
    acquiring: bool,
    permit: Poll<Option<OwnedSemaphorePermit>>,
}

/// Observes gate state changes.
#[derive(Clone, Debug)]
pub struct Rx(watch::Receiver<State>);

/// Changes the gate state.
#[derive(Clone, Debug)]
pub struct Tx(Arc<watch::Sender<State>>);

#[derive(Clone, Debug)]
pub enum State {
    /// The gate is open and unlimited.
    Open,

    /// The gate is limited by the provided semaphore. Permits are forgotten as
    /// requests are processed so that this semaphore can specify a limit on the
    /// number of requests to be admitted by the [`Gate`].
    ///
    /// The semaphore is closed when the gate state changes.
    Limited(Arc<Semaphore>),

    /// The gate is shut and no requests are to be admitted.
    Shut,
}

#[derive(Debug, thiserror::Error)]
#[error("gate closed")]
pub struct Closed(());

/// Creates a new gate channel.
pub fn channel() -> (Tx, Rx) {
    let (tx, rx) = watch::channel(State::Open);
    (Tx(Arc::new(tx)), Rx(rx))
}

// === impl Rx ===

impl Rx {
    /// Returns a clone of the current state.
    pub fn state(&self) -> State {
        self.0.borrow().clone()
    }

    /// Indicates whether the gate is open.
    pub fn is_open(&self) -> bool {
        matches!(self.state(), State::Open)
    }

    pub fn is_limited(&self) -> bool {
        matches!(self.state(), State::Limited(_))
    }

    pub fn is_shut(&self) -> bool {
        matches!(self.state(), State::Shut)
    }

    /// Waits for the gate state to change.
    pub async fn changed(&mut self) -> Result<(), watch::error::RecvError> {
        self.0.changed().await
    }

    /// Waits for the gate state to change to be open.
    ///
    /// This is intended for testing purposes.
    #[cfg(feature = "test-util")]
    pub async fn opened_for_test(&mut self) -> Option<OwnedSemaphorePermit> {
        self.opened().await
    }

    /// Waits for the gate state to change to be open. Returns a permit if the
    /// gate is in a limited state.
    async fn opened(&mut self) -> Option<OwnedSemaphorePermit> {
        loop {
            let state = self.0.borrow_and_update().clone();
            match state {
                State::Open => return None,
                State::Shut => {}

                // If the state changes while we're waiting for a permit, the
                // semaphore is closed.
                State::Limited(sem) => match sem.acquire_owned().await {
                    Ok(permit) => return Some(permit),
                    Err(_closed) => {
                        // When the semaphore is closed, continue waiting for
                        // the state to change.
                        debug!("Semaphore closed");
                    }
                },
            }

            if let Err(e) = self.0.changed().await {
                // If the `Tx` is dropped, then no further state changes can
                // occur, so we simply remain in an unavilable state.
                debug!("Gate closed: {:?}", e);
                futures::future::pending::<()>().await;
            }
        }
    }
}

// === impl Tx ===

impl Tx {
    /// Returns when all associated `Rx` clones are dropped.
    pub async fn lost(&self) {
        self.0.closed().await
    }

    /// Opens the gate.
    pub fn open(&self) -> Result<(), Closed> {
        if self.0.is_closed() {
            return Err(Closed(()));
<<<<<<< HEAD
        }
        match self.0.send_replace(State::Open) {
            State::Open => {}
            State::Limited(lim) => {
                debug!("Limited => Open");
                lim.close();
            }
            State::Shut => {
                debug!("Shut => Open");
            }
        }
        Ok(())
    }

    /// Limits the gate with the provided semaphore.
    pub fn limit(&self) -> Result<Arc<Semaphore>, Closed> {
        if self.0.is_closed() {
            return Err(Closed(()));
        }
        let sem = Arc::new(Semaphore::new(0));
=======
        }
        match self.0.send_replace(State::Open) {
            State::Open => {}
            State::Limited(lim) => {
                debug!("Limited => Open");
                lim.close();
            }
            State::Shut => {
                debug!("Shut => Open");
            }
        }
        Ok(())
    }

    /// Limits the gate, returning a semaphore that can be used to control the
    /// limit. If the inner state changes, this semaphore will be closed and
    /// become unusable. When the gate is already in a Limited state, the prior
    /// semaphore is closed and a new one is created with the provided number of
    /// permits.
    pub fn limit(&self, permits: usize) -> Result<Arc<Semaphore>, Closed> {
        if self.0.is_closed() {
            return Err(Closed(()));
        }
        let sem = Arc::new(Semaphore::new(permits));
>>>>>>> 2ad49d6f
        match self.0.send_replace(State::Limited(sem.clone())) {
            State::Open => {
                debug!("Open => Limited");
            }
            State::Limited(lim) => {
                debug!("Limited => Limited; replaced semaphore");
                lim.close();
            }
            State::Shut => {
                debug!("Shut => Limited");
            }
        }
        Ok(sem)
    }

    /// Closes the gate.
    pub fn shut(&self) -> Result<(), Closed> {
        if self.0.is_closed() {
            return Err(Closed(()));
<<<<<<< HEAD
        }
        match self.0.send_replace(State::Shut) {
            State::Shut => {}
            State::Open => {
                debug!("Open => Shut");
            }
            State::Limited(lim) => {
                debug!("Limited => Shut");
                lim.close();
            }
        }
=======
        }
        match self.0.send_replace(State::Shut) {
            State::Shut => {}
            State::Open => {
                debug!("Open => Shut");
            }
            State::Limited(lim) => {
                debug!("Limited => Shut");
                lim.close();
            }
        }
>>>>>>> 2ad49d6f
        Ok(())
    }
}

// === impl Gate ===

impl<S> Gate<S> {
    pub fn channel(inner: S) -> (Tx, Self) {
        let (tx, rx) = channel();
        (tx, Self::new(rx, inner))
    }

    pub fn new(rx: Rx, inner: S) -> Self {
        Self {
            inner,
            rx,
            permit: Poll::Pending,
            acquire: ReusableBoxFuture::new(futures::future::pending()),
            acquiring: false,
        }
    }
}

impl<S> Clone for Gate<S>
where
    S: Clone,
{
    fn clone(&self) -> Self {
        Self::new(self.rx.clone(), self.inner.clone())
    }
}

impl<Req, S> Service<Req> for Gate<S>
where
    S: Service<Req>,
{
    type Response = S::Response;
    type Error = S::Error;
    type Future = S::Future;

    fn poll_ready(&mut self, cx: &mut Context<'_>) -> Poll<Result<(), Self::Error>> {
        // If we previously polled to ready and acquired a permit, clear it so
        // we can reestablish readiness without holding it.
        self.permit = Poll::Pending;
        let permit = ready!(self.poll_acquire(cx));
        ready!(self.inner.poll_ready(cx))?;
        tracing::trace!("Acquired permit");
        self.permit = Poll::Ready(permit);
        Poll::Ready(Ok(()))
    }

    #[inline]
    fn call(&mut self, req: Req) -> Self::Future {
        match std::mem::replace(&mut self.permit, Poll::Pending) {
            Poll::Pending => panic!("poll_ready must be called first"),
            Poll::Ready(Some(permit)) => permit.forget(),
            Poll::Ready(None) => {}
        };

        self.inner.call(req)
    }
}

impl<S> Gate<S> {
    fn poll_acquire<Req>(&mut self, cx: &mut Context<'_>) -> Poll<Option<OwnedSemaphorePermit>>
    where
        S: Service<Req>,
    {
        if !self.acquiring {
            match self.rx.state() {
                State::Open => return Poll::Ready(None),
                State::Limited(sem) => {
                    if let Ok(permit) = sem.try_acquire_owned() {
                        return Poll::Ready(Some(permit));
                    }
                    // If the semaphore is closed or at capacity, wait until
                    // something changes.
                }
                // If the gate is shut, wait for the state to change.
                State::Shut => {}
            }

            self.acquiring = true;
            let mut rx = self.rx.clone();
            self.acquire.set(async move { rx.opened().await });
        }

        let permit = ready!(self.acquire.poll_unpin(cx));
        self.acquiring = false;
        Poll::Ready(permit)
    }
}

#[cfg(test)]
mod tests {
    use super::*;
    use std::sync::atomic::AtomicBool;
    use tokio_test::{assert_pending, assert_ready, task};

    #[tokio::test]
    async fn gate() {
        let (tx, rx) = channel();
        let (mut gate, mut handle) =
            tower_test::mock::spawn_with::<(), (), _, _>(move |inner| Gate::new(rx.clone(), inner));

        handle.allow(1);
        tx.shut().unwrap();
        assert_pending!(gate.poll_ready());

        tx.open().unwrap();
        assert_ready!(gate.poll_ready()).expect("ok");
    }

    #[tokio::test]
    async fn gate_polls_inner() {
        let (tx, rx) = channel();
        let (mut gate, mut handle) =
            tower_test::mock::spawn_with::<(), (), _, _>(move |inner| Gate::new(rx.clone(), inner));

        handle.allow(0);
        assert_pending!(gate.poll_ready());

        tx.shut().unwrap();
        assert_pending!(gate.poll_ready());

        tx.open().unwrap();
        assert_pending!(gate.poll_ready());

        handle.allow(1);
        assert_ready!(gate.poll_ready()).expect("ok");
    }

    #[tokio::test]
    async fn gate_repolls_back_to_pending() {
        let (tx, rx) = channel();
        let pending = Arc::new(AtomicBool::new(false));
        let (mut gate, mut handle) = {
            struct Svc<S>(S, Arc<AtomicBool>);
            impl<Req, S: Service<Req>> Service<Req> for Svc<S> {
                type Response = S::Response;
                type Error = S::Error;
                type Future = S::Future;
                fn poll_ready(
                    &mut self,
                    cx: &mut std::task::Context<'_>,
                ) -> std::task::Poll<Result<(), Self::Error>> {
                    if self.1.load(std::sync::atomic::Ordering::Relaxed) {
                        return Poll::Pending;
                    }
                    self.0.poll_ready(cx)
                }
                fn call(&mut self, req: Req) -> Self::Future {
                    self.0.call(req)
                }
            }

            let pending = pending.clone();
            tower_test::mock::spawn_with::<(), (), _, _>(move |inner| {
                Gate::new(rx.clone(), Svc(inner, pending.clone()))
            })
        };

        tx.open().unwrap();
        handle.allow(1);
        assert_ready!(gate.poll_ready()).expect("ok");

        pending.store(true, std::sync::atomic::Ordering::Relaxed);
        assert_pending!(gate.poll_ready());

        pending.store(false, std::sync::atomic::Ordering::Relaxed);
        assert_ready!(gate.poll_ready()).expect("ok");
    }

    #[tokio::test]
    async fn notifies_on_open() {
        let (tx, rx) = channel();
        let (mut gate, mut handle) =
            tower_test::mock::spawn_with::<(), (), _, _>(move |inner| Gate::new(rx.clone(), inner));

        // Start with a shut gate on an available inner service.
        handle.allow(1);
        tx.shut().unwrap();

        // Wait for the gated service to become ready.
        assert_pending!(gate.poll_ready());

        // Open the gate and verify that the readiness future fires.
        tx.open().unwrap();
        assert_ready!(gate.poll_ready()).expect("ok");
    }

    #[tokio::test]
    async fn notifies_on_open_when_limited() {
        let (tx, rx) = channel();
        let (mut gate, mut handle) =
            tower_test::mock::spawn_with::<(), (), _, _>(move |inner| Gate::new(rx.clone(), inner));

        // Start with a shut gate on an available inner service.
        handle.allow(1);

<<<<<<< HEAD
        let _sem = tx.limit().unwrap();
=======
        let _sem = tx.limit(0).unwrap();
>>>>>>> 2ad49d6f

        // Wait for the gated service to become ready.
        assert_pending!(gate.poll_ready());

        // Open the gate and verify that the readiness future fires.
        tx.open().unwrap();
        assert_ready!(gate.poll_ready()).expect("ok");
    }

    #[tokio::test]
    async fn notifies_on_shut_and_open_when_limited() {
        let (tx, rx) = channel();
        let (mut gate, mut handle) =
            tower_test::mock::spawn_with::<(), (), _, _>(move |inner| Gate::new(rx.clone(), inner));

        // Start with a limited gate on an available inner service.
        handle.allow(1);
<<<<<<< HEAD
        let _sem = tx.limit().unwrap();
=======
        let _sem = tx.limit(0).unwrap();
>>>>>>> 2ad49d6f
        assert_pending!(gate.poll_ready());

        // Shut it.
        tx.shut().unwrap();
        assert_pending!(gate.poll_ready());

        // Open the gate and verify that the readiness future fires.
        tx.open().unwrap();
        assert_ready!(gate.poll_ready()).expect("ok");
    }

    #[tokio::test]
    async fn channel_closes() {
        let (tx, rx) = channel();
        let mut closed = task::spawn(tx.lost());
        assert_pending!(closed.poll());
        drop(rx);
        assert_ready!(closed.poll());
    }

    #[tokio::test]
    async fn channel_closes_after_clones() {
        let (tx, rx0) = channel();
        let mut closed = task::spawn(tx.lost());
        let rx1 = rx0.clone();
        assert_pending!(closed.poll());
        drop(rx0);
        assert_pending!(closed.poll());
        drop(rx1);
        assert_ready!(closed.poll());
    }

    #[tokio::test]
    async fn channel_closes_after_clones_reordered() {
        let (tx, rx0) = channel();
        let mut closed = task::spawn(tx.lost());
        let rx1 = rx0.clone();
        assert_pending!(closed.poll());
        drop(rx1);
        assert_pending!(closed.poll());
        drop(rx0);
        assert_ready!(closed.poll());
    }

    #[tokio::test(flavor = "current_thread")]
    async fn limits() {
        let _trace = linkerd_tracing::test::trace_init();

        let (tx, rx) = channel();
        let (mut gate, mut handle) =
            tower_test::mock::spawn_with::<(), (), _, _>(move |inner| Gate::new(rx.clone(), inner));

        handle.allow(2);
<<<<<<< HEAD
        let sem = tx.limit().unwrap();

        assert_pending!(gate.poll_ready());
        sem.add_permits(1);
=======
        let sem = tx.limit(1).unwrap();
>>>>>>> 2ad49d6f
        assert_ready!(gate.poll_ready()).expect("ok");
        assert_eq!(sem.available_permits(), 0);
        let rsp = handle
            .next_request()
            .map(|tx| tx.unwrap().1.send_response(()));
        let (res, _) = tokio::join!(gate.call(()), rsp);
        res.expect("ok");

        assert_pending!(gate.poll_ready());
        sem.add_permits(1);
        assert_ready!(gate.poll_ready()).expect("ok");
        assert_eq!(sem.available_permits(), 0);
        let rsp = handle
            .next_request()
            .map(|tx| tx.unwrap().1.send_response(()));
        let (res, _) = tokio::join!(gate.call(()), rsp);
        res.expect("ok");

        assert_pending!(gate.poll_ready());
        sem.add_permits(1);
        assert_pending!(gate.poll_ready());
        assert_eq!(sem.available_permits(), 1);

        let mut gate2 = gate.clone();
        drop(gate);
        assert_pending!(gate2.poll_ready());
        assert_eq!(sem.available_permits(), 1);
    }
}<|MERGE_RESOLUTION|>--- conflicted
+++ resolved
@@ -128,28 +128,6 @@
     pub fn open(&self) -> Result<(), Closed> {
         if self.0.is_closed() {
             return Err(Closed(()));
-<<<<<<< HEAD
-        }
-        match self.0.send_replace(State::Open) {
-            State::Open => {}
-            State::Limited(lim) => {
-                debug!("Limited => Open");
-                lim.close();
-            }
-            State::Shut => {
-                debug!("Shut => Open");
-            }
-        }
-        Ok(())
-    }
-
-    /// Limits the gate with the provided semaphore.
-    pub fn limit(&self) -> Result<Arc<Semaphore>, Closed> {
-        if self.0.is_closed() {
-            return Err(Closed(()));
-        }
-        let sem = Arc::new(Semaphore::new(0));
-=======
         }
         match self.0.send_replace(State::Open) {
             State::Open => {}
@@ -174,7 +152,6 @@
             return Err(Closed(()));
         }
         let sem = Arc::new(Semaphore::new(permits));
->>>>>>> 2ad49d6f
         match self.0.send_replace(State::Limited(sem.clone())) {
             State::Open => {
                 debug!("Open => Limited");
@@ -194,7 +171,6 @@
     pub fn shut(&self) -> Result<(), Closed> {
         if self.0.is_closed() {
             return Err(Closed(()));
-<<<<<<< HEAD
         }
         match self.0.send_replace(State::Shut) {
             State::Shut => {}
@@ -206,19 +182,6 @@
                 lim.close();
             }
         }
-=======
-        }
-        match self.0.send_replace(State::Shut) {
-            State::Shut => {}
-            State::Open => {
-                debug!("Open => Shut");
-            }
-            State::Limited(lim) => {
-                debug!("Limited => Shut");
-                lim.close();
-            }
-        }
->>>>>>> 2ad49d6f
         Ok(())
     }
 }
@@ -419,11 +382,7 @@
         // Start with a shut gate on an available inner service.
         handle.allow(1);
 
-<<<<<<< HEAD
-        let _sem = tx.limit().unwrap();
-=======
         let _sem = tx.limit(0).unwrap();
->>>>>>> 2ad49d6f
 
         // Wait for the gated service to become ready.
         assert_pending!(gate.poll_ready());
@@ -441,11 +400,7 @@
 
         // Start with a limited gate on an available inner service.
         handle.allow(1);
-<<<<<<< HEAD
-        let _sem = tx.limit().unwrap();
-=======
         let _sem = tx.limit(0).unwrap();
->>>>>>> 2ad49d6f
         assert_pending!(gate.poll_ready());
 
         // Shut it.
@@ -499,14 +454,7 @@
             tower_test::mock::spawn_with::<(), (), _, _>(move |inner| Gate::new(rx.clone(), inner));
 
         handle.allow(2);
-<<<<<<< HEAD
-        let sem = tx.limit().unwrap();
-
-        assert_pending!(gate.poll_ready());
-        sem.add_permits(1);
-=======
         let sem = tx.limit(1).unwrap();
->>>>>>> 2ad49d6f
         assert_ready!(gate.poll_ready()).expect("ok");
         assert_eq!(sem.available_permits(), 0);
         let rsp = handle
