use crate::{
    failfast::{self, FailFast},
    layer::{self, Layer},
    BoxService, ExtractParam, NewService, Service,
};
use linkerd_error::Error;
use std::{fmt, marker::PhantomData, time};
use tower::buffer::Buffer;

/// A param type that configures the capacity of a queue.
<<<<<<< HEAD
#[derive(Copy, Clone, Debug)]
pub struct Capacity(pub usize);

/// A param type that configures a queue's failfast timeout.
#[derive(Copy, Clone, Debug)]
pub struct Timeout(pub time::Duration);

/// A `NewService` that builds buffered inner services.
pub struct NewQueue<Z, X, Req, N> {
=======
#[derive(Clone, Debug)]
pub struct Capacity(pub usize);

/// A param type that configures a queue's failfast timeout.
#[derive(Clone, Debug)]
pub struct Timeout(pub time::Duration);

/// A [`NewService`] that wraps inner services in a [`Buffer`] with a failfast
/// [`Timeout`]. When the inner service is unavailable for that timeout, the
/// queue stops processing new requests and all pending requests are failed.
pub struct NewQueue<X, Req, N> {
>>>>>>> 57df368e
    inner: N,
    extract: X,
    _req: PhantomData<fn(Req, Z)>,
}

<<<<<<< HEAD
/// A marker type to indicate a queue applies failfast timeouts.
#[derive(Debug)]
pub enum WithTimeout {}

pub type NewQueueWithTimeout<X, Req, N> = NewQueue<WithTimeout, X, Req, N>;

pub type QueueWithTimeout<Req, Rsp, E = Error> =
    failfast::Gate<Buffer<BoxService<Req, Rsp, E>, Req>>;

/// A marker type to indicate a queue does not apply a timeout.
#[derive(Debug)]
pub enum WithoutTimeout {}

pub type NewQueueWithoutTimeout<X, Req, N> = NewQueue<WithoutTimeout, X, Req, N>;
=======
/// A [`NewService`] that wraps inner services in a [`Buffer`] **without** a
/// failfast timeout. Requests remain queued until the caller gives up waiting
/// or the inner service becomes available.
pub struct NewQueueWithoutTimeout<X, Req, N> {
    inner: N,
    extract: X,
    _req: PhantomData<fn(Req)>,
}

pub type Queue<Req, Rsp, E = Error> = failfast::Gate<Buffer<BoxService<Req, Rsp, E>, Req>>;
>>>>>>> 57df368e

pub type QueueWithoutTimeout<Req, Rsp, E = Error> = Buffer<BoxService<Req, Rsp, E>, Req>;

// === impl NewQueue ===

<<<<<<< HEAD
impl<T, X, Req, N, S> NewService<T> for NewQueueWithTimeout<X, Req, N>
=======
impl<X: Clone, Req, N> NewQueue<X, Req, N> {
    pub fn new(inner: N, extract: X) -> Self {
        Self {
            inner,
            extract,
            _req: PhantomData,
        }
    }

    /// Returns a [`Layer`] that constructs new [`failfast::Gate`]d [`Buffer`]s
    /// using an `X`-typed [`ExtractParam`] implementation to extract
    /// [`Capacity`] and [`Timeout`] from a `T`-typed target.
    #[inline]
    #[must_use]
    pub fn layer_via(extract: X) -> impl Layer<N, Service = Self> + Clone {
        layer::mk(move |inner| Self::new(inner, extract.clone()))
    }
}

impl<Req, N> NewQueue<(), Req, N> {
    /// Returns a [`Layer`] that constructs new queued service configured by a
    /// target that implements [`crate::Param`]`<`[`Capacity`]`>` and .
    /// [`crate::Param`]`<`[`Timeout`]`>`.
    #[inline]
    #[must_use]
    pub fn layer() -> impl Layer<N, Service = Self> + Clone {
        Self::layer_via(())
    }
}

impl<T, X, Req, N, S> NewService<T> for NewQueue<X, Req, N>
>>>>>>> 57df368e
where
    Req: Send + 'static,
    X: ExtractParam<Capacity, T>,
    X: ExtractParam<Timeout, T>,
    N: NewService<T, Service = S>,
    S: Service<Req> + Send + 'static,
    S::Response: 'static,
    S::Error: Into<Error>,
    S::Future: Send,
{
<<<<<<< HEAD
    type Service = QueueWithTimeout<Req, S::Response>;
=======
    type Service = Queue<Req, S::Response>;
>>>>>>> 57df368e

    fn new_service(&self, target: T) -> Self::Service {
        let Capacity(capacity) = self.extract.extract_param(&target);
        let Timeout(failfast_timeout) = self.extract.extract_param(&target);
        let buf = layer::mk(move |inner| Buffer::new(BoxService::new(inner), capacity));
        let buf = FailFast::layer_gated(failfast_timeout, buf);
        buf.layer(self.inner.new_service(target))
    }
}

<<<<<<< HEAD
impl<T, X, Req, N, S> NewService<T> for NewQueueWithoutTimeout<X, Req, N>
where
    Req: Send + 'static,
    X: ExtractParam<Capacity, T>,
    N: NewService<T, Service = S>,
    S: Service<Req> + Send + 'static,
    S::Response: 'static,
    S::Error: Into<Error> + Send + Sync + 'static,
    S::Future: Send,
{
    type Service = QueueWithoutTimeout<Req, S::Response, S::Error>;

    fn new_service(&self, target: T) -> Self::Service {
        let Capacity(capacity) = self.extract.extract_param(&target);
        let inner = self.inner.new_service(target);
        Buffer::new(BoxService::new(inner), capacity)
    }
}

impl<Z, X: Clone, Req, N> NewQueue<Z, X, Req, N> {
    pub fn new(inner: N, extract: X) -> Self {
        Self {
            inner,
            extract,
            _req: PhantomData,
        }
    }

    /// Returns a [`Layer`] that constructs new [`failfast::Gate`]d [`Buffer`]s
    /// using an `X`-typed [`ExtractParam`] implementation to extract
    /// the necessary configuration.
    #[inline]
    #[must_use]
    pub fn layer_via(extract: X) -> impl Layer<N, Service = Self> + Clone {
        layer::mk(move |inner| Self::new(inner, extract.clone()))
    }
}

impl<X: Clone, Req, N> NewQueueWithTimeout<X, Req, N> {
    /// Returns a [`Layer`] that constructs new queued service configured by a
    /// target that implements [`crate::Param`]`<`[`Capacity`]`>` and .
    /// [`crate::Param`]`<`[`Timeout`]`>`. If the inner service remains
    /// unavailable for a failast timeout, the queue stops admitting new
    /// requests and requests in the queue are failed eagerly.
    #[inline]
    #[must_use]
    pub fn layer_with_timeout_via(extract: X) -> impl Layer<N, Service = Self> + Clone {
        Self::layer_via(extract)
    }
}

impl<Req, N> NewQueueWithTimeout<(), Req, N> {
    /// Returns a [`Layer`] that constructs new queued service configured by a
    /// target that implements [`crate::Param`]`<`[`Capacity`]`>` and .
    /// [`crate::Param`]`<`[`Timeout`]`>`. If the inner service remains
    /// unavailable for a failast timeout, the queue stops admitting new
    /// requests and requests in the queue are failed eagerly.
    #[inline]
    #[must_use]
    pub fn layer_with_timeout() -> impl Layer<N, Service = Self> + Clone {
        Self::layer_with_timeout_via(())
    }
}

impl<X: Clone, Req, N> NewQueueWithoutTimeout<X, Req, N> {
    /// Returns a [`Layer`] that constructs new queued service configured by a
    /// target that implements [`crate::Param`]`<`[`Capacity`]`>`.
    #[inline]
    #[must_use]
    pub fn layer_without_timeout_via(extract: X) -> impl Layer<N, Service = Self> + Clone {
        Self::layer_via(extract)
    }
}

=======
impl<X, Req, N> Clone for NewQueue<X, Req, N>
where
    X: Clone,
    N: Clone,
{
    fn clone(&self) -> Self {
        Self {
            inner: self.inner.clone(),
            extract: self.extract.clone(),
            _req: PhantomData,
        }
    }
}

impl<X, Req, N> fmt::Debug for NewQueue<X, Req, N>
where
    X: fmt::Debug,
    N: fmt::Debug,
{
    fn fmt(&self, f: &mut fmt::Formatter<'_>) -> fmt::Result {
        f.debug_struct("NewQueue")
            .field("inner", &self.inner)
            .field("extract", &self.extract)
            .finish()
    }
}

// === impl NewQueueWithoutTimeout ===

impl<X: Clone, Req, N> NewQueueWithoutTimeout<X, Req, N> {
    pub fn new(inner: N, extract: X) -> Self {
        Self {
            inner,
            extract,
            _req: PhantomData,
        }
    }

    /// Returns a [`Layer`] that constructs new [`Buffer`]s using an `X`-typed
    /// [`ExtractParam`] implementation to extract [`Capacity`] from a
    /// `T`-typed target.
    #[inline]
    #[must_use]
    pub fn layer_via(extract: X) -> impl Layer<N, Service = Self> + Clone {
        layer::mk(move |inner| Self::new(inner, extract.clone()))
    }
}

>>>>>>> 57df368e
impl<Req, N> NewQueueWithoutTimeout<(), Req, N> {
    /// Returns a [`Layer`] that constructs new [`Buffer`]s configured by a
    /// target that implements [`crate::Param`]`<`[`Capacity`]`>`.
    #[inline]
    #[must_use]
<<<<<<< HEAD
    pub fn layer_without_timeout() -> impl Layer<N, Service = Self> + Clone {
=======
    pub fn layer() -> impl Layer<N, Service = Self> + Clone {
>>>>>>> 57df368e
        Self::layer_via(())
    }
}

<<<<<<< HEAD
impl<Z, X, Req, N> Clone for NewQueue<Z, X, Req, N>
=======
impl<T, X, Req, N, S> NewService<T> for NewQueueWithoutTimeout<X, Req, N>
where
    Req: Send + 'static,
    X: ExtractParam<Capacity, T>,
    N: NewService<T, Service = S>,
    S: Service<Req> + Send + 'static,
    S::Response: 'static,
    S::Error: Into<Error> + Send + Sync + 'static,
    S::Future: Send,
{
    type Service = QueueWithoutTimeout<Req, S::Response, S::Error>;

    fn new_service(&self, target: T) -> Self::Service {
        let Capacity(capacity) = self.extract.extract_param(&target);
        let inner = self.inner.new_service(target);
        Buffer::new(BoxService::new(inner), capacity)
    }
}

impl<X, Req, N> Clone for NewQueueWithoutTimeout<X, Req, N>
>>>>>>> 57df368e
where
    X: Clone,
    N: Clone,
{
    fn clone(&self) -> Self {
        Self {
            inner: self.inner.clone(),
            extract: self.extract.clone(),
            _req: PhantomData,
        }
    }
}

<<<<<<< HEAD
impl<Z, X, Req, N> fmt::Debug for NewQueue<Z, X, Req, N>
=======
impl<X, Req, N> fmt::Debug for NewQueueWithoutTimeout<X, Req, N>
>>>>>>> 57df368e
where
    X: fmt::Debug,
    N: fmt::Debug,
{
    fn fmt(&self, f: &mut fmt::Formatter<'_>) -> fmt::Result {
        f.debug_struct("NewQueueWithoutTimeout")
            .field("inner", &self.inner)
            .field("extract", &self.extract)
            .finish()
    }
}<|MERGE_RESOLUTION|>--- conflicted
+++ resolved
@@ -8,17 +8,6 @@
 use tower::buffer::Buffer;
 
 /// A param type that configures the capacity of a queue.
-<<<<<<< HEAD
-#[derive(Copy, Clone, Debug)]
-pub struct Capacity(pub usize);
-
-/// A param type that configures a queue's failfast timeout.
-#[derive(Copy, Clone, Debug)]
-pub struct Timeout(pub time::Duration);
-
-/// A `NewService` that builds buffered inner services.
-pub struct NewQueue<Z, X, Req, N> {
-=======
 #[derive(Clone, Debug)]
 pub struct Capacity(pub usize);
 
@@ -30,28 +19,11 @@
 /// [`Timeout`]. When the inner service is unavailable for that timeout, the
 /// queue stops processing new requests and all pending requests are failed.
 pub struct NewQueue<X, Req, N> {
->>>>>>> 57df368e
     inner: N,
     extract: X,
-    _req: PhantomData<fn(Req, Z)>,
+    _req: PhantomData<fn(Req)>,
 }
 
-<<<<<<< HEAD
-/// A marker type to indicate a queue applies failfast timeouts.
-#[derive(Debug)]
-pub enum WithTimeout {}
-
-pub type NewQueueWithTimeout<X, Req, N> = NewQueue<WithTimeout, X, Req, N>;
-
-pub type QueueWithTimeout<Req, Rsp, E = Error> =
-    failfast::Gate<Buffer<BoxService<Req, Rsp, E>, Req>>;
-
-/// A marker type to indicate a queue does not apply a timeout.
-#[derive(Debug)]
-pub enum WithoutTimeout {}
-
-pub type NewQueueWithoutTimeout<X, Req, N> = NewQueue<WithoutTimeout, X, Req, N>;
-=======
 /// A [`NewService`] that wraps inner services in a [`Buffer`] **without** a
 /// failfast timeout. Requests remain queued until the caller gives up waiting
 /// or the inner service becomes available.
@@ -62,15 +34,11 @@
 }
 
 pub type Queue<Req, Rsp, E = Error> = failfast::Gate<Buffer<BoxService<Req, Rsp, E>, Req>>;
->>>>>>> 57df368e
 
 pub type QueueWithoutTimeout<Req, Rsp, E = Error> = Buffer<BoxService<Req, Rsp, E>, Req>;
 
 // === impl NewQueue ===
 
-<<<<<<< HEAD
-impl<T, X, Req, N, S> NewService<T> for NewQueueWithTimeout<X, Req, N>
-=======
 impl<X: Clone, Req, N> NewQueue<X, Req, N> {
     pub fn new(inner: N, extract: X) -> Self {
         Self {
@@ -102,7 +70,6 @@
 }
 
 impl<T, X, Req, N, S> NewService<T> for NewQueue<X, Req, N>
->>>>>>> 57df368e
 where
     Req: Send + 'static,
     X: ExtractParam<Capacity, T>,
@@ -113,11 +80,7 @@
     S::Error: Into<Error>,
     S::Future: Send,
 {
-<<<<<<< HEAD
-    type Service = QueueWithTimeout<Req, S::Response>;
-=======
     type Service = Queue<Req, S::Response>;
->>>>>>> 57df368e
 
     fn new_service(&self, target: T) -> Self::Service {
         let Capacity(capacity) = self.extract.extract_param(&target);
@@ -128,82 +91,6 @@
     }
 }
 
-<<<<<<< HEAD
-impl<T, X, Req, N, S> NewService<T> for NewQueueWithoutTimeout<X, Req, N>
-where
-    Req: Send + 'static,
-    X: ExtractParam<Capacity, T>,
-    N: NewService<T, Service = S>,
-    S: Service<Req> + Send + 'static,
-    S::Response: 'static,
-    S::Error: Into<Error> + Send + Sync + 'static,
-    S::Future: Send,
-{
-    type Service = QueueWithoutTimeout<Req, S::Response, S::Error>;
-
-    fn new_service(&self, target: T) -> Self::Service {
-        let Capacity(capacity) = self.extract.extract_param(&target);
-        let inner = self.inner.new_service(target);
-        Buffer::new(BoxService::new(inner), capacity)
-    }
-}
-
-impl<Z, X: Clone, Req, N> NewQueue<Z, X, Req, N> {
-    pub fn new(inner: N, extract: X) -> Self {
-        Self {
-            inner,
-            extract,
-            _req: PhantomData,
-        }
-    }
-
-    /// Returns a [`Layer`] that constructs new [`failfast::Gate`]d [`Buffer`]s
-    /// using an `X`-typed [`ExtractParam`] implementation to extract
-    /// the necessary configuration.
-    #[inline]
-    #[must_use]
-    pub fn layer_via(extract: X) -> impl Layer<N, Service = Self> + Clone {
-        layer::mk(move |inner| Self::new(inner, extract.clone()))
-    }
-}
-
-impl<X: Clone, Req, N> NewQueueWithTimeout<X, Req, N> {
-    /// Returns a [`Layer`] that constructs new queued service configured by a
-    /// target that implements [`crate::Param`]`<`[`Capacity`]`>` and .
-    /// [`crate::Param`]`<`[`Timeout`]`>`. If the inner service remains
-    /// unavailable for a failast timeout, the queue stops admitting new
-    /// requests and requests in the queue are failed eagerly.
-    #[inline]
-    #[must_use]
-    pub fn layer_with_timeout_via(extract: X) -> impl Layer<N, Service = Self> + Clone {
-        Self::layer_via(extract)
-    }
-}
-
-impl<Req, N> NewQueueWithTimeout<(), Req, N> {
-    /// Returns a [`Layer`] that constructs new queued service configured by a
-    /// target that implements [`crate::Param`]`<`[`Capacity`]`>` and .
-    /// [`crate::Param`]`<`[`Timeout`]`>`. If the inner service remains
-    /// unavailable for a failast timeout, the queue stops admitting new
-    /// requests and requests in the queue are failed eagerly.
-    #[inline]
-    #[must_use]
-    pub fn layer_with_timeout() -> impl Layer<N, Service = Self> + Clone {
-        Self::layer_with_timeout_via(())
-    }
-}
-
-impl<X: Clone, Req, N> NewQueueWithoutTimeout<X, Req, N> {
-    /// Returns a [`Layer`] that constructs new queued service configured by a
-    /// target that implements [`crate::Param`]`<`[`Capacity`]`>`.
-    #[inline]
-    #[must_use]
-    pub fn layer_without_timeout_via(extract: X) -> impl Layer<N, Service = Self> + Clone {
-        Self::layer_via(extract)
-    }
-}
-
-=======
 impl<X, Req, N> Clone for NewQueue<X, Req, N>
 where
     X: Clone,
@@ -252,24 +139,16 @@
     }
 }
 
->>>>>>> 57df368e
 impl<Req, N> NewQueueWithoutTimeout<(), Req, N> {
     /// Returns a [`Layer`] that constructs new [`Buffer`]s configured by a
     /// target that implements [`crate::Param`]`<`[`Capacity`]`>`.
     #[inline]
     #[must_use]
-<<<<<<< HEAD
-    pub fn layer_without_timeout() -> impl Layer<N, Service = Self> + Clone {
-=======
     pub fn layer() -> impl Layer<N, Service = Self> + Clone {
->>>>>>> 57df368e
         Self::layer_via(())
     }
 }
 
-<<<<<<< HEAD
-impl<Z, X, Req, N> Clone for NewQueue<Z, X, Req, N>
-=======
 impl<T, X, Req, N, S> NewService<T> for NewQueueWithoutTimeout<X, Req, N>
 where
     Req: Send + 'static,
@@ -290,7 +169,6 @@
 }
 
 impl<X, Req, N> Clone for NewQueueWithoutTimeout<X, Req, N>
->>>>>>> 57df368e
 where
     X: Clone,
     N: Clone,
@@ -304,11 +182,7 @@
     }
 }
 
-<<<<<<< HEAD
-impl<Z, X, Req, N> fmt::Debug for NewQueue<Z, X, Req, N>
-=======
 impl<X, Req, N> fmt::Debug for NewQueueWithoutTimeout<X, Req, N>
->>>>>>> 57df368e
 where
     X: fmt::Debug,
     N: fmt::Debug,
