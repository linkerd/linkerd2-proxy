--- conflicted
+++ resolved
@@ -12,13 +12,8 @@
 [dependencies]
 dyn-clone = "1.0.3"
 futures = "0.3.9"
-<<<<<<< HEAD
 linkerd-error = { path = "../error" }
-pin-project = "0.4"
-=======
-linkerd2-error = { path = "../error" }
 pin-project = "1"
->>>>>>> 53536ce1
 tokio = { version = "1", features = ["time"] }
 tracing = "0.1"
 
