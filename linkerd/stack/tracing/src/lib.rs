--- conflicted
+++ resolved
@@ -71,11 +71,7 @@
     fn new_service(&mut self, target: T) -> Self::Service {
         let span = self.get_span.get_span(&target);
         let inner = span.in_scope(move || {
-<<<<<<< HEAD
-            trace!(?target, "new_service");
-=======
             trace!("new");
->>>>>>> 70bbd422
             self.make.new_service(target)
         });
         Instrument { inner, span }
@@ -103,11 +99,7 @@
     fn call(&mut self, target: T) -> Self::Future {
         let span = self.get_span.get_span(&target);
         let inner = span.in_scope(|| {
-<<<<<<< HEAD
-            trace!(?target, "make_service");
-=======
             trace!("make");
->>>>>>> 70bbd422
             self.make.call(target)
         });
         Instrument { inner, span }
