[package]
name = "linkerd-concurrency-limit"
version = "0.1.0"
authors = ["Linkerd Developers <cncf-linkerd-dev@lists.cncf.io>"]
license = "Apache-2.0"
edition = "2018"
publish = false


[dependencies]
futures = "0.3.9"
<<<<<<< HEAD
linkerd-stack = { path = "../stack" }
=======
linkerd2-stack = { path = "../stack" }
>>>>>>> 53536ce1
tokio = { version = "1", features = ["sync"] }
tower = { version = "0.4.1", default-features = false }
tracing = "0.1.22"
pin-project = "1"<|MERGE_RESOLUTION|>--- conflicted
+++ resolved
@@ -9,11 +9,7 @@
 
 [dependencies]
 futures = "0.3.9"
-<<<<<<< HEAD
 linkerd-stack = { path = "../stack" }
-=======
-linkerd2-stack = { path = "../stack" }
->>>>>>> 53536ce1
 tokio = { version = "1", features = ["sync"] }
 tower = { version = "0.4.1", default-features = false }
 tracing = "0.1.22"
