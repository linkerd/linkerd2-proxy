--- conflicted
+++ resolved
@@ -96,11 +96,7 @@
                 }
                 _ = time::sleep(idle).fuse() => match cache.upgrade() {
                     Some(cache) => match Arc::try_unwrap(reset) {
-<<<<<<< HEAD
-                        // If this is the last reference to handle after the
-=======
                         // If this is the last reference to the handle after the
->>>>>>> cf9900de
                         // idle timeout, remove the cache entry.
                         Ok(_) => {
                             let removed = cache.write().remove(&target).is_some();
