--- conflicted
+++ resolved
@@ -44,21 +44,20 @@
     handle: Option<Arc<Notify>>,
 }
 
-<<<<<<< HEAD
+#[derive(Debug)]
+struct CacheEntry<V> {
+    value: V,
+    /// A handle to wake the expiration task.
+    ///
+    /// If this is unset, the entry is permanent and will not be evicted.
+    handle: Option<Weak<Notify>>,
+}
+
 /// A locked cache map holding values and an optional handle. When the handle is
 /// unset, the entry is 'permanent' and will never be evicted from the map. When
 /// a handle is set, it is used to notify the eviction task that an entry has
 /// been dropped.
-type InnerMap<K, V, S> = RwLock<HashMap<K, (V, Option<Weak<Notify>>), S>>;
-=======
-type Inner<K, V, S> = RwLock<HashMap<K, CacheEntry<V>, S>>;
-
-#[derive(Debug)]
-struct CacheEntry<V> {
-    value: V,
-    handle: Option<Weak<Notify>>,
-}
->>>>>>> 3525055b
+type InnerMap<K, V, S> = RwLock<HashMap<K, CacheEntry<V>, S>>;
 
 // === impl Cache ===
 
@@ -78,7 +77,6 @@
     V: Send + Sync + 'static,
     BuildHasherDefault<S>: BuildHasher + Send + Sync + 'static,
 {
-<<<<<<< HEAD
     /// Creates a new cache with an initial capacity.
     pub fn with_capacity(idle: time::Duration, capacity: usize) -> Self {
         Self {
@@ -95,33 +93,16 @@
         idle: time::Duration,
         iter: impl IntoIterator<Item = (K, V)>,
     ) -> Self
-=======
-    /// Constructs a `Cache` from an iterator of fixed cache entries.
-    ///
-    /// These entries will never be expired from the cache. Any entries inserted
-    /// later will still expire when they become idle.
-    pub fn from_iter_fixed(idle: time::Duration, iter: impl IntoIterator<Item = (K, V)>) -> Self
->>>>>>> 3525055b
     where
         S: Default,
         V: Clone,
     {
-<<<<<<< HEAD
-        let iter = iter.into_iter();
-        let (lower_bound, _) = iter.size_hint();
-        let this = Self::with_capacity(idle, lower_bound);
-        for (key, value) in iter {
-            this.insert_permanent(key, value);
-        }
-        this
-=======
         let entries = iter
             .into_iter()
-            .map(|(k, v)| (k, CacheEntry::fixed(v)))
+            .map(|(k, v)| (k, CacheEntry::permanent(v)))
             .collect();
         let inner = Arc::new(RwLock::new(entries));
         Self { inner, idle }
->>>>>>> 3525055b
     }
 }
 
@@ -139,37 +120,19 @@
     pub fn get<Q: ?Sized>(&self, key: &Q) -> Option<Cached<V>>
     where
         K: Borrow<Q>,
-<<<<<<< HEAD
-        Q: Hash + Eq + std::fmt::Debug,
+        Q: Hash + Eq + fmt::Debug,
         V: Clone,
     {
         let cache = self.inner.read();
-
-        let (value, handle) = cache.get(key)?;
-        trace!(?key, "Using cached value");
-
-        Some(Cached {
-            inner: value.clone(),
-            handle: handle.as_ref().map(|h| {
-                h.upgrade()
-                    .expect("handles must be held as long as the entry is in the cache")
-            }),
-        })
-=======
-        Q: Hash + Eq + fmt::Debug,
-        V: Clone,
-    {
-        let lock = self.inner.read();
-        let cache_entry = lock.get(&key)?;
-        let cached = cache_entry.cached()?;
+        let cache_entry = cache.get(&key)?;
+        let cached = cache_entry.cached();
 
         trace!(
             ?key,
-            entry.is_expiring = cache_entry.is_expiring(),
+            entry.is_permanent = cache_entry.is_permanent(),
             "Using cached value"
         );
         Some(cached)
->>>>>>> 3525055b
     }
 
     pub fn get_or_insert_with(&self, key: K, f: impl FnOnce(&K) -> V) -> Cached<V>
@@ -183,47 +146,16 @@
         }
 
         // Otherwise, obtain a write lock to insert a new value.
-<<<<<<< HEAD
         let mut cache = self.inner.write();
         match cache.entry(key) {
             Entry::Vacant(entry) => {
                 debug!(key = ?entry.key(), "Caching new value");
                 let inner = f(entry.key());
                 let handle = self.spawn_idle(entry.key().clone());
-                entry.insert((inner.clone(), Some(Arc::downgrade(&handle))));
-=======
-        match self.inner.write().entry(key.clone()) {
-            Entry::Occupied(ref mut entry) => {
-                let cache_entry = entry.get();
-                // Another thread raced us to create a value for this target.
-                // Try to use it.
-                match cache_entry.cached() {
-                    Some(cached) => {
-                        trace!(
-                            ?key,
-                            entry.is_expiring = cache_entry.is_expiring(),
-                            "Using cached value"
-                        );
-                        cached
-                    }
-                    None => {
-                        debug!(?key, "Replacing defunct value");
-                        let inner = f(key.clone());
-                        let (handle, element) = self.expiring_entry(key, inner.clone());
-                        entry.insert(element);
-                        Cached {
-                            inner,
-                            handle: Some(handle),
-                        }
-                    }
-                }
-            }
-            Entry::Vacant(entry) => {
-                debug!(?key, "Caching new value");
-                let inner = f(key.clone());
-                let (handle, element) = self.expiring_entry(key, inner.clone());
-                entry.insert(element);
->>>>>>> 3525055b
+                entry.insert(CacheEntry {
+                    value: inner.clone(),
+                    handle: Some(Arc::downgrade(&handle)),
+                });
                 Cached {
                     inner,
                     handle: Some(handle),
@@ -233,12 +165,7 @@
             Entry::Occupied(entry) => {
                 // Another thread raced us to create a value for this target.
                 trace!(key = ?entry.key(), "Using cached value");
-                let (inner, handle) = entry.get().clone();
-                let handle = handle.map(|h| {
-                    h.upgrade()
-                        .expect("handles must be held as long as the entry is in the cache")
-                });
-                Cached { inner, handle }
+                entry.get().clone().cached()
             }
         }
     }
@@ -249,39 +176,15 @@
         match self.inner.write().entry(key) {
             Entry::Vacant(entry) => {
                 debug!(key = ?entry.key(), "Permanently caching new value");
-                entry.insert((val, None));
+                entry.insert(CacheEntry::permanent(val));
                 None
             }
             Entry::Occupied(ref mut entry) => {
                 debug!(key = ?entry.key(), "Updating permanently cached value");
-                let (prior_val, _) = entry.insert((val, None));
-                Some(prior_val)
-            }
-        }
-    }
-
-    /// Inserts a fixed (non-expiring) entry into the cache.
-    ///
-    /// This entry will never be removed, and will not spawn a background
-    /// expiration task.
-    ///
-    /// # Returns
-    ///
-    /// The previous value for that key, if there was one.
-    pub fn insert_fixed(&self, key: K, value: V) -> Option<V> {
-        self.inner
-            .write()
-            .insert(key, CacheEntry::fixed(value))
-            .map(|CacheEntry { value, .. }| value)
-    }
-
-    fn expiring_entry(&self, key: K, value: V) -> (Arc<Notify>, CacheEntry<V>) {
-        let handle = self.spawn_idle(key);
-        let entry = CacheEntry {
-            value,
-            handle: Some(Arc::downgrade(&handle)),
-        };
-        (handle, entry)
+                let prior_entry = entry.insert(CacheEntry::permanent(val));
+                Some(prior_entry.value)
+            }
+        }
     }
 
     fn spawn_idle(&self, key: K) -> Arc<Notify> {
@@ -349,7 +252,6 @@
                 continue;
             }
 
-<<<<<<< HEAD
             // If this was the last handle, attempt to clear the key from the
             // cache (unless it was replaced by a permanent value). There should
             // be at most one task per key, so we expect the key to be in the
@@ -361,58 +263,48 @@
                 entry.key()
             );
             if let Entry::Occupied(entry) = entry {
-                if let (_, None) = entry.get() {
+                if entry.get().is_permanent() {
                     // The key was updated with a permanent value that cannot be
                     // evicted.
                     debug!(key = ?entry.key(), "Cache entry was replaced by permanent value");
                     return;
                 }
-=======
+
+                debug!(key = ?entry.key(), "Dropping cache entry");
+                entry.remove();
+            }
+
+            // The entry no longer exists in the cache.
+            return;
+        }
+    }
+}
+
 impl<V> CacheEntry<V> {
-    fn fixed(value: V) -> Self {
+    fn permanent(value: V) -> Self {
         Self {
             value,
             handle: None,
         }
     }
 
-    fn cached(&self) -> Option<Cached<V>>
+    fn cached(&self) -> Cached<V>
     where
         V: Clone,
     {
-        match self.handle {
-            // This is an expiring entry. See if its expiry task is still
-            // running.
-            Some(ref handle) => {
-                let handle = handle.upgrade()?;
-                Some(Cached {
-                    inner: self.value.clone(),
-                    handle: Some(handle),
-                })
-            }
-            // This is a fixed (non-expiring) entry
-            None => Some(Cached {
-                inner: self.value.clone(),
-                handle: None,
-            }),
-        }
-    }
-
-    fn is_expiring(&self) -> bool {
-        self.handle.is_some()
-    }
-}
-
-// === impl Cached ===
->>>>>>> 3525055b
-
-                debug!(key = ?entry.key(), "Dropping cache entry");
-                entry.remove();
-            }
-
-            // The entry no longer exists in the cache.
-            return;
-        }
+        let handle = self.handle.as_ref().map(|handle| {
+            handle
+                .upgrade()
+                .expect("handles must be held as long as the entry is in the cache")
+        });
+        Cached {
+            inner: self.value.clone(),
+            handle,
+        }
+    }
+
+    fn is_permanent(&self) -> bool {
+        self.handle.is_none()
     }
 }
 
