use super::params;
<<<<<<< HEAD
use linkerd_stack::{layer, NewService, Param};
=======
use linkerd_stack::{layer, ExtractParam, NewService};
>>>>>>> 04ff95ba
use parking_lot::Mutex;
use std::{fmt::Debug, hash::Hash, sync::Arc};

/// A [`NewService`] that produces [`BackendCache`]s using a shared cache of
/// backends.
///
/// On each call to [`NewService::new_service`], the cache extracts a new set of
/// [`params::Backends`] from the target to determine which
/// services should be added/removed from the cache.
#[derive(Debug)]
<<<<<<< HEAD
pub struct NewBackendCache<K, N, S> {
=======
pub struct NewBackendCache<K, X, N, S> {
    extract: X,
>>>>>>> 04ff95ba
    inner: N,
    backends: Arc<Mutex<ahash::AHashMap<K, S>>>,
}

#[derive(Debug)]
pub struct BackendCache<K, S> {
<<<<<<< HEAD
    backends: Arc<Mutex<ahash::AHashMap<K, S>>>,
=======
    backends: Arc<ahash::AHashMap<K, S>>,
>>>>>>> 04ff95ba
}

// === impl BackendCache ===

<<<<<<< HEAD
impl<K, N, S> NewBackendCache<K, N, S> {
    pub fn new(inner: N) -> Self {
        Self {
            inner,
            backends: Default::default(),
        }
=======
impl<K, X: Clone, N, S> NewBackendCache<K, X, N, S> {
    pub fn new(inner: N, extract: X) -> Self {
        Self {
            extract,
            inner,
            backends: Default::default(),
        }
    }

    pub fn layer_via(extract: X) -> impl layer::Layer<N, Service = Self> + Clone {
        layer::mk(move |inner| Self::new(inner, extract.clone()))
>>>>>>> 04ff95ba
    }
}

impl<K, N, S> NewBackendCache<K, (), N, S> {
    pub fn layer() -> impl layer::Layer<N, Service = Self> + Clone {
        layer::mk(|inner| Self::new(inner, ()))
    }
}

<<<<<<< HEAD
impl<T, K, N, KNew, S> NewService<T> for NewBackendCache<K, N, S>
=======
impl<T, K, X, N, KNew, S> NewService<T> for NewBackendCache<K, X, N, S>
>>>>>>> 04ff95ba
where
    X: ExtractParam<params::Backends<K>, T>,
    N: NewService<T, Service = KNew>,
    K: Eq + Hash + Clone + Debug,
<<<<<<< HEAD
    N: NewService<T, Service = KNew>,
=======
>>>>>>> 04ff95ba
    KNew: NewService<K, Service = S>,
    S: Clone,
{
    type Service = BackendCache<K, S>;

    fn new_service(&self, target: T) -> Self::Service {
        let params::Backends(backends) = self.extract.extract_param(&target);
        let newk = self.inner.new_service(target);

<<<<<<< HEAD
        let new_backend = self.inner.new_service(target);
=======
>>>>>>> 04ff95ba
        let mut cache = self.backends.lock();

        // Remove all backends that aren't in the updated set of addrs.
        cache.retain(|backend, _| {
            if backends.contains(backend) {
                true
            } else {
                tracing::debug!(?backend, "Removing");
                false
            }
        });

        // If there are additional addrs, cache a new service for each.
        debug_assert!(backends.len() >= cache.len());
        if backends.len() > cache.len() {
            cache.reserve(backends.len());
            for backend in &*backends {
                // Skip rebuilding targets we already have a stack for.
                if cache.contains_key(backend) {
                    tracing::trace!(?backend, "Retaining");
                    continue;
                }

                tracing::debug!(?backend, "Adding");
<<<<<<< HEAD
                cache.insert(backend.clone(), new_backend.new_service(backend.clone()));
=======
                cache.insert(backend.clone(), newk.new_service(backend.clone()));
>>>>>>> 04ff95ba
            }
        }

        BackendCache {
<<<<<<< HEAD
            backends: self.backends.clone(),
        }
    }
}

impl<K, N: Clone, S> Clone for NewBackendCache<K, N, S> {
    fn clone(&self) -> Self {
        Self {
            inner: self.inner.clone(),
            backends: self.backends.clone(),
        }
    }
}

// === impl BackendCache ===

impl<K, S> NewService<K> for BackendCache<K, S>
where
    K: Eq + Hash + Clone + Debug,
    S: Clone,
{
    type Service = S;

    fn new_service(&self, target: K) -> Self::Service {
        self.backends
            .lock()
            .get(&target)
            .expect("target must be in cache")
            .clone()
    }
}

impl<K, S> Clone for BackendCache<K, S> {
    fn clone(&self) -> Self {
        Self {
=======
            backends: Arc::new((*cache).clone()),
        }
    }
}

impl<K, X: Clone, N: Clone, S> Clone for NewBackendCache<K, X, N, S> {
    fn clone(&self) -> Self {
        Self {
            extract: self.extract.clone(),
            inner: self.inner.clone(),
            backends: self.backends.clone(),
        }
    }
}

// === impl BackendCache ===

impl<K, S> NewService<K> for BackendCache<K, S>
where
    K: Eq + Hash + Clone + Debug,
    S: Clone,
{
    type Service = S;

    fn new_service(&self, target: K) -> Self::Service {
        self.backends
            .get(&target)
            .expect("target must be in cache")
            .clone()
    }
}

impl<K, S> Clone for BackendCache<K, S> {
    fn clone(&self) -> Self {
        Self {
>>>>>>> 04ff95ba
            backends: self.backends.clone(),
        }
    }
}<|MERGE_RESOLUTION|>--- conflicted
+++ resolved
@@ -1,9 +1,5 @@
 use super::params;
-<<<<<<< HEAD
-use linkerd_stack::{layer, NewService, Param};
-=======
 use linkerd_stack::{layer, ExtractParam, NewService};
->>>>>>> 04ff95ba
 use parking_lot::Mutex;
 use std::{fmt::Debug, hash::Hash, sync::Arc};
 
@@ -14,35 +10,19 @@
 /// [`params::Backends`] from the target to determine which
 /// services should be added/removed from the cache.
 #[derive(Debug)]
-<<<<<<< HEAD
-pub struct NewBackendCache<K, N, S> {
-=======
 pub struct NewBackendCache<K, X, N, S> {
     extract: X,
->>>>>>> 04ff95ba
     inner: N,
     backends: Arc<Mutex<ahash::AHashMap<K, S>>>,
 }
 
 #[derive(Debug)]
 pub struct BackendCache<K, S> {
-<<<<<<< HEAD
-    backends: Arc<Mutex<ahash::AHashMap<K, S>>>,
-=======
     backends: Arc<ahash::AHashMap<K, S>>,
->>>>>>> 04ff95ba
 }
 
 // === impl BackendCache ===
 
-<<<<<<< HEAD
-impl<K, N, S> NewBackendCache<K, N, S> {
-    pub fn new(inner: N) -> Self {
-        Self {
-            inner,
-            backends: Default::default(),
-        }
-=======
 impl<K, X: Clone, N, S> NewBackendCache<K, X, N, S> {
     pub fn new(inner: N, extract: X) -> Self {
         Self {
@@ -54,7 +34,6 @@
 
     pub fn layer_via(extract: X) -> impl layer::Layer<N, Service = Self> + Clone {
         layer::mk(move |inner| Self::new(inner, extract.clone()))
->>>>>>> 04ff95ba
     }
 }
 
@@ -64,19 +43,11 @@
     }
 }
 
-<<<<<<< HEAD
-impl<T, K, N, KNew, S> NewService<T> for NewBackendCache<K, N, S>
-=======
 impl<T, K, X, N, KNew, S> NewService<T> for NewBackendCache<K, X, N, S>
->>>>>>> 04ff95ba
 where
     X: ExtractParam<params::Backends<K>, T>,
     N: NewService<T, Service = KNew>,
     K: Eq + Hash + Clone + Debug,
-<<<<<<< HEAD
-    N: NewService<T, Service = KNew>,
-=======
->>>>>>> 04ff95ba
     KNew: NewService<K, Service = S>,
     S: Clone,
 {
@@ -86,10 +57,6 @@
         let params::Backends(backends) = self.extract.extract_param(&target);
         let newk = self.inner.new_service(target);
 
-<<<<<<< HEAD
-        let new_backend = self.inner.new_service(target);
-=======
->>>>>>> 04ff95ba
         let mut cache = self.backends.lock();
 
         // Remove all backends that aren't in the updated set of addrs.
@@ -114,52 +81,11 @@
                 }
 
                 tracing::debug!(?backend, "Adding");
-<<<<<<< HEAD
-                cache.insert(backend.clone(), new_backend.new_service(backend.clone()));
-=======
                 cache.insert(backend.clone(), newk.new_service(backend.clone()));
->>>>>>> 04ff95ba
             }
         }
 
         BackendCache {
-<<<<<<< HEAD
-            backends: self.backends.clone(),
-        }
-    }
-}
-
-impl<K, N: Clone, S> Clone for NewBackendCache<K, N, S> {
-    fn clone(&self) -> Self {
-        Self {
-            inner: self.inner.clone(),
-            backends: self.backends.clone(),
-        }
-    }
-}
-
-// === impl BackendCache ===
-
-impl<K, S> NewService<K> for BackendCache<K, S>
-where
-    K: Eq + Hash + Clone + Debug,
-    S: Clone,
-{
-    type Service = S;
-
-    fn new_service(&self, target: K) -> Self::Service {
-        self.backends
-            .lock()
-            .get(&target)
-            .expect("target must be in cache")
-            .clone()
-    }
-}
-
-impl<K, S> Clone for BackendCache<K, S> {
-    fn clone(&self) -> Self {
-        Self {
-=======
             backends: Arc::new((*cache).clone()),
         }
     }
@@ -195,7 +121,6 @@
 impl<K, S> Clone for BackendCache<K, S> {
     fn clone(&self) -> Self {
         Self {
->>>>>>> 04ff95ba
             backends: self.backends.clone(),
         }
     }
