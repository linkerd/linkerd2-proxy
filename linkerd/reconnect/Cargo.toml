[package]
name = "linkerd-reconnect"
version = "0.1.0"
authors = ["Linkerd Developers <cncf-linkerd-dev@lists.cncf.io>"]
license = "Apache-2.0"
edition = "2018"
publish = false

[dependencies]
<<<<<<< HEAD
linkerd-error = { path = "../error" }
linkerd-stack = { path = "../stack" }
=======
linkerd2-error = { path = "../error" }
linkerd2-stack = { path = "../stack" }
>>>>>>> 53536ce1
futures = "0.3.9"
tower = { version = "0.4.1", default-features = false }
tracing = "0.1.22"
pin-project = "1"<|MERGE_RESOLUTION|>--- conflicted
+++ resolved
@@ -7,13 +7,8 @@
 publish = false
 
 [dependencies]
-<<<<<<< HEAD
 linkerd-error = { path = "../error" }
 linkerd-stack = { path = "../stack" }
-=======
-linkerd2-error = { path = "../error" }
-linkerd2-stack = { path = "../stack" }
->>>>>>> 53536ce1
 futures = "0.3.9"
 tower = { version = "0.4.1", default-features = false }
 tracing = "0.1.22"
