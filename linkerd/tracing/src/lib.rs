#![deny(warnings, rust_2018_idioms)]
#![forbid(unsafe_code)]
#![allow(clippy::inconsistent_struct_constructor)]

pub mod level;
pub mod test;
mod uptime;

use self::uptime::Uptime;
<<<<<<< HEAD
use hyper::body::HttpBody;
use linkerd_access_log::tracing::AccessLogWriter;
use linkerd_error::Error;
use std::{env, fs, path::PathBuf, str, sync::Arc};
use tokio_trace::tasks::TasksLayer;
use tracing::Dispatch;
use tracing_appender::non_blocking::WorkerGuard;
use tracing_subscriber::{fmt::format, prelude::*};
=======
use linkerd_error::Error;
use std::{env, str};
pub use tokio_trace::tasks::TaskList;
use tokio_trace::tasks::TasksLayer;
use tracing::Dispatch;
use tracing_subscriber::{
    fmt::format::{self, DefaultFields},
    layer::Layered,
    prelude::*,
    reload, EnvFilter,
};

type Registry =
    Layered<reload::Layer<EnvFilter, tracing_subscriber::Registry>, tracing_subscriber::Registry>;
>>>>>>> 992647ee

const ENV_LOG_LEVEL: &str = "LINKERD2_PROXY_LOG";
const ENV_LOG_FORMAT: &str = "LINKERD2_PROXY_LOG_FORMAT";
const ENV_ACCESS_LOG: &str = "LINKERD2_PROXY_ACCESS_LOG";

const DEFAULT_LOG_LEVEL: &str = "warn,linkerd=info";
const DEFAULT_LOG_FORMAT: &str = "PLAIN";

/// Initialize tracing and logging with the value of the `ENV_LOG`
/// environment variable as the verbosity-level filter.
pub fn init() -> Result<Handle, Error> {
<<<<<<< HEAD
    let log_level = env::var(ENV_LOG_LEVEL).unwrap_or_else(|_| DEFAULT_LOG_LEVEL.to_string());
    if let "OFF" = log_level.to_uppercase().trim() {
        return Ok(Handle(Inner::Disabled));
    }

    let (dispatch, handle) = Settings::from_env().filter(log_level).build();
=======
    let (dispatch, handle) = match Settings::from_env() {
        Some(s) => s.build(),
        None => return Ok(Handle(Inner::Disabled)),
    };
>>>>>>> 992647ee

    // Set the default subscriber.
    tracing::dispatcher::set_global_default(dispatch)?;

    // Set up log compatibility.
    init_log_compat()?;

    Ok(handle)
}

#[inline]
pub(crate) fn update_max_level() {
    use tracing::level_filters::LevelFilter;
    use tracing_log::{log, AsLog};
    log::set_max_level(LevelFilter::current().as_log());
}

pub fn init_log_compat() -> Result<(), Error> {
    tracing_log::LogTracer::init()?;
    // Set the initial max `log` level based on the subscriber settings.
    update_max_level();
    Ok(())
}

#[derive(Debug, Default)]
pub struct Settings {
    filter: Option<String>,
    format: Option<String>,
<<<<<<< HEAD
    access_log: Option<PathBuf>,
    test: bool,
}

impl Settings {
    pub fn from_env() -> Self {
        use std::str::FromStr;

        let mut settings = Settings::default();
        if let Ok(filter) = env::var(ENV_LOG_LEVEL) {
            settings = settings.filter(filter);
        }

        if let Ok(format) = env::var(ENV_LOG_FORMAT) {
            settings = settings.format(format);
        }

        if let Ok(access_log) = env::var(ENV_ACCESS_LOG) {
            match PathBuf::from_str(&access_log) {
                Ok(access_log) => settings = settings.access_log(access_log),
                Err(e) => eprintln!(
                    "{} ({:?}) was not a path: {}",
                    ENV_ACCESS_LOG, access_log, e
                ),
            }
        }

        settings
=======
    is_test: bool,
}

impl Settings {
    pub fn from_env() -> Option<Self> {
        let filter = std::env::var(ENV_LOG_LEVEL).ok();
        if let Some(level) = filter.as_ref() {
            if level.to_uppercase().trim() == "OFF" {
                return None;
            }
        }

        Some(Self {
            filter,
            format: std::env::var(ENV_LOG_FORMAT).ok(),
            is_test: false,
        })
>>>>>>> 992647ee
    }

    fn for_test(filter: String, format: String) -> Self {
        Self {
            filter: Some(filter),
            format: Some(format),
            is_test: true,
        }
    }

    fn format(&self) -> String {
        self.format
            .as_deref()
            .unwrap_or(DEFAULT_LOG_FORMAT)
            .to_uppercase()
    }

<<<<<<< HEAD
    pub fn access_log(self, access_log: impl Into<PathBuf>) -> Self {
        Self {
            access_log: Some(access_log.into()),
            ..self
        }
    }

    pub fn test(self, test: bool) -> Self {
        Self { test, ..self }
=======
    fn mk_registry(&self) -> (Registry, level::Handle) {
        let log_level = self.filter.as_deref().unwrap_or(DEFAULT_LOG_LEVEL);
        let (filter, level) = reload::Layer::new(EnvFilter::new(log_level));
        let reg = tracing_subscriber::registry().with(filter);
        (reg, level::Handle::new(level))
>>>>>>> 992647ee
    }

    fn mk_json(&self, registry: Registry) -> (Dispatch, TaskList) {
        let (tasks, tasks_layer) = TasksLayer::<format::JsonFields>::new();
        let registry = registry.with(tasks_layer);

        let fmt = tracing_subscriber::fmt::format()
            .with_timer(Uptime::starting_now())
<<<<<<< HEAD
            .with_thread_ids(!self.test);
        let filter = tracing_subscriber::EnvFilter::new(filter);

        let (access_log, flush_guard, filter) = if let Some((access_log, flush_guard)) =
            self.access_log.and_then(|path| {
                // Create the access log file, or open it in append-only mode if
                // it already exists.
                let file = fs::OpenOptions::new()
                    .append(true)
                    .create(true)
                    .open(&path)
                    .map_err(|e| {
                        eprintln!(
                            "failed to create access log: {} ({}={})",
                            e,
                            ENV_ACCESS_LOG,
                            path.display()
                        )
                    })
                    .ok()?;

                // If we successfully created or opened the access log file,
                // build the access log layer.
                eprintln!("writing access log to {:?}", file);
                let (non_blocking, guard) = tracing_appender::non_blocking(file);
                let access_log = AccessLogWriter::new().with_writer(non_blocking);

                Some((access_log, guard))
            }) {
            // Also, ensure that the `tracing` filter configuration will
            // always enable the access log spans.
            let filter = filter.add_directive(
                "access_log=info"
                    .parse()
                    .expect("hard-coded filter directive should always parse"),
            );
            (Some(access_log), Some(flush_guard), filter)
        } else {
            (None, None, filter)
        };

        let (filter, level) = tracing_subscriber::reload::Layer::new(filter);
        let level = level::Handle::new(level);
        let registry = tracing_subscriber::registry().with(filter).with(access_log);

        let (dispatch, tasks) = match format.to_uppercase().as_ref() {
            "JSON" => {
                let (tasks, tasks_layer) = TasksLayer::<format::JsonFields>::new();
                let fmt = fmt
                    // Configure the formatter to output JSON logs.
                    .json()
                    // Output the current span context as a JSON list.
                    .with_span_list(true)
                    // Don't output a field for the current span, since this
                    // would duplicate information already in the span list.
                    .with_current_span(false);
                let fmt = tracing_subscriber::fmt::layer()
                    // Use the JSON event formatter.
                    .event_format(fmt)
                    // Since we're using the JSON event formatter, we must also
                    // use the JSON field formatter.
                    .fmt_fields(format::JsonFields::default());
                let registry = registry.with(tasks_layer);
                let dispatch = if self.test {
                    registry.with(fmt.with_test_writer()).into()
                } else {
                    registry.with(fmt).into()
                };
                (dispatch, tasks)
            }
            _ => {
                let (tasks, tasks_layer) = TasksLayer::<format::DefaultFields>::new();
                let registry = registry.with(tasks_layer);
                let fmt = tracing_subscriber::fmt::layer().event_format(fmt);
                let dispatch = if self.test {
                    registry.with(fmt.with_test_writer()).into()
                } else {
                    registry.with(fmt).into()
                };
                (dispatch, tasks)
            }
        };

        (
            dispatch,
            Handle(Inner::Enabled {
                level,
                tasks: tasks::Handle { tasks },
                flush_guard: flush_guard.map(Arc::new),
            }),
        )
=======
            .with_thread_ids(!self.is_test)
            // Configure the formatter to output JSON logs.
            .json()
            // Output the current span context as a JSON list.
            .with_span_list(true)
            // Don't output a field for the current span, since this
            // would duplicate information already in the span list.
            .with_current_span(false);

        let fmt = tracing_subscriber::fmt::layer()
            // Use the JSON event formatter.
            .event_format(fmt)
            // Since we're using the JSON event formatter, we must also
            // use the JSON field formatter.
            .fmt_fields(format::JsonFields::default());

        let dispatch = if self.is_test {
            registry.with(fmt.with_test_writer()).into()
        } else {
            registry.with(fmt).into()
        };

        (dispatch, tasks)
    }

    fn mk_plain(&self, registry: Registry) -> (Dispatch, TaskList) {
        let (tasks, tasks_layer) = TasksLayer::<DefaultFields>::new();
        let registry = registry.with(tasks_layer);

        let fmt = tracing_subscriber::fmt::format()
            .with_timer(Uptime::starting_now())
            .with_thread_ids(!self.is_test);
        let fmt = tracing_subscriber::fmt::layer().event_format(fmt);
        let dispatch = if self.is_test {
            registry.with(fmt.with_test_writer()).into()
        } else {
            registry.with(fmt).into()
        };

        (dispatch, tasks)
    }

    pub fn build(self) -> (Dispatch, Handle) {
        let (registry, level) = self.mk_registry();

        let (dispatch, tasks) = match self.format().as_ref() {
            "JSON" => self.mk_json(registry),
            _ => self.mk_plain(registry),
        };

        (dispatch, Handle(Inner::Enabled { level, tasks }))
>>>>>>> 992647ee
    }
}

#[derive(Clone)]
pub struct Handle(Inner);

#[derive(Clone)]
enum Inner {
    Disabled,
    Enabled {
        level: level::Handle,
<<<<<<< HEAD
        tasks: tasks::Handle,
        flush_guard: Option<Arc<WorkerGuard>>,
=======
        tasks: TaskList,
>>>>>>> 992647ee
    },
}

// === impl Handle ===

impl Handle {
    /// Returns a new `handle` with tracing disabled.
    pub fn disabled() -> Self {
        Self(Inner::Disabled)
    }

    pub fn level(&self) -> Option<&level::Handle> {
        match self.0 {
            Inner::Enabled { ref level, .. } => Some(level),
            Inner::Disabled => None,
        }
    }

    pub fn tasks(&self) -> Option<&TaskList> {
        match self.0 {
            Inner::Enabled { ref tasks, .. } => Some(tasks),
            Inner::Disabled => None,
        }
    }
}<|MERGE_RESOLUTION|>--- conflicted
+++ resolved
@@ -7,21 +7,13 @@
 mod uptime;
 
 use self::uptime::Uptime;
-<<<<<<< HEAD
-use hyper::body::HttpBody;
-use linkerd_access_log::tracing::AccessLogWriter;
+//use linkerd_access_log::tracing::AccessLogWriter;
 use linkerd_error::Error;
-use std::{env, fs, path::PathBuf, str, sync::Arc};
-use tokio_trace::tasks::TasksLayer;
-use tracing::Dispatch;
-use tracing_appender::non_blocking::WorkerGuard;
-use tracing_subscriber::{fmt::format, prelude::*};
-=======
-use linkerd_error::Error;
-use std::{env, str};
+//use std::{path::PathBuf, sync::Arc};
 pub use tokio_trace::tasks::TaskList;
 use tokio_trace::tasks::TasksLayer;
 use tracing::Dispatch;
+//use tracing_appender::non_blocking::WorkerGuard;
 use tracing_subscriber::{
     fmt::format::{self, DefaultFields},
     layer::Layered,
@@ -31,11 +23,10 @@
 
 type Registry =
     Layered<reload::Layer<EnvFilter, tracing_subscriber::Registry>, tracing_subscriber::Registry>;
->>>>>>> 992647ee
 
 const ENV_LOG_LEVEL: &str = "LINKERD2_PROXY_LOG";
 const ENV_LOG_FORMAT: &str = "LINKERD2_PROXY_LOG_FORMAT";
-const ENV_ACCESS_LOG: &str = "LINKERD2_PROXY_ACCESS_LOG";
+//const ENV_ACCESS_LOG: &str = "LINKERD2_PROXY_ACCESS_LOG";
 
 const DEFAULT_LOG_LEVEL: &str = "warn,linkerd=info";
 const DEFAULT_LOG_FORMAT: &str = "PLAIN";
@@ -43,19 +34,10 @@
 /// Initialize tracing and logging with the value of the `ENV_LOG`
 /// environment variable as the verbosity-level filter.
 pub fn init() -> Result<Handle, Error> {
-<<<<<<< HEAD
-    let log_level = env::var(ENV_LOG_LEVEL).unwrap_or_else(|_| DEFAULT_LOG_LEVEL.to_string());
-    if let "OFF" = log_level.to_uppercase().trim() {
-        return Ok(Handle(Inner::Disabled));
-    }
-
-    let (dispatch, handle) = Settings::from_env().filter(log_level).build();
-=======
     let (dispatch, handle) = match Settings::from_env() {
         Some(s) => s.build(),
         None => return Ok(Handle(Inner::Disabled)),
     };
->>>>>>> 992647ee
 
     // Set the default subscriber.
     tracing::dispatcher::set_global_default(dispatch)?;
@@ -84,38 +66,22 @@
 pub struct Settings {
     filter: Option<String>,
     format: Option<String>,
-<<<<<<< HEAD
-    access_log: Option<PathBuf>,
-    test: bool,
-}
-
-impl Settings {
-    pub fn from_env() -> Self {
-        use std::str::FromStr;
-
-        let mut settings = Settings::default();
-        if let Ok(filter) = env::var(ENV_LOG_LEVEL) {
-            settings = settings.filter(filter);
-        }
-
-        if let Ok(format) = env::var(ENV_LOG_FORMAT) {
-            settings = settings.format(format);
-        }
-
-        if let Ok(access_log) = env::var(ENV_ACCESS_LOG) {
-            match PathBuf::from_str(&access_log) {
-                Ok(access_log) => settings = settings.access_log(access_log),
-                Err(e) => eprintln!(
-                    "{} ({:?}) was not a path: {}",
-                    ENV_ACCESS_LOG, access_log, e
-                ),
-            }
-        }
-
-        settings
-=======
     is_test: bool,
 }
+
+#[derive(Clone)]
+pub struct Handle(Inner);
+
+#[derive(Clone)]
+enum Inner {
+    Disabled,
+    Enabled {
+        level: level::Handle,
+        tasks: TaskList,
+    },
+}
+
+// === impl Settings ===
 
 impl Settings {
     pub fn from_env() -> Option<Self> {
@@ -131,7 +97,6 @@
             format: std::env::var(ENV_LOG_FORMAT).ok(),
             is_test: false,
         })
->>>>>>> 992647ee
     }
 
     fn for_test(filter: String, format: String) -> Self {
@@ -149,23 +114,11 @@
             .to_uppercase()
     }
 
-<<<<<<< HEAD
-    pub fn access_log(self, access_log: impl Into<PathBuf>) -> Self {
-        Self {
-            access_log: Some(access_log.into()),
-            ..self
-        }
-    }
-
-    pub fn test(self, test: bool) -> Self {
-        Self { test, ..self }
-=======
     fn mk_registry(&self) -> (Registry, level::Handle) {
         let log_level = self.filter.as_deref().unwrap_or(DEFAULT_LOG_LEVEL);
         let (filter, level) = reload::Layer::new(EnvFilter::new(log_level));
         let reg = tracing_subscriber::registry().with(filter);
         (reg, level::Handle::new(level))
->>>>>>> 992647ee
     }
 
     fn mk_json(&self, registry: Registry) -> (Dispatch, TaskList) {
@@ -174,99 +127,6 @@
 
         let fmt = tracing_subscriber::fmt::format()
             .with_timer(Uptime::starting_now())
-<<<<<<< HEAD
-            .with_thread_ids(!self.test);
-        let filter = tracing_subscriber::EnvFilter::new(filter);
-
-        let (access_log, flush_guard, filter) = if let Some((access_log, flush_guard)) =
-            self.access_log.and_then(|path| {
-                // Create the access log file, or open it in append-only mode if
-                // it already exists.
-                let file = fs::OpenOptions::new()
-                    .append(true)
-                    .create(true)
-                    .open(&path)
-                    .map_err(|e| {
-                        eprintln!(
-                            "failed to create access log: {} ({}={})",
-                            e,
-                            ENV_ACCESS_LOG,
-                            path.display()
-                        )
-                    })
-                    .ok()?;
-
-                // If we successfully created or opened the access log file,
-                // build the access log layer.
-                eprintln!("writing access log to {:?}", file);
-                let (non_blocking, guard) = tracing_appender::non_blocking(file);
-                let access_log = AccessLogWriter::new().with_writer(non_blocking);
-
-                Some((access_log, guard))
-            }) {
-            // Also, ensure that the `tracing` filter configuration will
-            // always enable the access log spans.
-            let filter = filter.add_directive(
-                "access_log=info"
-                    .parse()
-                    .expect("hard-coded filter directive should always parse"),
-            );
-            (Some(access_log), Some(flush_guard), filter)
-        } else {
-            (None, None, filter)
-        };
-
-        let (filter, level) = tracing_subscriber::reload::Layer::new(filter);
-        let level = level::Handle::new(level);
-        let registry = tracing_subscriber::registry().with(filter).with(access_log);
-
-        let (dispatch, tasks) = match format.to_uppercase().as_ref() {
-            "JSON" => {
-                let (tasks, tasks_layer) = TasksLayer::<format::JsonFields>::new();
-                let fmt = fmt
-                    // Configure the formatter to output JSON logs.
-                    .json()
-                    // Output the current span context as a JSON list.
-                    .with_span_list(true)
-                    // Don't output a field for the current span, since this
-                    // would duplicate information already in the span list.
-                    .with_current_span(false);
-                let fmt = tracing_subscriber::fmt::layer()
-                    // Use the JSON event formatter.
-                    .event_format(fmt)
-                    // Since we're using the JSON event formatter, we must also
-                    // use the JSON field formatter.
-                    .fmt_fields(format::JsonFields::default());
-                let registry = registry.with(tasks_layer);
-                let dispatch = if self.test {
-                    registry.with(fmt.with_test_writer()).into()
-                } else {
-                    registry.with(fmt).into()
-                };
-                (dispatch, tasks)
-            }
-            _ => {
-                let (tasks, tasks_layer) = TasksLayer::<format::DefaultFields>::new();
-                let registry = registry.with(tasks_layer);
-                let fmt = tracing_subscriber::fmt::layer().event_format(fmt);
-                let dispatch = if self.test {
-                    registry.with(fmt.with_test_writer()).into()
-                } else {
-                    registry.with(fmt).into()
-                };
-                (dispatch, tasks)
-            }
-        };
-
-        (
-            dispatch,
-            Handle(Inner::Enabled {
-                level,
-                tasks: tasks::Handle { tasks },
-                flush_guard: flush_guard.map(Arc::new),
-            }),
-        )
-=======
             .with_thread_ids(!self.is_test)
             // Configure the formatter to output JSON logs.
             .json()
@@ -318,25 +178,7 @@
         };
 
         (dispatch, Handle(Inner::Enabled { level, tasks }))
->>>>>>> 992647ee
-    }
-}
-
-#[derive(Clone)]
-pub struct Handle(Inner);
-
-#[derive(Clone)]
-enum Inner {
-    Disabled,
-    Enabled {
-        level: level::Handle,
-<<<<<<< HEAD
-        tasks: tasks::Handle,
-        flush_guard: Option<Arc<WorkerGuard>>,
-=======
-        tasks: TaskList,
->>>>>>> 992647ee
-    },
+    }
 }
 
 // === impl Handle ===
@@ -360,4 +202,44 @@
             Inner::Disabled => None,
         }
     }
-}+}
+
+/*
+let (access_log, flush_guard, filter) = if let Some((access_log, flush_guard)) =
+    self.access_log.and_then(|path| {
+        // Create the access log file, or open it in append-only mode if
+        // it already exists.
+        let file = fs::OpenOptions::new()
+            .append(true)
+            .create(true)
+            .open(&path)
+            .map_err(|e| {
+                eprintln!(
+                    "failed to create access log: {} ({}={})",
+                    e,
+                    ENV_ACCESS_LOG,
+                    path.display()
+                )
+            })
+            .ok()?;
+
+        // If we successfully created or opened the access log file,
+        // build the access log layer.
+        eprintln!("writing access log to {:?}", file);
+        let (non_blocking, guard) = tracing_appender::non_blocking(file);
+        let access_log = AccessLogWriter::new().with_writer(non_blocking);
+
+        Some((access_log, guard))
+    }) {
+    // Also, ensure that the `tracing` filter configuration will
+    // always enable the access log spans.
+    let filter = filter.add_directive(
+        "access_log=info"
+            .parse()
+            .expect("hard-coded filter directive should always parse"),
+    );
+    (Some(access_log), Some(flush_guard), filter)
+} else {
+    (None, None, filter)
+};
+    */