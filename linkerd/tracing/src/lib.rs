#![deny(rust_2018_idioms, clippy::disallowed_methods, clippy::disallowed_types)]
#![forbid(unsafe_code)]

pub mod access_log;
pub mod level;
#[cfg(feature = "stream")]
pub mod stream;
pub mod test;
mod uptime;

use self::uptime::Uptime;
use linkerd_error::Error;
use std::str;
<<<<<<< HEAD
use tracing::Dispatch;
=======
use tokio::time::Instant;
use tracing::{Dispatch, Subscriber};
>>>>>>> b2a0e5d1
use tracing_subscriber::{
    filter::LevelFilter, fmt::format, prelude::*, registry::LookupSpan, reload, Layer,
};
#[cfg(feature = "stream")]
use tracing_subscriber::{layer::Layered, Registry};

pub use tracing::Subscriber;
pub use tracing_subscriber::{registry, EnvFilter};

const ENV_LOG_LEVEL: &str = "LINKERD2_PROXY_LOG";
const ENV_LOG_FORMAT: &str = "LINKERD2_PROXY_LOG_FORMAT";
const ENV_ACCESS_LOG: &str = "LINKERD2_PROXY_ACCESS_LOG";

const DEFAULT_LOG_LEVEL: &str = "warn,linkerd=info";
const DEFAULT_LOG_FORMAT: &str = "PLAIN";

#[derive(Debug, Default)]
#[must_use]
pub struct Settings {
    filter: Option<String>,
    format: Option<String>,
    start_time: Option<Instant>,
    access_log: Option<access_log::Format>,
    is_test: bool,
}

#[derive(Clone)]
pub struct Handle {
    level: Option<level::Handle>,
    #[cfg(feature = "stream")]
    stream: stream::StreamHandle<LogStack>,
}

<<<<<<< HEAD
/// Initialize tracing and logging with the value of the `ENV_LOG`
/// environment variable as the verbosity-level filter.
pub fn init() -> Result<Handle, Error> {
    let (dispatch, handle) = match Settings::from_env() {
        Some(s) => s.build(),
        // logging is disabled, but log streaming might still be enabled later
        None => {
            #[cfg(feature = "stream")]
            let stream = {
                let (handle, layer) = stream::StreamHandle::new();
                tracing::dispatcher::set_global_default(
                    tracing_subscriber::registry().with(None).with(layer).into(),
                )?;
                handle
            };

            return Ok(Handle {
                level: None,

                #[cfg(feature = "stream")]
                stream,
            });
        }
    };

    // Set the default subscriber.
    tracing::dispatcher::set_global_default(dispatch)?;

    // Set up log compatibility.
    init_log_compat()?;

    Ok(handle)
}

=======
>>>>>>> b2a0e5d1
#[inline]
pub(crate) fn update_max_level() {
    use tracing_log::{log, AsLog};
    log::set_max_level(LevelFilter::current().as_log());
}

pub fn init_log_compat() -> Result<(), Error> {
    tracing_log::LogTracer::init()?;
    // Set the initial max `log` level based on the subscriber settings.
    update_max_level();
    Ok(())
}

// === impl Settings ===

impl Settings {
    pub fn from_env(start_time: Instant) -> Self {
        Self {
            filter: std::env::var(ENV_LOG_LEVEL).ok(),
            format: std::env::var(ENV_LOG_FORMAT).ok(),
            access_log: Self::access_log_format(),
            start_time: Some(start_time),
            is_test: false,
        }
    }

    fn for_test(filter: String, format: String) -> Self {
        Self {
            filter: Some(filter),
            format: Some(format),
            start_time: None,
            access_log: Self::access_log_format(),
            is_test: true,
        }
    }

    fn format(&self) -> String {
        self.format
            .as_deref()
            .unwrap_or(DEFAULT_LOG_FORMAT)
            .to_uppercase()
    }

    fn access_log_format() -> Option<access_log::Format> {
        let env = std::env::var(ENV_ACCESS_LOG).ok()?;
        match env.parse() {
            Ok(format) => Some(format),
            Err(err) => {
                eprintln!("Invalid {}={:?}: {}", ENV_ACCESS_LOG, env, err);
                None
            }
        }
    }

    fn timer(&self) -> Uptime {
        self.start_time
            .map(Uptime::starting_at)
            .unwrap_or_else(Uptime::starting_now)
    }

    fn mk_json<S>(&self) -> Box<dyn Layer<S> + Send + Sync + 'static>
    where
        S: Subscriber + for<'span> LookupSpan<'span>,
        S: Send + Sync,
    {
        let fmt = tracing_subscriber::fmt::format()
            .with_timer(self.timer())
            .with_thread_ids(!self.is_test)
            // Configure the formatter to output JSON logs.
            .json()
            // Output the current span context as a JSON list.
            .with_span_list(true)
            // Don't output a field for the current span, since this
            // would duplicate information already in the span list.
            .with_current_span(false);

        let fmt = tracing_subscriber::fmt::layer()
            // Use the JSON event formatter.
            .event_format(fmt)
            // Since we're using the JSON event formatter, we must also
            // use the JSON field formatter.
            .fmt_fields(format::JsonFields::default());

        if self.is_test {
            Box::new(fmt.with_test_writer())
        } else {
            Box::new(fmt)
        }
    }

    fn mk_plain<S>(&self) -> Box<dyn Layer<S> + Send + Sync + 'static>
    where
        S: Subscriber + for<'span> LookupSpan<'span>,
        S: Send + Sync,
    {
        let fmt = tracing_subscriber::fmt::format()
            .with_timer(self.timer())
            .with_thread_ids(!self.is_test);
        let fmt = tracing_subscriber::fmt::layer().event_format(fmt);
        if self.is_test {
            Box::new(fmt.with_test_writer())
        } else {
            Box::new(fmt)
        }
    }

    /// Initialize tracing and logging with the value of the `ENV_LOG`
    /// environment variable as the verbosity-level filter.
    pub fn init(self) -> Result<Handle, Error> {
        let (dispatch, handle) = match self.filter.as_deref() {
            Some(filter) if filter.trim().eq_ignore_ascii_case("off") => return Ok(Handle(None)),
            _ => self.build(),
        };

        // Set the default subscriber.
        tracing::dispatcher::set_global_default(dispatch)?;

        // Set up log compatibility.
        init_log_compat()?;

        Ok(handle)
    }

    pub fn build(self) -> (Dispatch, Handle) {
        let log_level = self.filter.as_deref().unwrap_or(DEFAULT_LOG_LEVEL);

        let filter = level::filter_builder()
            // When parsing the initial filter configuration from the
            // environment variable, use `parse_lossy` to skip any invalid
            // filter directives and print an error.
            .parse_lossy(log_level);

        // If access logging is enabled, build the access log layer.
        let access_log = self.access_log.map(access_log::build);

        let logger = match self.format().as_ref() {
            "JSON" => self.mk_json(),
            _ => self.mk_plain(),
        };
        let logger = logger.with_filter(filter);
        let (logger, level) = reload::Layer::new(logger);
        let level = level::Handle::new(level);

        #[cfg(feature = "stream")]
        let (stream, stream_layer) = stream::StreamHandle::new();

        let handle = Handle {
            level: Some(level),
            #[cfg(feature = "stream")]
            stream,
        };

        let registry = tracing_subscriber::registry().with(Some(logger));
        #[cfg(feature = "stream")]
        let registry = registry.with(stream_layer);

        let dispatch = registry.with(access_log).into();

        (dispatch, handle)
    }
}

// TODO(eliza): when `tracing-subscriber` fixes the `reload::Handle` type
// parameter mess, this is going to get a lot awful...
#[cfg(feature = "stream")]
type LogStack = Layered<Option<reload::Layer<level::Inner, Registry>>, Registry>;

// === impl Handle ===

impl Handle {
    /// Returns a new `handle` with tracing disabled.
    pub fn disabled() -> Self {
        Self {
            level: None,
            #[cfg(feature = "stream")]
            stream: stream::StreamHandle::new().0,
        }
    }

    pub fn level(&self) -> Option<&level::Handle> {
        self.level.as_ref()
    }

    #[cfg(feature = "stream")]
    pub fn stream(&self) -> &stream::StreamHandle<LogStack> {
        &self.stream
    }
}<|MERGE_RESOLUTION|>--- conflicted
+++ resolved
@@ -11,12 +11,8 @@
 use self::uptime::Uptime;
 use linkerd_error::Error;
 use std::str;
-<<<<<<< HEAD
+use tokio::time::Instant;
 use tracing::Dispatch;
-=======
-use tokio::time::Instant;
-use tracing::{Dispatch, Subscriber};
->>>>>>> b2a0e5d1
 use tracing_subscriber::{
     filter::LevelFilter, fmt::format, prelude::*, registry::LookupSpan, reload, Layer,
 };
@@ -50,43 +46,6 @@
     stream: stream::StreamHandle<LogStack>,
 }
 
-<<<<<<< HEAD
-/// Initialize tracing and logging with the value of the `ENV_LOG`
-/// environment variable as the verbosity-level filter.
-pub fn init() -> Result<Handle, Error> {
-    let (dispatch, handle) = match Settings::from_env() {
-        Some(s) => s.build(),
-        // logging is disabled, but log streaming might still be enabled later
-        None => {
-            #[cfg(feature = "stream")]
-            let stream = {
-                let (handle, layer) = stream::StreamHandle::new();
-                tracing::dispatcher::set_global_default(
-                    tracing_subscriber::registry().with(None).with(layer).into(),
-                )?;
-                handle
-            };
-
-            return Ok(Handle {
-                level: None,
-
-                #[cfg(feature = "stream")]
-                stream,
-            });
-        }
-    };
-
-    // Set the default subscriber.
-    tracing::dispatcher::set_global_default(dispatch)?;
-
-    // Set up log compatibility.
-    init_log_compat()?;
-
-    Ok(handle)
-}
-
-=======
->>>>>>> b2a0e5d1
 #[inline]
 pub(crate) fn update_max_level() {
     use tracing_log::{log, AsLog};
@@ -197,7 +156,24 @@
     /// environment variable as the verbosity-level filter.
     pub fn init(self) -> Result<Handle, Error> {
         let (dispatch, handle) = match self.filter.as_deref() {
-            Some(filter) if filter.trim().eq_ignore_ascii_case("off") => return Ok(Handle(None)),
+            Some(filter) if filter.trim().eq_ignore_ascii_case("off") => {
+                // logging is disabled, but log streaming might still be enabled later
+                #[cfg(feature = "stream")]
+                let stream = {
+                    let (handle, layer) = stream::StreamHandle::new();
+                    tracing::dispatcher::set_global_default(
+                        tracing_subscriber::registry().with(None).with(layer).into(),
+                    )?;
+                    handle
+                };
+
+                return Ok(Handle {
+                    level: None,
+
+                    #[cfg(feature = "stream")]
+                    stream,
+                });
+            }
             _ => self.build(),
         };
 
