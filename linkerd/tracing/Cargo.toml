[package]
name = "linkerd-tracing"
version = "0.1.0"
authors = ["Linkerd Developers <cncf-linkerd-dev@lists.cncf.io>"]
license = "Apache-2.0"
edition = "2018"
publish = false

[features]
default = []
ansi = ["tracing-subscriber/ansi"]

[dependencies]
bytes = "1"
html-escape = "0.2.5"
http = "0.2"
hyper = { version = "0.14.2", features = ["http1"] }
linkerd-access-log = { path = "../access-log" }
linkerd-error = { path = "../error" }
serde_json = "1"
tokio = { version = "1", features = ["time"] }
tokio-trace = { git = "https://github.com/hawkw/tokio-trace", rev = "7d5998e7cb3beb06ada5983675319dc4853576c5", features = ["serde"] }
<<<<<<< HEAD
tracing = "0.1.22"
tracing-appender = "0.1.1"
tracing-log = "0.1"
=======
tracing = "0.1.23"
tracing-log = "0.1.2"
>>>>>>> d370783b

[dependencies.tracing-subscriber]
version = "0.2.16"
default-features = false
features = ["env-filter", "fmt", "smallvec", "tracing-log", "json", "parking_lot"]
<|MERGE_RESOLUTION|>--- conflicted
+++ resolved
@@ -20,16 +20,11 @@
 serde_json = "1"
 tokio = { version = "1", features = ["time"] }
 tokio-trace = { git = "https://github.com/hawkw/tokio-trace", rev = "7d5998e7cb3beb06ada5983675319dc4853576c5", features = ["serde"] }
-<<<<<<< HEAD
-tracing = "0.1.22"
-tracing-appender = "0.1.1"
-tracing-log = "0.1"
-=======
 tracing = "0.1.23"
+tracing-appender = "0.1.2"
 tracing-log = "0.1.2"
->>>>>>> d370783b
 
 [dependencies.tracing-subscriber]
 version = "0.2.16"
 default-features = false
-features = ["env-filter", "fmt", "smallvec", "tracing-log", "json", "parking_lot"]
+features = ["env-filter", "fmt", "smallvec", "tracing-log", "json", "parking_lot"]