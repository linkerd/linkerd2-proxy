[package]
name = "linkerd-tracing"
version = "0.1.0"
authors = ["Linkerd Developers <cncf-linkerd-dev@lists.cncf.io>"]
license = "Apache-2.0"
edition = "2018"
publish = false

[features]
default = []
ansi = ["tracing-subscriber/ansi"]

[dependencies]
<<<<<<< HEAD
bytes = "1"
html-escape = "0.2.5"
http = "0.2"
hyper = { version = "0.14.2", features = ["http1"] }
linkerd-access-log = { path = "../access-log" }
=======
>>>>>>> 992647ee
linkerd-error = { path = "../error" }
tokio = { version = "1", features = ["time"] }
tokio-trace = { git = "https://github.com/hawkw/tokio-trace", rev = "7d5998e7cb3beb06ada5983675319dc4853576c5", features = ["serde"] }
tracing = "0.1.23"
tracing-appender = "0.1.2"
tracing-log = "0.1.2"

[dependencies.tracing-subscriber]
version = "0.2.16"
default-features = false
features = ["env-filter", "fmt", "smallvec", "tracing-log", "json", "parking_lot"]<|MERGE_RESOLUTION|>--- conflicted
+++ resolved
@@ -11,14 +11,7 @@
 ansi = ["tracing-subscriber/ansi"]
 
 [dependencies]
-<<<<<<< HEAD
-bytes = "1"
-html-escape = "0.2.5"
-http = "0.2"
-hyper = { version = "0.14.2", features = ["http1"] }
 linkerd-access-log = { path = "../access-log" }
-=======
->>>>>>> 992647ee
 linkerd-error = { path = "../error" }
 tokio = { version = "1", features = ["time"] }
 tokio-trace = { git = "https://github.com/hawkw/tokio-trace", rev = "7d5998e7cb3beb06ada5983675319dc4853576c5", features = ["serde"] }
