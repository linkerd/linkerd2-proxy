--- conflicted
+++ resolved
@@ -1,14 +1,6 @@
 #![deny(warnings, rust_2018_idioms)]
 #![forbid(unsafe_code)]
 
-<<<<<<< HEAD
-// Emit a compile-time error if no TLS implementations are enabled. When adding
-// new implementations, add their feature flags here!
-#[cfg(not(any(feature = "boring", feature = "rustls")))]
-compile_error!(
-    "at least one of the following TLS implementations must be enabled: 'boring', 'rustls'"
-);
-=======
 #[cfg(not(feature = "__has_any_tls_impls"))]
 #[macro_export]
 macro_rules! no_tls {
@@ -21,7 +13,6 @@
         }
     };
 }
->>>>>>> d2b17dee
 
 mod client;
 pub mod creds;
@@ -54,14 +45,10 @@
 
 // === impl Mode ===
 
+#[cfg(feature = "rustls")]
 impl Default for Mode {
     fn default() -> Self {
-        #[cfg(feature = "rustls")]
-        return Self::Rustls;
-
-        // This may not be unreachable if no feature flags are enabled.
-        #[cfg(not(feature = "__has_any_tls_impls"))]
-        Self::NoTls
+        Self::Rustls
     }
 }
 
@@ -70,6 +57,13 @@
 impl Default for Mode {
     fn default() -> Self {
         Self::Boring
+    }
+}
+
+#[cfg(not(feature = "__has_any_tls_impls"))]
+impl Default for Mode {
+    fn default() -> Self {
+        Self::NoTls
     }
 }
 
