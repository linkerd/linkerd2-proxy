use linkerd_error::Result;
use linkerd_identity::LocalId;
use linkerd_io as io;
use linkerd_stack::{Param, Service};
use linkerd_tls::ServerTls;
use std::{
    future::Future,
    pin::Pin,
    task::{Context, Poll},
};

<<<<<<< HEAD
#[cfg(feature = "boring")]
use crate::boring;
=======
#[cfg(not(feature = "__has_any_tls_impls"))]
use std::marker::PhantomData;
>>>>>>> d2b17dee

#[cfg(feature = "rustls")]
use crate::rustls;

#[derive(Clone)]
pub enum Server {
    #[cfg(feature = "boring")]
    Boring(boring::Server),

    #[cfg(feature = "rustls")]
    Rustls(rustls::Server),

    #[cfg(not(feature = "__has_any_tls_impls"))]
    NoTls,
}

#[pin_project::pin_project(project = TerminateFutureProj)]
pub enum TerminateFuture<I> {
    #[cfg(feature = "boring")]
    Boring(#[pin] boring::TerminateFuture<I>),

    #[cfg(feature = "rustls")]
    Rustls(#[pin] rustls::TerminateFuture<I>),

    #[cfg(not(feature = "__has_any_tls_impls"))]
    NoTls(PhantomData<fn(I)>),
}

#[pin_project::pin_project(project = ServerIoProj)]
#[derive(Debug)]
pub enum ServerIo<I> {
    #[cfg(feature = "boring")]
    Boring(#[pin] boring::ServerIo<I>),

    #[cfg(feature = "rustls")]
    Rustls(#[pin] rustls::ServerIo<I>),

    #[cfg(not(feature = "__has_any_tls_impls"))]
    NoTls(PhantomData<fn(I)>),
}

// === impl Server ===

impl Param<LocalId> for Server {
    #[inline]
    fn param(&self) -> LocalId {
        match self {
            #[cfg(feature = "boring")]
            Self::Boring(srv) => srv.param(),

            #[cfg(feature = "rustls")]
            Self::Rustls(srv) => srv.param(),

            #[cfg(not(feature = "__has_any_tls_impls"))]
            _ => crate::no_tls!(),
        }
    }
}

impl Server {
    pub fn spawn_with_alpn(self, alpn_protocols: Vec<Vec<u8>>) -> Result<Self> {
        match self {
            #[cfg(feature = "boring")]
            Self::Boring(srv) => srv
                .spawn_with_alpn(alpn_protocols)
                .map(Self::Boring)
                .map_err(Into::into),

            #[cfg(feature = "rustls")]
            Self::Rustls(srv) => srv
                .spawn_with_alpn(alpn_protocols)
                .map(Self::Rustls)
                .map_err(Into::into),

            #[cfg(not(feature = "__has_any_tls_impls"))]
            _ => crate::no_tls!(alpn_protocols),
        }
    }
}

impl<I> Service<I> for Server
where
    I: io::AsyncRead + io::AsyncWrite + Send + Unpin + 'static,
{
    type Response = (ServerTls, ServerIo<I>);
    type Error = io::Error;
    type Future = TerminateFuture<I>;

    #[inline]
    fn poll_ready(&mut self, cx: &mut Context<'_>) -> Poll<Result<(), Self::Error>> {
        match self {
            #[cfg(feature = "boring")]
            Self::Boring(svc) => <boring::Server as Service<I>>::poll_ready(svc, cx),

            #[cfg(feature = "rustls")]
            Self::Rustls(svc) => <rustls::Server as Service<I>>::poll_ready(svc, cx),

            #[cfg(not(feature = "__has_any_tls_impls"))]
            _ => crate::no_tls!(cx),
        }
    }

    #[inline]
    fn call(&mut self, io: I) -> Self::Future {
        match self {
            #[cfg(feature = "boring")]
            Self::Boring(svc) => TerminateFuture::Boring(svc.call(io)),

            #[cfg(feature = "rustls")]
            Self::Rustls(svc) => TerminateFuture::Rustls(svc.call(io)),

            #[cfg(not(feature = "__has_any_tls_impls"))]
            _ => crate::no_tls!(io),
        }
    }
}

// === impl TerminateFuture ===

impl<I> Future for TerminateFuture<I>
where
    I: io::AsyncRead + io::AsyncWrite + Unpin,
{
    type Output = io::Result<(ServerTls, ServerIo<I>)>;

    #[inline]
    fn poll(self: std::pin::Pin<&mut Self>, cx: &mut Context<'_>) -> Poll<Self::Output> {
        match self.project() {
            #[cfg(feature = "boring")]
            TerminateFutureProj::Boring(f) => {
                let res = futures::ready!(f.poll(cx));
                Poll::Ready(res.map(|(tls, io)| (tls, ServerIo::Boring(io))))
            }

            #[cfg(feature = "rustls")]
            TerminateFutureProj::Rustls(f) => {
                let res = futures::ready!(f.poll(cx));
                Poll::Ready(res.map(|(tls, io)| (tls, ServerIo::Rustls(io))))
            }

            #[cfg(not(feature = "__has_any_tls_impls"))]
            _ => crate::no_tls!(cx),
        }
    }
}

// === impl ServerIo ===

impl<I: io::AsyncRead + io::AsyncWrite + Unpin> io::AsyncRead for ServerIo<I> {
    #[inline]
    fn poll_read(
        self: Pin<&mut Self>,
        cx: &mut Context<'_>,
        buf: &mut io::ReadBuf<'_>,
    ) -> io::Poll<()> {
        match self.project() {
            #[cfg(feature = "boring")]
            ServerIoProj::Boring(io) => io.poll_read(cx, buf),

            #[cfg(feature = "rustls")]
            ServerIoProj::Rustls(io) => io.poll_read(cx, buf),

            #[cfg(not(feature = "__has_any_tls_impls"))]
            _ => crate::no_tls!(cx, buf),
        }
    }
}

impl<I: io::AsyncRead + io::AsyncWrite + Unpin> io::AsyncWrite for ServerIo<I> {
    #[inline]
    fn poll_flush(self: Pin<&mut Self>, cx: &mut Context<'_>) -> io::Poll<()> {
        match self.project() {
            #[cfg(feature = "boring")]
            ServerIoProj::Boring(io) => io.poll_flush(cx),

            #[cfg(feature = "rustls")]
            ServerIoProj::Rustls(io) => io.poll_flush(cx),
            #[cfg(not(feature = "__has_any_tls_impls"))]
            _ => crate::no_tls!(cx),
        }
    }

    #[inline]
    fn poll_shutdown(self: Pin<&mut Self>, cx: &mut Context<'_>) -> io::Poll<()> {
        match self.project() {
            #[cfg(feature = "boring")]
            ServerIoProj::Boring(io) => io.poll_shutdown(cx),

            #[cfg(feature = "rustls")]
            ServerIoProj::Rustls(io) => io.poll_shutdown(cx),
            #[cfg(not(feature = "__has_any_tls_impls"))]
            _ => crate::no_tls!(cx),
        }
    }

    #[inline]
    fn poll_write(self: Pin<&mut Self>, cx: &mut Context<'_>, buf: &[u8]) -> io::Poll<usize> {
        match self.project() {
            #[cfg(feature = "boring")]
            ServerIoProj::Boring(io) => io.poll_write(cx, buf),

            #[cfg(feature = "rustls")]
            ServerIoProj::Rustls(io) => io.poll_write(cx, buf),
            #[cfg(not(feature = "__has_any_tls_impls"))]
            _ => crate::no_tls!(cx, buf),
        }
    }

    #[inline]
    fn poll_write_vectored(
        self: Pin<&mut Self>,
        cx: &mut Context<'_>,
        bufs: &[io::IoSlice<'_>],
    ) -> Poll<Result<usize, std::io::Error>> {
        match self.project() {
            #[cfg(feature = "boring")]
            ServerIoProj::Boring(io) => io.poll_write_vectored(cx, bufs),

            #[cfg(feature = "rustls")]
            ServerIoProj::Rustls(io) => io.poll_write_vectored(cx, bufs),
            #[cfg(not(feature = "__has_any_tls_impls"))]
            _ => crate::no_tls!(cx, bufs),
        }
    }

    #[inline]
    fn is_write_vectored(&self) -> bool {
        match self {
            #[cfg(feature = "boring")]
            Self::Boring(io) => io.is_write_vectored(),

            #[cfg(feature = "rustls")]
            Self::Rustls(io) => io.is_write_vectored(),
            #[cfg(not(feature = "__has_any_tls_impls"))]
            _ => crate::no_tls!(),
        }
    }
}

impl<I: io::PeerAddr> io::PeerAddr for ServerIo<I> {
    #[inline]
    fn peer_addr(&self) -> io::Result<std::net::SocketAddr> {
        match self {
            #[cfg(feature = "boring")]
            Self::Boring(io) => io.peer_addr(),

            #[cfg(feature = "rustls")]
            Self::Rustls(io) => io.peer_addr(),
            #[cfg(not(feature = "__has_any_tls_impls"))]
            _ => crate::no_tls!(),
        }
    }
}<|MERGE_RESOLUTION|>--- conflicted
+++ resolved
@@ -9,16 +9,14 @@
     task::{Context, Poll},
 };
 
-<<<<<<< HEAD
 #[cfg(feature = "boring")]
 use crate::boring;
-=======
+
+#[cfg(feature = "rustls")]
+use crate::rustls;
+
 #[cfg(not(feature = "__has_any_tls_impls"))]
 use std::marker::PhantomData;
->>>>>>> d2b17dee
-
-#[cfg(feature = "rustls")]
-use crate::rustls;
 
 #[derive(Clone)]
 pub enum Server {
