--- conflicted
+++ resolved
@@ -7,15 +7,10 @@
 publish = false
 
 [features]
-<<<<<<< HEAD
-default = ["rustls"]
-rustls = ["linkerd-meshtls-rustls"]
-boring = ["linkerd-meshtls-boring"]
-=======
 rustls = ["linkerd-meshtls-rustls", "__has_any_tls_impls"]
+boring = ["linkerd-meshtls-boring", "__has_any_tls_impls"]
 # Enabled if *any* TLS impl is enabled.
 __has_any_tls_impls = []
->>>>>>> d2b17dee
 
 [dependencies]
 futures = { version = "0.3", default-features = false }
