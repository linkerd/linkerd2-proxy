--- conflicted
+++ resolved
@@ -7,16 +7,7 @@
 publish = { workspace = true }
 
 [features]
-<<<<<<< HEAD
-fips = ["linkerd-meshtls-rustls/fips"]
-=======
-rustls = ["linkerd-meshtls-rustls", "__has_any_tls_impls"]
 rustls-aws-lc-fips = ["linkerd-meshtls-rustls/aws-lc-fips"]
-boring = ["linkerd-meshtls-boring", "__has_any_tls_impls"]
-boring-fips = ["boring", "linkerd-meshtls-boring/fips"]
-# Enabled if *any* TLS impl is enabled.
-__has_any_tls_impls = []
->>>>>>> efe1ec9a
 
 [dependencies]
 futures = { version = "0.3", default-features = false }
