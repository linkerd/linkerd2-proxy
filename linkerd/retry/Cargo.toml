[package]
name = "linkerd-retry"
version = "0.1.0"
authors = ["Linkerd Developers <cncf-linkerd-dev@lists.cncf.io>"]
license = "Apache-2.0"
edition = "2021"
publish = false

[dependencies]
futures = { version = "0.3", default-features = false }
linkerd-error = { path = "../error" }
linkerd-stack = { path = "../stack" }
<<<<<<< HEAD
tower = { version = "0.4.10", default-features = false, features = ["retry"] }
=======
pin-project = "1"
tower = { version = "0.4.11", default-features = false, features = ["retry"] }
>>>>>>> a62181ab
tracing = "0.1.29"<|MERGE_RESOLUTION|>--- conflicted
+++ resolved
@@ -10,10 +10,5 @@
 futures = { version = "0.3", default-features = false }
 linkerd-error = { path = "../error" }
 linkerd-stack = { path = "../stack" }
-<<<<<<< HEAD
-tower = { version = "0.4.10", default-features = false, features = ["retry"] }
-=======
-pin-project = "1"
 tower = { version = "0.4.11", default-features = false, features = ["retry"] }
->>>>>>> a62181ab
 tracing = "0.1.29"