use crate::{policy, stack_labels, Inbound};
use linkerd_app_core::{
    classify, errors, http_tracing, metrics,
    profiles::{self, DiscoveryRejected},
    proxy::{http, tap},
    svc::{self, ExtractParam, Param},
    tls,
    transport::{self, ClientAddr, Remote, ServerAddr},
    Error, Infallible, NameAddr, Result,
};
use std::net::SocketAddr;
use tracing::{debug, debug_span};

/// Describes an HTTP client target.
#[derive(Clone, Debug, PartialEq, Eq, Hash)]
pub struct Http {
    addr: Remote<ServerAddr>,
    settings: http::client::Settings,
    permit: policy::HttpRoutePermit,
}

/// Builds `Logical` targets for each HTTP request.
#[derive(Clone, Debug)]
struct LogicalPerRequest {
    server: Remote<ServerAddr>,
    tls: tls::ConditionalServerTls,
    permit: policy::HttpRoutePermit,
    labels: tap::Labels,
}

/// Describes a logical request target.
#[derive(Clone, Debug, PartialEq, Eq, Hash)]
struct Logical {
    /// The request's logical destination. Used for profile discovery.
    logical: Option<NameAddr>,
    addr: Remote<ServerAddr>,
    http: http::Version,
    tls: tls::ConditionalServerTls,
    permit: policy::HttpRoutePermit,
    labels: tap::Labels,
}

/// Describes a resolved profile for a logical service.
#[derive(Clone, Debug)]
struct Profile {
    addr: profiles::LogicalAddr,
    logical: Logical,
    profiles: profiles::Receiver,
}

#[derive(Clone, Debug)]
struct ProfileRoute {
    profile: Profile,
    route: profiles::http::Route,
}

#[derive(Copy, Clone, Debug)]
struct ClientRescue;

// === impl Inbound ===

impl<C> Inbound<C> {
    pub(crate) fn push_http_router<T, P>(
        self,
        profiles: P,
    ) -> Inbound<
        svc::ArcNewService<
            T,
            impl svc::Service<
                    http::Request<http::BoxBody>,
                    Response = http::Response<http::BoxBody>,
                    Error = Error,
                    Future = impl Send,
                > + Clone,
        >,
    >
    where
        T: Param<http::Version>
            + Param<Remote<ServerAddr>>
            + Param<Remote<ClientAddr>>
            + Param<tls::ConditionalServerTls>
            + Param<policy::AllowPolicy>,
        T: Clone + Send + 'static,
        P: profiles::GetProfile<profiles::LookupAddr> + Clone + Send + Sync + 'static,
        P::Future: Send,
        P::Error: Send,
        C: svc::MakeConnection<Http> + Clone + Send + Sync + Unpin + 'static,
        C::Connection: Send + Unpin,
        C::Metadata: Send,
        C::Future: Send,
    {
        self.map_stack(|config, rt, connect| {
            let allow_profile = config.allow_discovery.clone();

            // Creates HTTP clients for each inbound port & HTTP settings.
            let http = connect
                .push(svc::layer::mk(|inner: C| inner.into_service()))
                .check_service::<Http>()
                .push(svc::stack::BoxFuture::layer())
                .check_service::<Http>()
                .push(transport::metrics::Client::layer(rt.metrics.proxy.transport.clone()))
                .check_service::<Http>()
                .push_map_target(|(_version, target)| target)
                .push(http::client::layer(
                    config.proxy.connect.h1_settings,
                    config.proxy.connect.h2_settings,
                ))
                .check_service::<Http>()
                .push_on_service(svc::MapErr::layer(Into::into))
                .into_new_service()
                .push_new_reconnect(config.proxy.connect.backoff)
                .push_map_target(Http::from)
                // Handle connection-level errors eagerly so that we can report 5XX failures in tap
                // and metrics. HTTP error metrics are not incremented here so that errors are not
                // double-counted--i.e., endpoint metrics track these responses and error metrics
                // track proxy errors that occur higher in the stack.
                .push(ClientRescue::layer())
                // Registers the stack to be tapped.
                .push(tap::NewTapHttp::layer(rt.tap.clone()))
                // Records metrics for each `Logical`.
                .push(
                    rt.metrics
                        .proxy
                        .http_endpoint
                        .to_layer::<classify::Response, _, _>(),
                )
                .push_on_service(
                    svc::layers()
                        .push(http_tracing::client(
                            rt.span_sink.clone(),
                            super::trace_labels(),
                        ))
                        .push(http::BoxResponse::layer())
                        // This box is needed to reduce compile times on recent
                        // (2021-10-17) nightlies, though this may be fixed by
                        // https://github.com/rust-lang/rust/pull/89831. It should
                        // be removed when possible.
                        .push(svc::BoxService::layer())
                );

            // Attempts to discover a service profile for each logical target (as
            // informed by the request's headers). The stack is cached until a
            // request has not been received for `cache_max_idle_age`.
            http.clone()
                .check_new_service::<Logical, http::Request<http::BoxBody>>()
                .push_map_target(|p: Profile| p.logical)
                .push(profiles::http::NewProxyRouter::layer(
                    // If the request matches a route, use a per-route proxy to
                    // wrap the inner service.
                    svc::proxies()
                        .push_map_target(|r: ProfileRoute| r.profile.logical)
                        .push_on_service(http::BoxRequest::layer())
                        .push(
                            rt.metrics
                                .proxy
                                .http_profile_route
                                .to_layer::<classify::Response, _, _>(),
                        )
                        .push_on_service(http::BoxResponse::layer())
                        .push(classify::NewClassify::layer())
                        .push_http_insert_target::<profiles::http::Route>()
                        .push_map_target(|(route, profile)| ProfileRoute { route, profile })
                        .into_inner(),
                ))
                .push_switch(
                    // If the profile was resolved to a logical (service) address, build a profile
                    // stack to include route-level metrics, etc. Otherwise, skip this stack and use
                    // the underlying target stack directly.
                    |(rx, logical): (Option<profiles::Receiver>, Logical)| -> Result<_, Infallible> {
                        if let Some(rx) = rx {
                            if let Some(addr) = rx.logical_addr() {
                                return Ok(svc::Either::A(Profile {
                                    addr,
                                    logical,
                                    profiles: rx,
                                }));
                            }
                        }
                        Ok(svc::Either::B(logical))
                    },
                    http.clone()
                        .check_new_service::<Logical, http::Request<_>>()
                        .into_inner(),
                )
                .push(profiles::discover::layer(profiles, move |t: Logical| {
                    // If the target includes a logical named address and it exists in the set of
                    // allowed discovery suffixes, use that address for discovery. Otherwise, fail
                    // discovery (so that we skip the profile stack above).
                    let addr = t.logical.ok_or_else(|| {
                        DiscoveryRejected::new("inbound profile discovery requires DNS names")
                    })?;
                    if !allow_profile.matches(addr.name()) {
                        tracing::debug!(
                            %addr,
                            suffixes = %allow_profile,
                            "Rejecting discovery, address not in configured DNS suffixes",
                        );
                        return Err(DiscoveryRejected::new("address not in search DNS suffixes"));
                    }
                    Ok(profiles::LookupAddr(addr.into()))
                }))
                .instrument(|_: &Logical| debug_span!("profile"))
                // Skip the profile stack if it takes too long to become ready.
<<<<<<< HEAD
                .push_when_unready(
                    config.profile_skip_timeout,
                    http.push_on_service(svc::layer::mk(svc::SpawnReady::new))
                        .into_inner(),
                )
                .push_on_service(
                    svc::layers()
                        .push(rt.metrics.proxy.stack.layer(stack_labels("http", "logical")))
                        .push_buffer("HTTP Logical", config.http_logical_buffer.capacity, config.http_logical_buffer.failfast_timeout),
                )
                .push_cache(config.profile_idle_timeout)
=======
                .push_when_unready(config.profile_skip_timeout, http.into_inner())
                .push_on_service(
                    svc::layers()
                        .push(rt.metrics.proxy.stack.layer(stack_labels("http", "logical")))
                        .push_buffer("HTTP Logical", &config.http_request_buffer),
                )
                .push_cache(config.discovery_idle_timeout)
>>>>>>> ab861588
                .push_on_service(
                    svc::layers()
                        .push(http::Retain::layer())
                        .push(http::BoxResponse::layer()),
                )
                .check_new_service::<Logical, http::Request<http::BoxBody>>()
                .instrument(|t: &Logical| {
                    let name = t.logical.as_ref().map(tracing::field::display);
                    match t.http {
                        http::Version::H2 => debug_span!("http2", name),
                        http::Version::Http1 => debug_span!("http1", name),
                    }
                })
                // Routes each request to a target, obtains a service for that target, and
                // dispatches the request. NewRouter moves the NewService into the service type, so
                // minimize it's type footprint with a Box.
                .push(svc::ArcNewService::layer())
                .push(svc::NewRouter::layer(LogicalPerRequest::from))
                .push(policy::NewHttpPolicy::layer(rt.metrics.http_authz.clone()))
                // Used by tap.
                .push_http_insert_target::<tls::ConditionalServerTls>()
                .push_http_insert_target::<Remote<ClientAddr>>()
                .push(svc::ArcNewService::layer())
        })
    }
}

// === impl LogicalPerRequest ===

impl<T> From<(policy::HttpRoutePermit, T)> for LogicalPerRequest
where
    T: Param<Remote<ServerAddr>>,
    T: Param<tls::ConditionalServerTls>,
{
    fn from((permit, t): (policy::HttpRoutePermit, T)) -> Self {
        let labels = [
            ("srv", &permit.labels.route.server.0),
            ("route", &permit.labels.route.route),
            ("authz", &permit.labels.authz),
        ]
        .into_iter()
        .flat_map(|(k, v)| {
            [
                (format!("{k}_group"), v.group().to_string()),
                (format!("{k}_kind"), v.kind().to_string()),
                (format!("{k}_name"), v.name().to_string()),
            ]
        })
        .collect::<std::collections::BTreeMap<_, _>>();

        Self {
            server: t.param(),
            tls: t.param(),
            permit,
            labels: labels.into(),
        }
    }
}

impl<A> svc::stack::RecognizeRoute<http::Request<A>> for LogicalPerRequest {
    type Key = Logical;

    fn recognize(&self, req: &http::Request<A>) -> Result<Self::Key> {
        use linkerd_app_core::{
            http_request_authority_addr, http_request_host_addr, CANONICAL_DST_HEADER,
        };
        use std::str::FromStr;

        // Try to read a logical named address from the request. First check the canonical-dst
        // header as set by the client proxy; otherwise fallback to the request's `:authority` or
        // `host` headers. If these values include a numeric address, no logical name will be used.
        // This value is used for profile discovery.
        let logical = req
            .headers()
            .get(CANONICAL_DST_HEADER)
            .and_then(|dst| {
                let dst = dst.to_str().ok()?;
                let addr = NameAddr::from_str(dst).ok()?;
                debug!(%addr, "using {}", CANONICAL_DST_HEADER);
                Some(addr)
            })
            .or_else(|| http_request_authority_addr(req).ok()?.into_name_addr())
            .or_else(|| http_request_host_addr(req).ok()?.into_name_addr());

        Ok(Logical {
            logical,
            addr: self.server,
            tls: self.tls.clone(),
            permit: self.permit.clone(),
            // Use the request's HTTP version (i.e. as modified by orig-proto downgrading).
            http: req
                .version()
                .try_into()
                .expect("HTTP version must be valid"),
            labels: self.labels.clone(),
        })
    }
}

// === impl Route ===

impl Param<profiles::http::Route> for ProfileRoute {
    fn param(&self) -> profiles::http::Route {
        self.route.clone()
    }
}

impl Param<metrics::ProfileRouteLabels> for ProfileRoute {
    fn param(&self) -> metrics::ProfileRouteLabels {
        metrics::ProfileRouteLabels::inbound(self.profile.addr.clone(), &self.route)
    }
}

impl classify::CanClassify for ProfileRoute {
    type Classify = classify::Request;

    fn classify(&self) -> classify::Request {
        self.route.response_classes().clone().into()
    }
}

impl Param<http::ResponseTimeout> for ProfileRoute {
    fn param(&self) -> http::ResponseTimeout {
        http::ResponseTimeout(self.route.timeout())
    }
}

// === impl Profile ===

impl Param<profiles::Receiver> for Profile {
    fn param(&self) -> profiles::Receiver {
        self.profiles.clone()
    }
}

// === impl Logical ===

impl From<Profile> for Logical {
    fn from(Profile { logical, .. }: Profile) -> Self {
        logical
    }
}

impl Param<u16> for Logical {
    fn param(&self) -> u16 {
        self.addr.port()
    }
}

impl Param<transport::labels::Key> for Logical {
    fn param(&self) -> transport::labels::Key {
        transport::labels::Key::InboundClient
    }
}

impl Param<metrics::EndpointLabels> for Logical {
    fn param(&self) -> metrics::EndpointLabels {
        metrics::InboundEndpointLabels {
            tls: self.tls.clone(),
            authority: self.logical.as_ref().map(|d| d.as_http_authority()),
            target_addr: self.addr.into(),
            policy: self.permit.labels.clone(),
        }
        .into()
    }
}

impl classify::CanClassify for Logical {
    type Classify = classify::Request;

    fn classify(&self) -> classify::Request {
        classify::Request::default()
    }
}

impl tap::Inspect for Logical {
    fn src_addr<B>(&self, req: &http::Request<B>) -> Option<SocketAddr> {
        req.extensions().get::<Remote<ClientAddr>>().map(|a| **a)
    }

    fn src_tls<B>(&self, req: &http::Request<B>) -> tls::ConditionalServerTls {
        req.extensions()
            .get::<tls::ConditionalServerTls>()
            .cloned()
            .unwrap_or(tls::ConditionalServerTls::None(tls::NoServerTls::Disabled))
    }

    fn dst_addr<B>(&self, _: &http::Request<B>) -> Option<SocketAddr> {
        Some(self.addr.into())
    }

    fn dst_labels<B>(&self, _: &http::Request<B>) -> Option<tap::Labels> {
        Some(self.labels.clone())
    }

    fn dst_tls<B>(&self, _: &http::Request<B>) -> tls::ConditionalClientTls {
        tls::ConditionalClientTls::None(tls::NoClientTls::Loopback)
    }

    fn route_labels<B>(&self, req: &http::Request<B>) -> Option<tap::Labels> {
        req.extensions()
            .get::<profiles::http::Route>()
            .map(|r| r.labels().clone())
    }

    fn is_outbound<B>(&self, _: &http::Request<B>) -> bool {
        false
    }
}

// === impl Http ===

impl Param<Remote<ServerAddr>> for Http {
    fn param(&self) -> Remote<ServerAddr> {
        self.addr
    }
}

impl Param<http::client::Settings> for Http {
    fn param(&self) -> http::client::Settings {
        self.settings
    }
}

impl From<Logical> for Http {
    fn from(l: Logical) -> Self {
        Self {
            addr: l.addr,
            settings: l.http.into(),
            permit: l.permit,
        }
    }
}

impl Param<transport::labels::Key> for Http {
    fn param(&self) -> transport::labels::Key {
        transport::labels::Key::InboundClient
    }
}

// === impl ClientRescue ===

impl ClientRescue {
    pub fn layer<N>(
    ) -> impl svc::layer::Layer<N, Service = errors::NewRespondService<Self, Self, N>> + Clone {
        errors::respond::layer(Self)
    }
}

impl<T> ExtractParam<Self, T> for ClientRescue {
    #[inline]
    fn extract_param(&self, _: &T) -> Self {
        *self
    }
}

impl ExtractParam<errors::respond::EmitHeaders, Logical> for ClientRescue {
    #[inline]
    fn extract_param(&self, t: &Logical) -> errors::respond::EmitHeaders {
        // Only emit informational headers to meshed peers.
        let emit = t
            .tls
            .value()
            .map(|tls| match tls {
                tls::ServerTls::Established { client_id, .. } => client_id.is_some(),
                _ => false,
            })
            .unwrap_or(false);
        errors::respond::EmitHeaders(emit)
    }
}

impl errors::HttpRescue<Error> for ClientRescue {
    fn rescue(&self, error: Error) -> Result<errors::SyntheticHttpResponse> {
        if let Some(cause) = errors::cause_ref::<std::io::Error>(&*error) {
            return Ok(errors::SyntheticHttpResponse::bad_gateway(cause));
        }
        if let Some(cause) = errors::cause_ref::<errors::ConnectTimeout>(&*error) {
            return Ok(errors::SyntheticHttpResponse::gateway_timeout(cause));
        }

        Err(error)
    }
}<|MERGE_RESOLUTION|>--- conflicted
+++ resolved
@@ -201,19 +201,6 @@
                 }))
                 .instrument(|_: &Logical| debug_span!("profile"))
                 // Skip the profile stack if it takes too long to become ready.
-<<<<<<< HEAD
-                .push_when_unready(
-                    config.profile_skip_timeout,
-                    http.push_on_service(svc::layer::mk(svc::SpawnReady::new))
-                        .into_inner(),
-                )
-                .push_on_service(
-                    svc::layers()
-                        .push(rt.metrics.proxy.stack.layer(stack_labels("http", "logical")))
-                        .push_buffer("HTTP Logical", config.http_logical_buffer.capacity, config.http_logical_buffer.failfast_timeout),
-                )
-                .push_cache(config.profile_idle_timeout)
-=======
                 .push_when_unready(config.profile_skip_timeout, http.into_inner())
                 .push_on_service(
                     svc::layers()
@@ -221,7 +208,6 @@
                         .push_buffer("HTTP Logical", &config.http_request_buffer),
                 )
                 .push_cache(config.discovery_idle_timeout)
->>>>>>> ab861588
                 .push_on_service(
                     svc::layers()
                         .push(http::Retain::layer())
