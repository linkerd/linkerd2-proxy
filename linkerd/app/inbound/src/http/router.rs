use crate::{policy, stack_labels, Inbound};
use linkerd_app_core::{
    classify, errors, http_tracing, metrics,
    profiles::{self, DiscoveryRejected},
    proxy::{http, tap},
    svc::{self, ExtractParam, Param},
    tls,
    transport::{self, ClientAddr, Remote, ServerAddr},
    Error, Infallible, NameAddr, Result,
};
use std::{fmt, net::SocketAddr, sync::Arc};
use tracing::{debug, debug_span};

/// Describes an HTTP client target.
#[derive(Clone, Debug, PartialEq, Eq, Hash)]
pub struct Http {
    addr: Remote<ServerAddr>,
    settings: http::client::Settings,
    permit: policy::HttpRoutePermit,
}

/// Builds `Logical` targets for each HTTP request.
#[derive(Clone, Debug)]
struct LogicalPerRequest {
    server: Remote<ServerAddr>,
    tls: tls::ConditionalServerTls,
    permit: policy::HttpRoutePermit,
    labels: tap::Labels,
}

/// Describes a logical request target.
#[derive(Clone, Debug, PartialEq, Eq, Hash)]
struct Logical {
    /// The request's logical destination. Used for profile discovery.
    logical: Option<NameAddr>,
    addr: Remote<ServerAddr>,
    http: http::Version,
    tls: tls::ConditionalServerTls,
    permit: policy::HttpRoutePermit,
    labels: tap::Labels,
}

/// Describes a resolved profile for a logical service.
#[derive(Clone, Debug)]
struct Profile {
    addr: profiles::LogicalAddr,
    logical: Logical,
    profiles: profiles::Receiver,
}

#[derive(Clone, Debug)]
struct ProfileRoute {
    profile: Profile,
    route: profiles::http::Route,
}

#[derive(Copy, Clone, Debug)]
struct ClientRescue;

#[derive(Debug, thiserror::Error)]
struct LogicalError {
    logical: Option<NameAddr>,
    addr: Remote<ServerAddr>,
    http: http::Version,
    #[source]
    source: Error,
}

#[derive(Debug, thiserror::Error)]
#[error("route ({:?}): {}", .route_labels, .source)]
struct RouteError {
    route_labels: Arc<std::collections::BTreeMap<String, String>>,
    #[source]
    source: Error,
}

// === impl Inbound ===

impl<C> Inbound<C> {
    pub(crate) fn push_http_router<T, P>(
        self,
        profiles: P,
    ) -> Inbound<
        svc::ArcNewService<
            T,
            impl svc::Service<
                    http::Request<http::BoxBody>,
                    Response = http::Response<http::BoxBody>,
                    Error = Error,
                    Future = impl Send,
                > + Clone
                + Send
                + Unpin,
        >,
    >
    where
        T: Param<http::Version>
            + Param<Remote<ServerAddr>>
            + Param<Remote<ClientAddr>>
            + Param<tls::ConditionalServerTls>
            + Param<policy::AllowPolicy>,
        T: Clone + Send + Unpin + 'static,
        P: profiles::GetProfile<profiles::LookupAddr> + Clone + Send + Sync + Unpin + 'static,
        P::Future: Send,
        P::Error: Send,
        C: svc::MakeConnection<Http> + Clone + Send + Sync + Unpin + 'static,
        C::Connection: Send + Unpin,
        C::Metadata: Send,
        C::Future: Send,
    {
        self.map_stack(|config, rt, connect| {
            let allow_profile = config.allow_discovery.clone();

            // Creates HTTP clients for each inbound port & HTTP settings.
            let http = connect
                .push(svc::layer::mk(|inner: C| inner.into_service()))
                .check_service::<Http>()
                .push(svc::stack::BoxFuture::layer())
                .check_service::<Http>()
                .push(transport::metrics::Client::layer(rt.metrics.proxy.transport.clone()))
                .check_service::<Http>()
                .push_map_target(|(_version, target)| target)
                .push(http::client::layer(
                    config.proxy.connect.h1_settings,
                    config.proxy.connect.h2_settings,
                ))
                .check_service::<Http>()
                .push_on_service(svc::MapErr::layer(Into::into))
                .into_new_service()
                .push_new_reconnect(config.proxy.connect.backoff)
                .push_map_target(Http::from)
                // Handle connection-level errors eagerly so that we can report 5XX failures in tap
                // and metrics. HTTP error metrics are not incremented here so that errors are not
                // double-counted--i.e., endpoint metrics track these responses and error metrics
                // track proxy errors that occur higher in the stack.
                .push(ClientRescue::layer())
                // Registers the stack to be tapped.
                .push(tap::NewTapHttp::layer(rt.tap.clone()))
                // Records metrics for each `Logical`.
                .push(
                    rt.metrics
                        .proxy
                        .http_endpoint
                        .to_layer::<classify::Response, _, _>(),
                )
                .push_on_service(
                    svc::layers()
                        .push(http_tracing::client(
                            rt.span_sink.clone(),
                            super::trace_labels(),
                        ))
                        .push(http::BoxResponse::layer())
                        // This box is needed to reduce compile times on recent
                        // (2021-10-17) nightlies, though this may be fixed by
                        // https://github.com/rust-lang/rust/pull/89831. It should
                        // be removed when possible.
                        .push(svc::BoxService::layer())
                );

            // Attempts to discover a service profile for each logical target (as
            // informed by the request's headers). The stack is cached until a
            // request has not been received for `cache_max_idle_age`.
            http.clone()
                .check_new_service::<Logical, http::Request<http::BoxBody>>()
                .push_map_target(|p: Profile| p.logical)
                .push(profiles::http::NewProxyRouter::layer(
                    // If the request matches a route, use a per-route proxy to
                    // wrap the inner service.
                    svc::proxies()
                        .push_map_target(|r: ProfileRoute| r.profile.logical)
                        .push_on_service(http::BoxRequest::layer())
                        .push(
                            rt.metrics
                                .proxy
                                .http_profile_route
                                .to_layer::<classify::Response, _, _>(),
                        )
                        .push_on_service(http::BoxResponse::layer())
                        .push(classify::NewClassify::layer())
                        .push_http_insert_target::<profiles::http::Route>()
                        .push(svc::NewAnnotateError::<
                            svc::annotate_error::FromTarget<_, RouteError>, _, _>::layer_from_target())
                        .push_map_target(|(route, profile)| ProfileRoute { route, profile })
                        .push_on_service(svc::MapErr::layer(Error::from))
                        .into_inner(),
                ))
                .push_switch(
                    // If the profile was resolved to a logical (service) address, build a profile
                    // stack to include route-level metrics, etc. Otherwise, skip this stack and use
                    // the underlying target stack directly.
                    |(rx, logical): (Option<profiles::Receiver>, Logical)| -> Result<_, Infallible> {
                        if let Some(rx) = rx {
                            if let Some(addr) = rx.logical_addr() {
                                return Ok(svc::Either::A(Profile {
                                    addr,
                                    logical,
                                    profiles: rx,
                                }));
                            }
                        }
                        Ok(svc::Either::B(logical))
                    },
                    http.clone()
                    .push_on_service(svc::MapErr::layer(Error::from))
                        .check_new_service::<Logical, http::Request<_>>()
                        .into_inner(),
                )
                .push(profiles::discover::layer(profiles, move |t: Logical| {
                    // If the target includes a logical named address and it exists in the set of
                    // allowed discovery suffixes, use that address for discovery. Otherwise, fail
                    // discovery (so that we skip the profile stack above).
                    let addr = t.logical.ok_or_else(|| {
                        DiscoveryRejected::new("inbound profile discovery requires DNS names")
                    })?;
                    if !allow_profile.matches(addr.name()) {
                        tracing::debug!(
                            %addr,
                            suffixes = %allow_profile,
                            "Rejecting discovery, address not in configured DNS suffixes",
                        );
                        return Err(DiscoveryRejected::new("address not in search DNS suffixes"));
                    }
                    Ok(profiles::LookupAddr(addr.into()))
                }))
                .instrument(|_: &Logical| debug_span!("profile"))
                // Skip the profile stack if it takes too long to become ready.
                .push_when_unready(config.profile_skip_timeout, http.into_inner())
<<<<<<< HEAD
                .push_on_service(
                    svc::layers()
                        .push(rt.metrics.proxy.stack.layer(stack_labels("http", "logical")))
                        .push_buffer(&config.http_request_buffer),
=======
                .push_on_service(rt.metrics.proxy.stack.layer(stack_labels("http", "logical"))
>>>>>>> 5434242f
                )
                .push(svc::NewQueue::layer_fixed(config.http_request_buffer))
                .push_idle_cache(config.discovery_idle_timeout)
                .push_on_service(
                    svc::layers()
                        .push(http::Retain::layer())
                        .push(http::BoxResponse::layer()),
                )
                .check_new_service::<Logical, http::Request<http::BoxBody>>()
                .instrument(|t: &Logical| {
                    let name = t.logical.as_ref().map(tracing::field::display);
                    match t.http {
                        http::Version::H2 => debug_span!("http2", name),
                        http::Version::Http1 => debug_span!("http1", name),
                    }
                })
                // Routes each request to a target, obtains a service for that target, and
                // dispatches the request.
                .check_new_service::<Logical, http::Request<http::BoxBody>>()
                .push_on_service(svc::LoadShed::layer())
                .push(svc::NewAnnotateError::<svc::annotate_error::FromTarget<_, LogicalError>, _, _>::layer_from_target())
                .push_new_clone()
                .check_new_new::<(policy::HttpRoutePermit, T), Logical>()
                .push(svc::NewOneshotRoute::layer_via(|(permit, t): &(policy::HttpRoutePermit, T)| {
                    LogicalPerRequest::from((permit.clone(), t.clone()))
                }))
                .check_new_service::<(policy::HttpRoutePermit, T), http::Request<http::BoxBody>>()
                .push(policy::NewHttpPolicy::layer(rt.metrics.http_authz.clone()))
                // Used by tap.
                .push_http_insert_target::<tls::ConditionalServerTls>()
                .push_http_insert_target::<Remote<ClientAddr>>()
                .push(svc::ArcNewService::layer())
        })
    }
}

// === impl LogicalPerRequest ===

impl<T> From<(policy::HttpRoutePermit, T)> for LogicalPerRequest
where
    T: Param<Remote<ServerAddr>>,
    T: Param<tls::ConditionalServerTls>,
{
    fn from((permit, t): (policy::HttpRoutePermit, T)) -> Self {
        let labels = [
            ("srv", &permit.labels.route.server.0),
            ("route", &permit.labels.route.route),
            ("authz", &permit.labels.authz),
        ]
        .into_iter()
        .flat_map(|(k, v)| {
            [
                (format!("{k}_group"), v.group().to_string()),
                (format!("{k}_kind"), v.kind().to_string()),
                (format!("{k}_name"), v.name().to_string()),
            ]
        })
        .collect::<std::collections::BTreeMap<_, _>>();

        Self {
            server: t.param(),
            tls: t.param(),
            permit,
            labels: labels.into(),
        }
    }
}

impl<B> svc::router::SelectRoute<http::Request<B>> for LogicalPerRequest {
    type Key = Logical;
    type Error = Infallible;

    fn select(&self, req: &http::Request<B>) -> Result<Self::Key, Infallible> {
        use linkerd_app_core::{
            http_request_authority_addr, http_request_host_addr, CANONICAL_DST_HEADER,
        };
        use std::str::FromStr;

        // Try to read a logical named address from the request. First check the canonical-dst
        // header as set by the client proxy; otherwise fallback to the request's `:authority` or
        // `host` headers. If these values include a numeric address, no logical name will be used.
        // This value is used for profile discovery.
        let logical = req
            .headers()
            .get(CANONICAL_DST_HEADER)
            .and_then(|dst| {
                let dst = dst.to_str().ok()?;
                let addr = NameAddr::from_str(dst).ok()?;
                debug!(%addr, "using {}", CANONICAL_DST_HEADER);
                Some(addr)
            })
            .or_else(|| http_request_authority_addr(req).ok()?.into_name_addr())
            .or_else(|| http_request_host_addr(req).ok()?.into_name_addr());

        Ok(Logical {
            logical,
            addr: self.server,
            tls: self.tls.clone(),
            permit: self.permit.clone(),
            // Use the request's HTTP version (i.e. as modified by orig-proto downgrading).
            http: req
                .version()
                .try_into()
                .expect("HTTP version must be valid"),
            labels: self.labels.clone(),
        })
    }
}

// === impl Route ===

impl Param<profiles::http::Route> for ProfileRoute {
    fn param(&self) -> profiles::http::Route {
        self.route.clone()
    }
}

impl Param<metrics::ProfileRouteLabels> for ProfileRoute {
    fn param(&self) -> metrics::ProfileRouteLabels {
        metrics::ProfileRouteLabels::inbound(self.profile.addr.clone(), &self.route)
    }
}

impl classify::CanClassify for ProfileRoute {
    type Classify = classify::Request;

    fn classify(&self) -> classify::Request {
        self.route.response_classes().clone().into()
    }
}

impl Param<http::ResponseTimeout> for ProfileRoute {
    fn param(&self) -> http::ResponseTimeout {
        http::ResponseTimeout(self.route.timeout())
    }
}

// === impl Profile ===

impl Param<profiles::Receiver> for Profile {
    fn param(&self) -> profiles::Receiver {
        self.profiles.clone()
    }
}

// === impl Logical ===

impl From<Profile> for Logical {
    fn from(Profile { logical, .. }: Profile) -> Self {
        logical
    }
}

impl Param<u16> for Logical {
    fn param(&self) -> u16 {
        self.addr.port()
    }
}

impl Param<transport::labels::Key> for Logical {
    fn param(&self) -> transport::labels::Key {
        transport::labels::Key::InboundClient
    }
}

impl Param<metrics::EndpointLabels> for Logical {
    fn param(&self) -> metrics::EndpointLabels {
        metrics::InboundEndpointLabels {
            tls: self.tls.clone(),
            authority: self.logical.as_ref().map(|d| d.as_http_authority()),
            target_addr: self.addr.into(),
            policy: self.permit.labels.clone(),
        }
        .into()
    }
}

impl classify::CanClassify for Logical {
    type Classify = classify::Request;

    fn classify(&self) -> classify::Request {
        classify::Request::default()
    }
}

impl tap::Inspect for Logical {
    fn src_addr<B>(&self, req: &http::Request<B>) -> Option<SocketAddr> {
        req.extensions().get::<Remote<ClientAddr>>().map(|a| **a)
    }

    fn src_tls<B>(&self, req: &http::Request<B>) -> tls::ConditionalServerTls {
        req.extensions()
            .get::<tls::ConditionalServerTls>()
            .cloned()
            .unwrap_or(tls::ConditionalServerTls::None(tls::NoServerTls::Disabled))
    }

    fn dst_addr<B>(&self, _: &http::Request<B>) -> Option<SocketAddr> {
        Some(self.addr.into())
    }

    fn dst_labels<B>(&self, _: &http::Request<B>) -> Option<tap::Labels> {
        Some(self.labels.clone())
    }

    fn dst_tls<B>(&self, _: &http::Request<B>) -> tls::ConditionalClientTls {
        tls::ConditionalClientTls::None(tls::NoClientTls::Loopback)
    }

    fn route_labels<B>(&self, req: &http::Request<B>) -> Option<tap::Labels> {
        req.extensions()
            .get::<profiles::http::Route>()
            .map(|r| r.labels().clone())
    }

    fn is_outbound<B>(&self, _: &http::Request<B>) -> bool {
        false
    }
}

// === impl Http ===

impl Param<Remote<ServerAddr>> for Http {
    fn param(&self) -> Remote<ServerAddr> {
        self.addr
    }
}

impl Param<http::client::Settings> for Http {
    fn param(&self) -> http::client::Settings {
        self.settings
    }
}

impl From<Logical> for Http {
    fn from(l: Logical) -> Self {
        Self {
            addr: l.addr,
            settings: l.http.into(),
            permit: l.permit,
        }
    }
}

impl Param<transport::labels::Key> for Http {
    fn param(&self) -> transport::labels::Key {
        transport::labels::Key::InboundClient
    }
}

// === impl ClientRescue ===

impl ClientRescue {
    pub fn layer<N>(
    ) -> impl svc::layer::Layer<N, Service = errors::NewRespondService<Self, Self, N>> + Clone {
        errors::respond::layer(Self)
    }
}

impl<T> ExtractParam<Self, T> for ClientRescue {
    #[inline]
    fn extract_param(&self, _: &T) -> Self {
        *self
    }
}

impl ExtractParam<errors::respond::EmitHeaders, Logical> for ClientRescue {
    #[inline]
    fn extract_param(&self, t: &Logical) -> errors::respond::EmitHeaders {
        // Only emit informational headers to meshed peers.
        let emit = t
            .tls
            .value()
            .map(|tls| match tls {
                tls::ServerTls::Established { client_id, .. } => client_id.is_some(),
                _ => false,
            })
            .unwrap_or(false);
        errors::respond::EmitHeaders(emit)
    }
}

impl errors::HttpRescue<Error> for ClientRescue {
    fn rescue(&self, error: Error) -> Result<errors::SyntheticHttpResponse> {
        if errors::is_caused_by::<std::io::Error>(&*error) {
            return Ok(errors::SyntheticHttpResponse::bad_gateway(error));
        }
        if errors::is_caused_by::<errors::ConnectTimeout>(&*error) {
            return Ok(errors::SyntheticHttpResponse::gateway_timeout(error));
        }

        Err(error)
    }
}

// === impl LogicalError ===

impl From<(&Logical, Error)> for LogicalError {
    fn from((logical, source): (&Logical, Error)) -> Self {
        Self {
            logical: logical.logical.clone(),
            addr: logical.addr,
            http: logical.http,
            source,
        }
    }
}

impl fmt::Display for LogicalError {
    fn fmt(&self, f: &mut fmt::Formatter<'_>) -> fmt::Result {
        let Self {
            logical,
            addr,
            http,
            source,
        } = self;
        let version = match http {
            http::Version::H2 => "HTTP/2",
            http::Version::Http1 => "HTTP/1",
        };

        match logical {
            Some(logical) => write!(f, "{version} logical ({logical}, addr={addr}): {source}"),
            None => write!(f, "{version} ({addr}): {source}"),
        }
    }
}

// === impl RouteError ===

impl From<(&ProfileRoute, Error)> for RouteError {
    fn from((route, source): (&ProfileRoute, Error)) -> Self {
        Self {
            route_labels: route.route.labels().clone(),
            source,
        }
    }
}<|MERGE_RESOLUTION|>--- conflicted
+++ resolved
@@ -225,14 +225,9 @@
                 .instrument(|_: &Logical| debug_span!("profile"))
                 // Skip the profile stack if it takes too long to become ready.
                 .push_when_unready(config.profile_skip_timeout, http.into_inner())
-<<<<<<< HEAD
                 .push_on_service(
                     svc::layers()
                         .push(rt.metrics.proxy.stack.layer(stack_labels("http", "logical")))
-                        .push_buffer(&config.http_request_buffer),
-=======
-                .push_on_service(rt.metrics.proxy.stack.layer(stack_labels("http", "logical"))
->>>>>>> 5434242f
                 )
                 .push(svc::NewQueue::layer_fixed(config.http_request_buffer))
                 .push_idle_cache(config.discovery_idle_timeout)
