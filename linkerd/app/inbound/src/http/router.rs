--- conflicted
+++ resolved
@@ -232,11 +232,7 @@
                     svc::layers()
                         .push(rt.metrics.proxy.stack.layer(stack_labels("http", "logical")))
                 )
-<<<<<<< HEAD
-                .push(svc::NewQueue::layer_with_timeout_via(config.http_request_queue))
-=======
                 .push(svc::NewQueue::layer_via(config.http_request_queue))
->>>>>>> 17ce52e1
                 .push_idle_cache(config.discovery_idle_timeout)
                 .push_on_service(
                     svc::layers()
