--- conflicted
+++ resolved
@@ -434,31 +434,12 @@
 
 impl errors::HttpRescue<Error> for ClientRescue {
     fn rescue(&self, error: Error) -> Result<errors::SyntheticHttpResponse> {
-<<<<<<< HEAD
-        if Self::has_cause::<std::io::Error>(&*error) {
-            return Ok(errors::SyntheticHttpResponse {
-                http_status: http::StatusCode::BAD_GATEWAY,
-                grpc_status: errors::Grpc::Unavailable,
-                close_connection: true,
-                message: error.to_string(),
-            });
-        }
-
-        if Self::has_cause::<errors::ConnectTimeout>(&*error) {
-            return Ok(errors::SyntheticHttpResponse {
-                http_status: http::StatusCode::GATEWAY_TIMEOUT,
-                grpc_status: errors::Grpc::DeadlineExceeded,
-                close_connection: true,
-                message: error.to_string(),
-            });
-=======
         let cause = errors::root_cause(&*error);
         if cause.is::<std::io::Error>() {
             return Ok(errors::SyntheticHttpResponse::bad_gateway(cause));
         }
         if cause.is::<errors::ConnectTimeout>() {
             return Ok(errors::SyntheticHttpResponse::gateway_timeout(cause));
->>>>>>> 556cc61a
         }
 
         Err(error)
