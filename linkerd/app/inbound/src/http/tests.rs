use crate::{
    policy,
    test_util::{
        support::{connect::Connect, http_util, profile, resolver},
        *,
    },
    Config, Inbound,
};
use hyper::{client::conn::Builder as ClientBuilder, Body, Request, Response};
use linkerd_app_core::{
    errors::respond::L5D_PROXY_ERROR,
    identity, io,
    proxy::http,
    svc::{self, NewService, Param},
    tls,
    transport::{ClientAddr, OrigDstAddr, Remote, ServerAddr},
    NameAddr, ProxyRuntime,
};
use linkerd_app_test::connect::ConnectFuture;
use linkerd_tracing::test::trace_init;
use std::net::SocketAddr;
use tracing::Instrument;

fn build_server<I>(
    cfg: Config,
    rt: ProxyRuntime,
    profiles: resolver::Profiles,
    connect: Connect<Remote<ServerAddr>>,
) -> svc::BoxNewTcp<Target, I>
where
    I: io::AsyncRead + io::AsyncWrite + io::PeerAddr + Send + Unpin + 'static,
{
    Inbound::new(cfg, rt)
        .with_stack(connect)
        .map_stack(|cfg, _, s| {
            s.push_map_target(|p| Remote(ServerAddr(([127, 0, 0, 1], p).into())))
                .push_map_target(|t| Param::<u16>::param(&t))
                .push_connect_timeout(cfg.proxy.connect.timeout)
        })
        .push_http_router(profiles)
        .push_http_server()
        .into_inner()
}

#[tokio::test(flavor = "current_thread")]
async fn unmeshed_http1_hello_world() {
    let mut server = hyper::server::conn::Http::new();
    server.http1_only(true);
    let mut client = ClientBuilder::new();
    let _trace = trace_init();

    // Build a mock "connector" that returns the upstream "server" IO.
    let connect = support::connect().endpoint_fn_boxed(Target::addr(), hello_server(server));

    let profiles = profile::resolver();
    let profile_tx =
        profiles.profile_tx(NameAddr::from_str_and_port("foo.svc.cluster.local", 5550).unwrap());
    profile_tx.send(profile::Profile::default()).unwrap();

    // Build the outbound server
    let cfg = default_config();
    let (rt, _shutdown) = runtime();
    let server = build_server(cfg, rt, profiles, connect).new_service(Target::HTTP1);
    let (mut client, bg) = http_util::connect_and_accept(&mut client, server).await;

    let req = Request::builder()
        .method(http::Method::GET)
        .uri("http://foo.svc.cluster.local:5550")
        .body(Body::default())
        .unwrap();
    let rsp = http_util::http_request(&mut client, req).await.unwrap();
    assert_eq!(rsp.status(), http::StatusCode::OK);
    let body = http_util::body_to_string(rsp.into_body()).await.unwrap();
    assert_eq!(body, "Hello world!");

    drop(client);
    bg.await.expect("background task failed");
}

#[tokio::test(flavor = "current_thread")]
async fn downgrade_origin_form() {
    // Reproduces https://github.com/linkerd/linkerd2/issues/5298
    let mut server = hyper::server::conn::Http::new();
    server.http1_only(true);
    let mut client = ClientBuilder::new();
    client.http2_only(true);
    let _trace = trace_init();

    // Build a mock "connector" that returns the upstream "server" IO.
    let connect = support::connect().endpoint_fn_boxed(Target::addr(), hello_server(server));

    let profiles = profile::resolver();
    let profile_tx =
        profiles.profile_tx(NameAddr::from_str_and_port("foo.svc.cluster.local", 80).unwrap());
    profile_tx.send(profile::Profile::default()).unwrap();

    // Build the outbound server
    let cfg = default_config();
    let (rt, _shutdown) = runtime();
    let server = build_server(cfg, rt, profiles, connect).new_service(Target::H2);
    let (mut client, bg) = http_util::connect_and_accept(&mut client, server).await;

    let req = Request::builder()
        .method(http::Method::GET)
        .uri("/")
        .header(http::header::HOST, "foo.svc.cluster.local")
        .header("l5d-orig-proto", "HTTP/1.1")
        .body(Body::default())
        .unwrap();
    let rsp = http_util::http_request(&mut client, req).await.unwrap();
    assert_eq!(rsp.status(), http::StatusCode::OK);
    let body = http_util::body_to_string(rsp.into_body()).await.unwrap();
    assert_eq!(body, "Hello world!");

    drop(client);
    bg.await.expect("background task failed");
}

#[tokio::test(flavor = "current_thread")]
async fn downgrade_absolute_form() {
    let mut server = hyper::server::conn::Http::new();
    server.http1_only(true);
    let mut client = ClientBuilder::new();
    client.http2_only(true);
    let _trace = trace_init();

    // Build a mock "connector" that returns the upstream "server" IO.
    let connect = support::connect().endpoint_fn_boxed(Target::addr(), hello_server(server));

    let profiles = profile::resolver();
    let profile_tx =
        profiles.profile_tx(NameAddr::from_str_and_port("foo.svc.cluster.local", 80).unwrap());
    profile_tx.send(profile::Profile::default()).unwrap();

    // Build the outbound server
    let cfg = default_config();
    let (rt, _shutdown) = runtime();
    let server = build_server(cfg, rt, profiles, connect).new_service(Target::H2);
    let (mut client, bg) = http_util::connect_and_accept(&mut client, server).await;

    let req = Request::builder()
        .method(http::Method::GET)
        .uri("http://foo.svc.cluster.local:5550/")
        .header(http::header::HOST, "foo.svc.cluster.local")
        .header("l5d-orig-proto", "HTTP/1.1; absolute-form")
        .body(Body::default())
        .unwrap();
    let rsp = http_util::http_request(&mut client, req).await.unwrap();
    assert_eq!(rsp.status(), http::StatusCode::OK);
    let body = http_util::body_to_string(rsp.into_body()).await.unwrap();
    assert_eq!(body, "Hello world!");

    drop(client);
    bg.await.expect("background task failed");
}

#[tokio::test(flavor = "current_thread")]
async fn http1_bad_gateway_response_error_header() {
    let _trace = trace_init();

    // Build a mock connect that always errors.
    let connect = support::connect().endpoint_fn_boxed(Target::addr(), connect_error());

    // Build a client using the connect that always errors so that responses
    // are BAD_GATEWAY.
    let mut client = ClientBuilder::new();
    let profiles = profile::resolver();
    let profile_tx =
        profiles.profile_tx(NameAddr::from_str_and_port("foo.svc.cluster.local", 5550).unwrap());
    profile_tx.send(profile::Profile::default()).unwrap();
    let cfg = default_config();
    let (rt, _shutdown) = runtime();
    let server = build_server(cfg, rt, profiles, connect).new_service(Target::HTTP1);
    let (mut client, bg) = http_util::connect_and_accept(&mut client, server).await;

    // Send a request and assert that it is a BAD_GATEWAY with the expected
    // header message.
    let req = Request::builder()
        .method(http::Method::GET)
        .uri("http://foo.svc.cluster.local:5550")
        .body(Body::default())
        .unwrap();
    let response = http_util::http_request(&mut client, req).await.unwrap();
    assert_eq!(response.status(), http::StatusCode::BAD_GATEWAY);
    let message = response
        .headers()
        .get(L5D_PROXY_ERROR)
        .expect("response did not contain L5D_PROXY_ERROR header");
<<<<<<< HEAD
    assert_eq!(message, "error trying to connect: server is not listening");
=======
    assert_eq!(message, "server is not listening");
>>>>>>> 556cc61a

    drop(client);
    bg.await.expect("background task failed");
}

#[tokio::test(flavor = "current_thread")]
async fn http1_connect_timeout_response_error_header() {
    let _trace = trace_init();
    tokio::time::pause();

    // Build a mock connect that sleeps longer than the default inbound
    // connect timeout.
    let server = hyper::server::conn::Http::new();
    let connect = support::connect().endpoint(Target::addr(), connect_timeout(server));

    // Build a client using the connect that always sleeps so that responses
    // are GATEWAY_TIMEOUT.
    let mut client = ClientBuilder::new();
    let profiles = profile::resolver();
    let profile_tx =
        profiles.profile_tx(NameAddr::from_str_and_port("foo.svc.cluster.local", 5550).unwrap());
    profile_tx.send(profile::Profile::default()).unwrap();
    let cfg = default_config();
    let (rt, _shutdown) = runtime();
    let server = build_server(cfg, rt, profiles, connect).new_service(Target::HTTP1);
    let (mut client, bg) = http_util::connect_and_accept(&mut client, server).await;

    // Send a request and assert that it is a GATEWAY_TIMEOUT with the
    // expected header message.
    let req = Request::builder()
        .method(http::Method::GET)
        .uri("http://foo.svc.cluster.local:5550")
        .body(Body::default())
        .unwrap();
    let response = http_util::http_request(&mut client, req).await.unwrap();
    assert_eq!(response.status(), http::StatusCode::GATEWAY_TIMEOUT);
    let message = response
        .headers()
        .get(L5D_PROXY_ERROR)
        .expect("response did not contain L5D_PROXY_ERROR header");
<<<<<<< HEAD
    assert_eq!(
        message,
        "error trying to connect: connect timed out after 1s"
    );
=======
    assert_eq!(message, "connect timed out after 1s");
>>>>>>> 556cc61a

    drop(client);
    bg.await.expect("background task failed");
}

#[tokio::test(flavor = "current_thread")]
async fn h2_response_error_header() {
    let _trace = trace_init();

    // Build a mock connect that always errors.
    let connect = support::connect().endpoint_fn_boxed(Target::addr(), connect_error());

    // Build a client using the connect that always errors.
    let mut client = ClientBuilder::new();
    client.http2_only(true);
    let profiles = profile::resolver();
    let profile_tx =
        profiles.profile_tx(NameAddr::from_str_and_port("foo.svc.cluster.local", 5550).unwrap());
    profile_tx.send(profile::Profile::default()).unwrap();
    let cfg = default_config();
    let (rt, _shutdown) = runtime();
    let server = build_server(cfg, rt, profiles, connect).new_service(Target::H2);
    let (mut client, bg) = http_util::connect_and_accept(&mut client, server).await;

    // Send a request and assert that it is SERVICE_UNAVAILABLE with the
    // expected header message.
    let req = Request::builder()
        .method(http::Method::GET)
        .uri("http://foo.svc.cluster.local:5550")
        .body(Body::default())
        .unwrap();
    let response = http_util::http_request(&mut client, req).await.unwrap();
    assert_eq!(response.status(), http::StatusCode::GATEWAY_TIMEOUT);
    let message = response
        .headers()
        .get(L5D_PROXY_ERROR)
        .expect("response did not contain L5D_PROXY_ERROR header");
    assert_eq!(message, "HTTP Logical service in fail-fast");

    // Drop the client and discard the result of awaiting the proxy background
    // task. The result is discarded because it hits an error that is related
    // to the mock implementation and has no significance to the test.
    drop(client);
    let _ = bg.await;
}

#[tokio::test(flavor = "current_thread")]
async fn grpc_response_error_header() {
    let _trace = trace_init();

    // Build a mock connect that always errors.
    let connect = support::connect().endpoint_fn_boxed(Target::addr(), connect_error());

    // Build a client using the connect that always errors.
    let mut client = ClientBuilder::new();
    client.http2_only(true);
    let profiles = profile::resolver();
    let profile_tx =
        profiles.profile_tx(NameAddr::from_str_and_port("foo.svc.cluster.local", 5550).unwrap());
    profile_tx.send(profile::Profile::default()).unwrap();
    let cfg = default_config();
    let (rt, _shutdown) = runtime();
    let server = build_server(cfg, rt, profiles, connect).new_service(Target::H2);
    let (mut client, bg) = http_util::connect_and_accept(&mut client, server).await;

    // Send a request and assert that it is OK with the expected header
    // message.
    let req = Request::builder()
        .method(http::Method::GET)
        .uri("http://foo.svc.cluster.local:5550")
        .header(http::header::CONTENT_TYPE, "application/grpc")
        .body(Body::default())
        .unwrap();
    let response = http_util::http_request(&mut client, req).await.unwrap();
    assert_eq!(response.status(), http::StatusCode::OK);
    let message = response
        .headers()
        .get(L5D_PROXY_ERROR)
        .expect("response did not contain L5D_PROXY_ERROR header");
    assert_eq!(message, "HTTP Logical service in fail-fast");

    // Drop the client and discard the result of awaiting the proxy background
    // task. The result is discarded because it hits an error that is related
    // to the mock implementation and has no significance to the test.
    drop(client);
    let _ = bg.await;
}

#[tracing::instrument]
fn hello_server(
    http: hyper::server::conn::Http,
) -> impl Fn(Remote<ServerAddr>) -> io::Result<io::BoxedIo> {
    move |endpoint| {
        let span = tracing::info_span!("hello_server", ?endpoint);
        let _e = span.enter();
        tracing::info!("mock connecting");
        let (client_io, server_io) = support::io::duplex(4096);
        let hello_svc = hyper::service::service_fn(|request: Request<Body>| async move {
            tracing::info!(?request);
            Ok::<_, io::Error>(Response::new(Body::from("Hello world!")))
        });
        tokio::spawn(
            http.serve_connection(server_io, hello_svc)
                .in_current_span(),
        );
        Ok(io::BoxedIo::new(client_io))
    }
}

#[tracing::instrument]
fn connect_error() -> impl Fn(Remote<ServerAddr>) -> io::Result<io::BoxedIo> {
    move |_| {
        Err(io::Error::new(
            io::ErrorKind::Other,
            "server is not listening",
        ))
    }
}

#[tracing::instrument]
fn connect_timeout(
    http: hyper::server::conn::Http,
) -> Box<dyn FnMut(Remote<ServerAddr>) -> ConnectFuture + Send> {
    Box::new(move |endpoint| {
        let span = tracing::info_span!("connect_timeout", ?endpoint);
        Box::pin(
            async move {
                tracing::info!("sleeping so that the proxy hits a connect timeout");
                tokio::time::sleep(std::time::Duration::from_secs(3)).await;
                // The proxy hits a connect timeout so we don't need to worry
                // about returning a service here.
                unreachable!();
            }
            .instrument(span),
        )
    })
}

#[derive(Clone, Debug)]
struct Target(http::Version);

// === impl Target ===

impl Target {
    const HTTP1: Self = Self(http::Version::Http1);
    const H2: Self = Self(http::Version::H2);

    fn addr() -> SocketAddr {
        ([127, 0, 0, 1], 80).into()
    }
}

impl svc::Param<OrigDstAddr> for Target {
    fn param(&self) -> OrigDstAddr {
        OrigDstAddr(([192, 0, 2, 2], 80).into())
    }
}

impl svc::Param<Remote<ServerAddr>> for Target {
    fn param(&self) -> Remote<ServerAddr> {
        Remote(ServerAddr(Self::addr()))
    }
}

impl svc::Param<Remote<ClientAddr>> for Target {
    fn param(&self) -> Remote<ClientAddr> {
        Remote(ClientAddr(([192, 0, 2, 3], 50000).into()))
    }
}

impl svc::Param<http::Version> for Target {
    fn param(&self) -> http::Version {
        self.0
    }
}

impl svc::Param<tls::ConditionalServerTls> for Target {
    fn param(&self) -> tls::ConditionalServerTls {
        tls::ConditionalServerTls::None(tls::NoServerTls::Disabled)
    }
}

impl svc::Param<policy::AllowPolicy> for Target {
    fn param(&self) -> policy::AllowPolicy {
        let (policy, _) = policy::AllowPolicy::for_test(
            self.param(),
            policy::ServerPolicy {
                protocol: policy::Protocol::Http1,
                authorizations: vec![policy::Authorization {
                    authentication: policy::Authentication::Unauthenticated,
                    networks: vec![std::net::IpAddr::from([192, 0, 2, 3]).into()],
                    name: "testsaz".to_string(),
                }],
                name: "testsrv".to_string(),
            },
        );
        policy
    }
}

impl svc::Param<policy::ServerLabel> for Target {
    fn param(&self) -> policy::ServerLabel {
        policy::ServerLabel("testsrv".to_string())
    }
}

impl svc::Param<http::normalize_uri::DefaultAuthority> for Target {
    fn param(&self) -> http::normalize_uri::DefaultAuthority {
        http::normalize_uri::DefaultAuthority(None)
    }
}

impl svc::Param<Option<identity::Name>> for Target {
    fn param(&self) -> Option<identity::Name> {
        None
    }
}<|MERGE_RESOLUTION|>--- conflicted
+++ resolved
@@ -186,11 +186,7 @@
         .headers()
         .get(L5D_PROXY_ERROR)
         .expect("response did not contain L5D_PROXY_ERROR header");
-<<<<<<< HEAD
-    assert_eq!(message, "error trying to connect: server is not listening");
-=======
     assert_eq!(message, "server is not listening");
->>>>>>> 556cc61a
 
     drop(client);
     bg.await.expect("background task failed");
@@ -231,14 +227,7 @@
         .headers()
         .get(L5D_PROXY_ERROR)
         .expect("response did not contain L5D_PROXY_ERROR header");
-<<<<<<< HEAD
-    assert_eq!(
-        message,
-        "error trying to connect: connect timed out after 1s"
-    );
-=======
     assert_eq!(message, "connect timed out after 1s");
->>>>>>> 556cc61a
 
     drop(client);
     bg.await.expect("background task failed");
