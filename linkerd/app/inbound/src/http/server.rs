--- conflicted
+++ resolved
@@ -97,45 +97,6 @@
 
 impl errors::HttpRescue<Error> for ServerRescue {
     fn rescue(&self, error: Error) -> Result<errors::SyntheticHttpResponse> {
-<<<<<<< HEAD
-        if Self::has_cause::<crate::policy::DeniedUnauthorized>(&*error) {
-            return Ok(errors::SyntheticHttpResponse {
-                http_status: http::StatusCode::FORBIDDEN,
-                grpc_status: errors::Grpc::PermissionDenied,
-                close_connection: true,
-                message: error.to_string(),
-            });
-        }
-
-        if Self::has_cause::<crate::GatewayDomainInvalid>(&*error) {
-            return Ok(errors::SyntheticHttpResponse {
-                http_status: http::StatusCode::BAD_REQUEST,
-                grpc_status: errors::Grpc::InvalidArgument,
-                close_connection: true,
-                message: error.to_string(),
-            });
-        }
-
-        if Self::has_cause::<crate::GatewayIdentityRequired>(&*error) {
-            return Ok(errors::SyntheticHttpResponse {
-                http_status: http::StatusCode::FORBIDDEN,
-                grpc_status: errors::Grpc::Unauthenticated,
-                close_connection: true,
-                message: error.to_string(),
-            });
-        }
-
-        if Self::has_cause::<crate::GatewayLoop>(&*error) {
-            return Ok(errors::SyntheticHttpResponse {
-                http_status: http::StatusCode::LOOP_DETECTED,
-                grpc_status: errors::Grpc::Aborted,
-                close_connection: true,
-                message: error.to_string(),
-            });
-        }
-
-        errors::DefaultHttpRescue.rescue(error)
-=======
         let cause = errors::root_cause(&*error);
         if cause.is::<crate::policy::DeniedUnauthorized>() {
             return Ok(errors::SyntheticHttpResponse::permission_denied(cause));
@@ -159,6 +120,5 @@
 
         tracing::warn!(%error, "Unexpected error");
         Ok(errors::SyntheticHttpResponse::unexpected_error())
->>>>>>> 556cc61a
     }
 }