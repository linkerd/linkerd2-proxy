--- conflicted
+++ resolved
@@ -85,11 +85,7 @@
                 )
                 .check_new_service::<T, http::Request<_>>()
                 .push(NewAccessLog::layer())
-<<<<<<< HEAD
-                .instrument(|t: &T| debug_span!("http", v = ?Param::<Version>::param(t)))
-=======
                 .instrument(|_: &T| debug_span!("http"))
->>>>>>> e3777269
                 .push(http::NewServeHttp::layer(h2_settings, rt.drain.clone()))
                 .push_on_service(svc::BoxService::layer())
                 .push(svc::ArcNewService::layer())
