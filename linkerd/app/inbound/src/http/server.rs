--- conflicted
+++ resolved
@@ -44,10 +44,7 @@
         self.map_stack(|config, rt, http| {
             let ProxyConfig {
                 server: ServerConfig { h2_settings, .. },
-<<<<<<< HEAD
-=======
                 max_in_flight_requests,
->>>>>>> ab861588
                 ..
             } = config.proxy;
 
@@ -61,17 +58,6 @@
                     svc::layers()
                         .push(http::BoxRequest::layer())
                         // Downgrades the protocol if upgraded by an outbound proxy.
-<<<<<<< HEAD
-                        .push(http::orig_proto::Downgrade::layer()),
-                    // Limit the number of in-flight requests. When the proxy is
-                    // at capacity, go into failfast after a dispatch timeout.
-                    // Note that the inner service _always_ returns ready (due
-                    // to `NewRouter`) and the concurrency limit need not be
-                    // driven outside of the request path, so there's no need
-                    // for SpawnReady
-                    //.push(svc::ConcurrencyLimitLayer::new(max_in_flight_requests))
-                    //.push(svc::FailFast::layer("HTTP Server", dispatch_timeout)),
-=======
                         .push(http::orig_proto::Downgrade::layer())
                         // Limit the number of in-flight inbound requests.
                         //
@@ -85,7 +71,6 @@
                         // limit is reached. No delay is used before failfast
                         // goes into effect so it is expected that the inner.
                         .push(svc::FailFast::layer("HTTP Server", Default::default())),
->>>>>>> ab861588
                 )
                 .push(rt.metrics.http_errors.to_layer())
                 .push(ServerRescue::layer())
