use crate::{
    policy::{self, AllowPolicy, Permit, Protocol, ServerLabel},
    Inbound,
};
use linkerd_app_core::{
    detect, identity, io,
    proxy::{http, identity::LocalCrtKey},
    svc, tls,
    transport::{
        self,
        addrs::{ClientAddr, OrigDstAddr, Remote},
        ServerAddr,
    },
    Error, Infallible,
};
use std::{fmt::Debug, time};
use tracing::info;

#[derive(Clone, Debug, PartialEq, Eq)]
pub(crate) struct Forward {
    client_addr: Remote<ClientAddr>,
    orig_dst_addr: OrigDstAddr,
    tls: tls::ConditionalServerTls,
    permit: Permit,
}

#[derive(Clone, Debug)]
pub(crate) struct Http {
    tls: Tls,
    http: http::Version,
}

#[derive(Clone, Debug)]
struct Tls {
    client_addr: Remote<ClientAddr>,
    orig_dst_addr: OrigDstAddr,
    status: tls::ConditionalServerTls,
    policy: AllowPolicy,
}

#[derive(Clone, Debug)]
struct Detect {
    timeout: time::Duration,
    tls: Tls,
}

#[derive(Copy, Clone, Debug)]
struct ConfigureHttpDetect;

#[derive(Clone)]
struct TlsParams {
    timeout: tls::server::Timeout,
    identity: Option<LocalCrtKey>,
}

// === impl Inbound ===

impl<N> Inbound<N> {
    /// Builds a stack that terminates mesh TLS and detects whether the traffic is HTTP (as hinted
    /// by policy).
    pub(crate) fn push_detect<T, I, NSvc, F, FSvc>(
        self,
        forward: F,
    ) -> Inbound<svc::ArcNewTcp<T, I>>
    where
        T: svc::Param<OrigDstAddr> + svc::Param<Remote<ClientAddr>> + svc::Param<AllowPolicy>,
        T: Clone + Send + 'static,
        I: io::AsyncRead + io::AsyncWrite + io::Peek + io::PeerAddr,
        I: Debug + Send + Sync + Unpin + 'static,
        N: svc::NewService<Http, Service = NSvc>,
        N: Clone + Send + Sync + Unpin + 'static,
        NSvc: svc::Service<io::BoxedIo, Response = ()>,
        NSvc: Send + Unpin + 'static,
        NSvc::Error: Into<Error>,
        NSvc::Future: Send,
        F: svc::NewService<Forward, Service = FSvc> + Clone + Send + Sync + Unpin + 'static,
        FSvc: svc::Service<io::BoxedIo, Response = (), Error = Error> + Send + 'static,
        FSvc::Future: Send,
    {
        self.push_detect_http(forward.clone())
            .push_detect_tls(forward)
    }

    /// Builds a stack that handles TLS protocol detection according to the port's policy. If the
    /// connection is determined to be TLS, the inner stack is used; otherwise the connection is
    /// passed to the provided 'forward' stack.
    fn push_detect_tls<T, I, NSvc, F, FSvc>(self, forward: F) -> Inbound<svc::ArcNewTcp<T, I>>
    where
        T: svc::Param<OrigDstAddr> + svc::Param<Remote<ClientAddr>> + svc::Param<AllowPolicy>,
        T: Clone + Send + 'static,
        I: io::AsyncRead + io::AsyncWrite + io::Peek + io::PeerAddr,
        I: Debug + Send + Sync + Unpin + 'static,
        N: svc::NewService<Tls, Service = NSvc>,
        N: Clone + Send + Sync + Unpin + 'static,
        NSvc: svc::Service<tls::server::Io<I>, Response = ()>,
        NSvc: Send + Unpin + 'static,
        NSvc::Error: Into<Error>,
        NSvc::Future: Send,
        F: svc::NewService<Forward, Service = FSvc> + Clone + Send + Sync + Unpin + 'static,
        FSvc: svc::Service<io::BoxedIo, Response = (), Error = Error> + Send + 'static,
        FSvc::Future: Send,
    {
        self.map_stack(|cfg, rt, detect| {
            let forward = svc::stack(forward)
                .push_map_target(Forward::from)
                .push(policy::NewAuthorizeTcp::layer(rt.metrics.tcp_authz.clone()));

            let detect_timeout = cfg.proxy.detect_protocol_timeout;
            detect
                .push_switch(
                    // Ensure that the connection is authorized before proceeding with protocol
                    // detection.
                    |(status, t): (tls::ConditionalServerTls, T)| -> Result<_, Infallible> {
                        let policy: AllowPolicy = t.param();
                        let protocol = policy.protocol();
                        let tls = Tls {
                            client_addr: t.param(),
                            orig_dst_addr: t.param(),
                            status,
                            policy,
                        };

                        // If the port is configured to support application TLS, it may have also
                        // been wrapped in mesh identity. In any case, we don't actually validate
                        // whether app TLS was employed, but we use this as a signal that we should
                        // not perform additional protocol detection.
                        if protocol == Protocol::Tls {
                            return Ok(svc::Either::B(tls));
                        }

                        Ok(svc::Either::A(tls))
                    },
                    forward
                        .clone()
                        .push_on_service(svc::MapTargetLayer::new(io::BoxedIo::new))
                        .into_inner(),
                )
                .push(tls::NewDetectTls::layer(TlsParams {
                    timeout: tls::server::Timeout(detect_timeout),
                    identity: rt.identity.clone(),
                }))
                .push_switch(
                    // If this port's policy indicates that authentication is not required and
                    // detection should be skipped, use the TCP stack directly.
                    |t: T| -> Result<_, Infallible> {
                        let policy: AllowPolicy = t.param();
                        if policy.protocol() == Protocol::Opaque {
                            const TLS_PORT_SKIPPED: tls::ConditionalServerTls =
                                tls::ConditionalServerTls::None(tls::NoServerTls::PortSkipped);
                            return Ok(svc::Either::B(Tls {
                                client_addr: t.param(),
                                orig_dst_addr: t.param(),
                                status: TLS_PORT_SKIPPED,
                                policy,
                            }));
                        }
                        Ok(svc::Either::A(t))
                    },
                    forward
                        .push_on_service(svc::MapTargetLayer::new(io::BoxedIo::new))
                        .into_inner(),
                )
                .push_on_service(svc::BoxService::layer())
                .push(svc::ArcNewService::layer())
        })
    }

    /// Builds a stack that handles HTTP detection once TLS detection has been performed. If the
    /// connection is determined to be HTTP, the inner stack is used; otherwise the connection is
    /// passed to the provided 'forward' stack.
    fn push_detect_http<I, NSvc, F, FSvc>(self, forward: F) -> Inbound<svc::ArcNewTcp<Tls, I>>
    where
        I: io::AsyncRead + io::AsyncWrite + io::PeerAddr,
        I: Debug + Send + Sync + Unpin + 'static,
        N: svc::NewService<Http, Service = NSvc> + Clone + Send + Sync + Unpin + 'static,
        NSvc: svc::Service<io::BoxedIo, Response = ()>,
        NSvc: Send + Unpin + 'static,
        NSvc::Error: Into<Error>,
        NSvc::Future: Send,
        F: svc::NewService<Forward, Service = FSvc> + Clone + Send + Sync + Unpin + 'static,
        FSvc: svc::Service<io::BoxedIo, Response = (), Error = Error> + Send + 'static,
        FSvc::Future: Send,
    {
        self.map_stack(|cfg, rt, http| {
            let detect_timeout = cfg.proxy.detect_protocol_timeout;

            let detect = http
                .clone()
                .push_on_service(svc::MapTargetLayer::new(io::BoxedIo::new))
                .push(transport::metrics::NewServer::layer(
                    rt.metrics.proxy.transport.clone(),
                ))
                .push_switch(
                    |(detected, Detect { tls, .. })| -> Result<_, Infallible> {
                        match detected {
                            Ok(Some(http)) => Ok(svc::Either::A(Http { http, tls })),
                            Ok(None) => Ok(svc::Either::B(tls)),
                            // When HTTP detection fails, forward the connection to the application as
                            // an opaque TCP stream.
                            Err(timeout) => match tls.policy.protocol() {
                                Protocol::Http1 => {
                                    // If the protocol was hinted to be HTTP/1.1 but detection
                                    // failed, we'll usually be handling HTTP/1, but we may actually
                                    // be handling HTTP/2 via protocol upgrade. Our options are:
                                    // handle the connection as HTTP/1, assuming it will be rare for
                                    // a proxy to initiate TLS, etc and not send the 16B of
                                    // connection header; or we can handle it as opaque--but there's
                                    // no chance the server will be able to handle the H2 protocol
                                    // upgrade. So, it seems best to assume it's HTTP/1 and let the
                                    // proxy handle the protocol error if we're in an edge case.
                                    info!(%timeout, "Handling connection as HTTP/1 due to policy");
                                    Ok(svc::Either::A(Http {
                                        http: http::Version::Http1,
                                        tls,
                                    }))
                                }
                                // Otherwise, the protocol hint must have been `Detect` or the
                                // protocol was updated after detection was initiated, otherwise we
                                // would have avoided detection below. Continue handling the
                                // connection as if it were opaque.
                                _ => {
                                    info!(%timeout, "Handling connection as opaque");
                                    Ok(svc::Either::B(tls))
                                }
                            },
                        }
                    },
                    svc::stack(forward)
                        .push_on_service(svc::MapTargetLayer::new(io::BoxedIo::new))
                        .push(transport::metrics::NewServer::layer(
                            rt.metrics.proxy.transport.clone(),
                        ))
                        .push_map_target(Forward::from)
                        .push(policy::NewAuthorizeTcp::layer(rt.metrics.tcp_authz.clone()))
                        .into_inner(),
                )
<<<<<<< HEAD
                .push(detect::NewDetectService::layer(ConfigureHttpDetect));
=======
                .push(svc::ArcNewService::layer())
                .push_map_target(detect::allow_timeout)
                .push(detect::NewDetectService::layer(ConfigureHttpDetect))
                .check_new_service::<Detect, I>();
>>>>>>> b6d4e439

            http.push_on_service(svc::MapTargetLayer::new(io::BoxedIo::new))
                .push(transport::metrics::NewServer::layer(
                    rt.metrics.proxy.transport.clone(),
                ))
                .push_switch(
                    // If we have a protocol hint, skip detection and just used the hinted HTTP
                    // version.
                    move |tls: Tls| -> Result<_, Infallible> {
                        let http = match tls.policy.protocol() {
                            Protocol::Detect { timeout } => {
                                return Ok(svc::Either::B(Detect { timeout, tls }));
                            }
                            // Meshed HTTP/1 services may actually be transported over HTTP/2 connections
                            // between proxies, so we have to do detection.
                            //
                            // TODO(ver) outbound clients should hint this with ALPN so we don't
                            // have to detect this situation.
                            Protocol::Http1 if tls.status.is_some() => {
                                return Ok(svc::Either::B(Detect {
                                    timeout: detect_timeout,
                                    tls,
                                }));
                            }
                            // Unmeshed services don't use protocol upgrading, so we can use the
                            // hint without further detection.
                            Protocol::Http1 => http::Version::Http1,
                            Protocol::Http2 | Protocol::Grpc => http::Version::H2,
                            _ => unreachable!("opaque protocols must not hit the HTTP stack"),
                        };
                        Ok(svc::Either::A(Http { http, tls }))
                    },
                    detect.into_inner(),
                )
                .push_on_service(svc::BoxService::layer())
<<<<<<< HEAD
                .push(svc::BoxNewService::layer())
=======
                .push(svc::ArcNewService::layer())
                .check_new_service::<Tls, I>()
>>>>>>> b6d4e439
        })
    }
}

// === impl Forward ===

impl From<(Permit, Tls)> for Forward {
    fn from((permit, tls): (Permit, Tls)) -> Self {
        Self {
            client_addr: tls.client_addr,
            orig_dst_addr: tls.orig_dst_addr,
            tls: tls.status,
            permit,
        }
    }
}

impl svc::Param<u16> for Forward {
    fn param(&self) -> u16 {
        self.orig_dst_addr.as_ref().port()
    }
}

impl svc::Param<transport::labels::Key> for Forward {
    fn param(&self) -> transport::labels::Key {
        transport::labels::Key::inbound_server(
            self.tls.clone(),
            self.orig_dst_addr.into(),
            self.permit.labels.server.clone(),
        )
    }
}

// === impl Tls ===

impl svc::Param<AllowPolicy> for Tls {
    fn param(&self) -> AllowPolicy {
        self.policy.clone()
    }
}

impl svc::Param<OrigDstAddr> for Tls {
    fn param(&self) -> OrigDstAddr {
        self.orig_dst_addr
    }
}

impl svc::Param<Remote<ClientAddr>> for Tls {
    fn param(&self) -> Remote<ClientAddr> {
        self.client_addr
    }
}

impl svc::Param<tls::ConditionalServerTls> for Tls {
    fn param(&self) -> tls::ConditionalServerTls {
        self.status.clone()
    }
}

// === impl ConfigureHttpDetect ===

impl svc::ExtractParam<detect::Config<http::DetectHttp>, Detect> for ConfigureHttpDetect {
    fn extract_param(&self, detect: &Detect) -> detect::Config<http::DetectHttp> {
        detect::Config::from_timeout(detect.timeout)
    }
}

// === impl Http ===

impl svc::Param<http::Version> for Http {
    fn param(&self) -> http::Version {
        self.http
    }
}

impl svc::Param<OrigDstAddr> for Http {
    fn param(&self) -> OrigDstAddr {
        self.tls.orig_dst_addr
    }
}

impl svc::Param<Remote<ServerAddr>> for Http {
    fn param(&self) -> Remote<ServerAddr> {
        Remote(ServerAddr(self.tls.orig_dst_addr.into()))
    }
}

impl svc::Param<Remote<ClientAddr>> for Http {
    fn param(&self) -> Remote<ClientAddr> {
        self.tls.client_addr
    }
}

impl svc::Param<tls::ConditionalServerTls> for Http {
    fn param(&self) -> tls::ConditionalServerTls {
        self.tls.status.clone()
    }
}

impl svc::Param<http::normalize_uri::DefaultAuthority> for Http {
    fn param(&self) -> http::normalize_uri::DefaultAuthority {
        http::normalize_uri::DefaultAuthority(Some(
            std::str::FromStr::from_str(&self.tls.orig_dst_addr.to_string())
                .expect("Address must be a valid authority"),
        ))
    }
}

impl svc::Param<Option<identity::Name>> for Http {
    fn param(&self) -> Option<identity::Name> {
        self.tls
            .status
            .value()
            .and_then(|server_tls| match server_tls {
                tls::ServerTls::Established {
                    client_id: Some(id),
                    ..
                } => Some(id.clone().0),
                _ => None,
            })
    }
}

impl svc::Param<AllowPolicy> for Http {
    fn param(&self) -> AllowPolicy {
        self.tls.policy.clone()
    }
}

impl svc::Param<ServerLabel> for Http {
    fn param(&self) -> ServerLabel {
        self.tls.policy.server_label()
    }
}

impl svc::Param<transport::labels::Key> for Http {
    fn param(&self) -> transport::labels::Key {
        transport::labels::Key::inbound_server(
            self.tls.status.clone(),
            self.tls.orig_dst_addr.into(),
            self.tls.policy.server_label(),
        )
    }
}

// === TlsParams ===

impl<T> svc::ExtractParam<tls::server::Timeout, T> for TlsParams {
    #[inline]
    fn extract_param(&self, _: &T) -> tls::server::Timeout {
        self.timeout
    }
}

impl<T> svc::ExtractParam<Option<LocalCrtKey>, T> for TlsParams {
    #[inline]
    fn extract_param(&self, _: &T) -> Option<LocalCrtKey> {
        self.identity.clone()
    }
}

impl<T> svc::InsertParam<tls::ConditionalServerTls, T> for TlsParams {
    type Target = (tls::ConditionalServerTls, T);

    #[inline]
    fn insert_param(&self, tls: tls::ConditionalServerTls, target: T) -> Self::Target {
        (tls, target)
    }
}

#[cfg(test)]
mod tests {
    use super::*;
    use crate::test_util;
    use futures::future;
    use io::AsyncWriteExt;
    use linkerd_app_core::{
        svc::{NewService, ServiceExt},
        trace, Error,
    };
    use linkerd_server_policy::{Authentication, Authorization, Protocol, ServerPolicy};

    const HTTP1: &[u8] = b"GET / HTTP/1.1\r\nhost: example.com\r\n\r\n";
    const HTTP2: &[u8] = b"PRI * HTTP/2.0\r\n";
    const NOT_HTTP: &[u8] = b"foo\r\nbar\r\nblah\r\n";

    fn allow(protocol: Protocol) -> AllowPolicy {
        let (allow, _tx) = AllowPolicy::for_test(
            orig_dst_addr(),
            ServerPolicy {
                protocol,
                authorizations: vec![Authorization {
                    authentication: Authentication::Unauthenticated,
                    networks: vec![client_addr().ip().into()],
                    name: "testsaz".into(),
                }],
                name: "testsrv".into(),
            },
        );
        allow
    }

    #[tokio::test(flavor = "current_thread")]
    async fn detect_tls_opaque() {
        let _trace = trace::test::trace_init();

        let (io, _) = io::duplex(1);
        inbound()
            .with_stack(new_panic("detect stack must not be used"))
            .push_detect_tls(new_ok())
            .into_inner()
            .new_service(Target(allow(Protocol::Opaque)))
            .oneshot(io)
            .await
            .expect("should succeed");
    }

    #[tokio::test(flavor = "current_thread")]
    async fn detect_http_non_http() {
        let _trace = trace::test::trace_init();

        let target = Tls {
            client_addr: client_addr(),
            orig_dst_addr: orig_dst_addr(),
            status: tls::ConditionalServerTls::Some(tls::ServerTls::Established {
                client_id: Some(client_id()),
                negotiated_protocol: None,
            }),
            policy: allow(Protocol::Detect {
                timeout: std::time::Duration::from_secs(10),
            }),
        };

        let (ior, mut iow) = io::duplex(100);
        iow.write_all(NOT_HTTP).await.unwrap();

        inbound()
            .with_stack(new_panic("http stack must not be used"))
            .push_detect_http(new_ok())
            .into_inner()
            .new_service(target)
            .oneshot(ior)
            .await
            .expect("should succeed");
    }

    #[tokio::test(flavor = "current_thread")]
    async fn detect_http() {
        let _trace = trace::test::trace_init();

        let target = Tls {
            client_addr: client_addr(),
            orig_dst_addr: orig_dst_addr(),
            status: tls::ConditionalServerTls::Some(tls::ServerTls::Established {
                client_id: Some(client_id()),
                negotiated_protocol: None,
            }),
            policy: allow(Protocol::Detect {
                timeout: std::time::Duration::from_secs(10),
            }),
        };

        let (ior, mut iow) = io::duplex(100);
        iow.write_all(HTTP1).await.unwrap();

        inbound()
            .with_stack(new_ok())
            .push_detect_http(new_panic("tcp stack must not be used"))
            .into_inner()
            .new_service(target)
            .oneshot(ior)
            .await
            .expect("should succeed");
    }

    #[tokio::test(flavor = "current_thread")]
    async fn hinted_http1() {
        let _trace = trace::test::trace_init();
        let target = Tls {
            client_addr: client_addr(),
            orig_dst_addr: orig_dst_addr(),
            status: tls::ConditionalServerTls::Some(tls::ServerTls::Established {
                client_id: Some(client_id()),
                negotiated_protocol: None,
            }),
            policy: allow(Protocol::Http1),
        };

        let (ior, mut iow) = io::duplex(100);
        iow.write_all(HTTP1).await.unwrap();

        inbound()
            .with_stack(new_ok())
            .push_detect_http(new_panic("tcp stack must not be used"))
            .into_inner()
            .new_service(target)
            .oneshot(ior)
            .await
            .expect("should succeed");
    }

    #[tokio::test(flavor = "current_thread")]
    async fn hinted_http1_supports_http2() {
        let _trace = trace::test::trace_init();
        let target = Tls {
            client_addr: client_addr(),
            orig_dst_addr: orig_dst_addr(),
            status: tls::ConditionalServerTls::Some(tls::ServerTls::Established {
                client_id: Some(client_id()),
                negotiated_protocol: None,
            }),
            policy: allow(Protocol::Http1),
        };

        let (ior, mut iow) = io::duplex(100);
        iow.write_all(HTTP2).await.unwrap();

        inbound()
            .with_stack(new_ok())
            .push_detect_http(new_panic("tcp stack must not be used"))
            .into_inner()
            .new_service(target)
            .oneshot(ior)
            .await
            .expect("should succeed");
    }

    #[tokio::test(flavor = "current_thread")]
    async fn hinted_http2() {
        let _trace = trace::test::trace_init();
        let target = Tls {
            client_addr: client_addr(),
            orig_dst_addr: orig_dst_addr(),
            status: tls::ConditionalServerTls::Some(tls::ServerTls::Established {
                client_id: Some(client_id()),
                negotiated_protocol: None,
            }),
            policy: allow(Protocol::Http2),
        };

        let (ior, _) = io::duplex(100);

        inbound()
            .with_stack(new_ok())
            .push_detect_http(new_panic("tcp stack must not be used"))
            .into_inner()
            .new_service(target)
            .oneshot(ior)
            .await
            .expect("should succeed");
    }

    fn client_id() -> tls::ClientId {
        "testsa.testns.serviceaccount.identity.linkerd.cluster.local"
            .parse()
            .unwrap()
    }

    fn client_addr() -> Remote<ClientAddr> {
        Remote(ClientAddr(([192, 0, 2, 3], 54321).into()))
    }

    fn orig_dst_addr() -> OrigDstAddr {
        OrigDstAddr(([192, 0, 2, 2], 1000).into())
    }

    fn inbound() -> Inbound<()> {
        Inbound::new(test_util::default_config(), test_util::runtime().0)
    }

    fn new_panic<T, I: 'static>(msg: &'static str) -> svc::ArcNewTcp<T, I> {
        svc::ArcNewService::new(move |_| -> svc::BoxTcp<I> { panic!("{}", msg) })
    }

    fn new_ok<T>() -> svc::ArcNewTcp<T, io::BoxedIo> {
        svc::ArcNewService::new(|_| svc::BoxService::new(svc::mk(|_| future::ok::<(), Error>(()))))
    }

    #[derive(Clone, Debug)]
    struct Target(AllowPolicy);

    impl svc::Param<AllowPolicy> for Target {
        fn param(&self) -> AllowPolicy {
            self.0.clone()
        }
    }

    impl svc::Param<OrigDstAddr> for Target {
        fn param(&self) -> OrigDstAddr {
            orig_dst_addr()
        }
    }

    impl svc::Param<Remote<ClientAddr>> for Target {
        fn param(&self) -> Remote<ClientAddr> {
            client_addr()
        }
    }
}<|MERGE_RESOLUTION|>--- conflicted
+++ resolved
@@ -234,14 +234,7 @@
                         .push(policy::NewAuthorizeTcp::layer(rt.metrics.tcp_authz.clone()))
                         .into_inner(),
                 )
-<<<<<<< HEAD
                 .push(detect::NewDetectService::layer(ConfigureHttpDetect));
-=======
-                .push(svc::ArcNewService::layer())
-                .push_map_target(detect::allow_timeout)
-                .push(detect::NewDetectService::layer(ConfigureHttpDetect))
-                .check_new_service::<Detect, I>();
->>>>>>> b6d4e439
 
             http.push_on_service(svc::MapTargetLayer::new(io::BoxedIo::new))
                 .push(transport::metrics::NewServer::layer(
@@ -277,12 +270,7 @@
                     detect.into_inner(),
                 )
                 .push_on_service(svc::BoxService::layer())
-<<<<<<< HEAD
-                .push(svc::BoxNewService::layer())
-=======
                 .push(svc::ArcNewService::layer())
-                .check_new_service::<Tls, I>()
->>>>>>> b6d4e439
         })
     }
 }
