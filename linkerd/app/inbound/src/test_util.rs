use crate::{policy, Config};
pub use futures::prelude::*;
use linkerd_app_core::{
<<<<<<< HEAD
    config::{self},
=======
    config,
>>>>>>> 29542cf4
    dns::Suffix,
    drain, exp_backoff,
    identity::rustls,
    metrics,
    proxy::{
        http::{h1, h2},
        tap,
    },
    transport::{Keepalive, ListenAddr},
    ProxyRuntime,
};
pub use linkerd_app_test as support;
use linkerd_proxy_server_policy::{Authentication, Authorization, Meta, Protocol, ServerPolicy};
use std::{sync::Arc, time::Duration};

pub fn default_config() -> Config {
    let cluster_local = "svc.cluster.local."
        .parse::<Suffix>()
        .expect("`svc.cluster.local.` suffix is definitely valid");

<<<<<<< HEAD
    let policy = policy::Config {
        cache_max_idle_age: Duration::from_secs(20),
=======
    let authorizations = Arc::new([Authorization {
        authentication: Authentication::Unauthenticated,
        networks: vec![Default::default()],
        meta: Arc::new(Meta::Resource {
            group: "policy.linkerd.io".into(),
            kind: "serverauthorization".into(),
            name: "testsaz".into(),
        }),
    }]);
    let policy = policy::Config::Fixed {
        cache_max_idle_age: Duration::from_secs(20),
        default: ServerPolicy {
            protocol: Protocol::Detect {
                timeout: std::time::Duration::from_secs(10),
                http: Arc::new([linkerd_proxy_server_policy::http::default(
                    authorizations.clone(),
                )]),
                tcp_authorizations: authorizations,
            },
            meta: Arc::new(Meta::Resource {
                group: "policy.linkerd.io".into(),
                kind: "server".into(),
                name: "testsrv".into(),
            }),
        }
        .into(),
>>>>>>> 29542cf4
        ports: Default::default(),
    };

    Config {
        policy,
        allow_discovery: Some(cluster_local).into_iter().collect(),
        proxy: config::ProxyConfig {
            server: config::ServerConfig {
                addr: ListenAddr(([0, 0, 0, 0], 0).into()),
                keepalive: Keepalive(None),
                h2_settings: h2::Settings::default(),
            },
            connect: config::ConnectConfig {
                keepalive: Keepalive(None),
                timeout: Duration::from_secs(1),
                backoff: exp_backoff::ExponentialBackoff::try_new(
                    Duration::from_millis(100),
                    Duration::from_millis(500),
                    0.1,
                )
                .unwrap(),
                h1_settings: h1::PoolSettings {
                    max_idle: 1,
                    idle_timeout: Duration::from_secs(1),
                },
                h2_settings: h2::Settings::default(),
            },
            max_in_flight_requests: 10_000,
            detect_protocol_timeout: Duration::from_secs(10),
        },
        allowed_ips: Default::default(),
        http_request_queue: config::QueueConfig {
            capacity: 10_000,
            failfast_timeout: Duration::from_secs(1),
        },
        discovery_idle_timeout: Duration::from_secs(20),
        profile_skip_timeout: Duration::from_secs(1),
    }
}

pub fn runtime() -> (ProxyRuntime, drain::Signal) {
    let (drain_tx, drain) = drain::channel();
    let (tap, _) = tap::new();
    let (metrics, _) =
        metrics::Metrics::new(std::time::Duration::from_secs(10), Default::default());
    let runtime = ProxyRuntime {
        identity: rustls::creds::default_for_test().1.into(),
        metrics: metrics.proxy,
        tap,
        span_sink: None,
        drain,
    };
    (runtime, drain_tx)
}<|MERGE_RESOLUTION|>--- conflicted
+++ resolved
@@ -1,11 +1,7 @@
 use crate::{policy, Config};
 pub use futures::prelude::*;
 use linkerd_app_core::{
-<<<<<<< HEAD
-    config::{self},
-=======
     config,
->>>>>>> 29542cf4
     dns::Suffix,
     drain, exp_backoff,
     identity::rustls,
@@ -26,10 +22,6 @@
         .parse::<Suffix>()
         .expect("`svc.cluster.local.` suffix is definitely valid");
 
-<<<<<<< HEAD
-    let policy = policy::Config {
-        cache_max_idle_age: Duration::from_secs(20),
-=======
     let authorizations = Arc::new([Authorization {
         authentication: Authentication::Unauthenticated,
         networks: vec![Default::default()],
@@ -56,7 +48,6 @@
             }),
         }
         .into(),
->>>>>>> 29542cf4
         ports: Default::default(),
     };
 
