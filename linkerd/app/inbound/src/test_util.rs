use crate::{Config, RequireIdentityForPorts, SkipByPort};
pub use futures::prelude::*;
use linkerd_app_core::{
    config,
    dns::Suffix,
    drain, exp_backoff, metrics,
    proxy::{
        http::{h1, h2},
        tap,
    },
<<<<<<< HEAD
    transport::{BindTcp, Keepalive},
=======
    transport::{BindTcp, ListenAddr},
>>>>>>> 0c1e0deb
    NameMatch, ProxyRuntime,
};
pub use linkerd_app_test as support;
use std::{net::SocketAddr, time::Duration};

const LOCALHOST: [u8; 4] = [127, 0, 0, 1];

pub fn default_config(orig_dst: SocketAddr) -> Config {
    let cluster_local = "svc.cluster.local."
        .parse::<Suffix>()
        .expect("`svc.cluster.local.` suffix is definitely valid");
    Config {
        allow_discovery: NameMatch::new(Some(cluster_local)),
        proxy: config::ProxyConfig {
            server: config::ServerConfig {
<<<<<<< HEAD
                bind: BindTcp::new(SocketAddr::new(LOCALHOST.into(), 0), Keepalive(None))
=======
                bind: BindTcp::new(ListenAddr(SocketAddr::new(LOCALHOST.into(), 0)), None)
>>>>>>> 0c1e0deb
                    .with_orig_dst_addr(orig_dst.into()),
                h2_settings: h2::Settings::default(),
            },
            connect: config::ConnectConfig {
                keepalive: Keepalive(None),
                timeout: Duration::from_secs(1),
                backoff: exp_backoff::ExponentialBackoff::new(
                    Duration::from_millis(100),
                    Duration::from_millis(500),
                    0.1,
                )
                .unwrap(),
                h1_settings: h1::PoolSettings {
                    max_idle: 1,
                    idle_timeout: Duration::from_secs(1),
                },
                h2_settings: h2::Settings::default(),
            },
            buffer_capacity: 10_000,
            cache_max_idle_age: Duration::from_secs(20),
            dispatch_timeout: Duration::from_secs(1),
            max_in_flight_requests: 10_000,
            detect_protocol_timeout: Duration::from_secs(10),
        },
        require_identity_for_inbound_ports: RequireIdentityForPorts::from(None),
        disable_protocol_detection_for_ports: SkipByPort::from(indexmap::IndexSet::default()),
        profile_idle_timeout: Duration::from_millis(500),
    }
}

pub fn runtime() -> (ProxyRuntime, drain::Signal) {
    let (metrics, _) = metrics::Metrics::new(std::time::Duration::from_secs(10));
    let (drain_tx, drain) = drain::channel();
    let (tap, _) = tap::new();
    let runtime = ProxyRuntime {
        identity: None,
        metrics: metrics.outbound,
        tap,
        span_sink: None,
        drain,
    };
    (runtime, drain_tx)
}<|MERGE_RESOLUTION|>--- conflicted
+++ resolved
@@ -8,11 +8,7 @@
         http::{h1, h2},
         tap,
     },
-<<<<<<< HEAD
-    transport::{BindTcp, Keepalive},
-=======
-    transport::{BindTcp, ListenAddr},
->>>>>>> 0c1e0deb
+    transport::{BindTcp, Keepalive, ListenAddr},
     NameMatch, ProxyRuntime,
 };
 pub use linkerd_app_test as support;
@@ -28,12 +24,11 @@
         allow_discovery: NameMatch::new(Some(cluster_local)),
         proxy: config::ProxyConfig {
             server: config::ServerConfig {
-<<<<<<< HEAD
-                bind: BindTcp::new(SocketAddr::new(LOCALHOST.into(), 0), Keepalive(None))
-=======
-                bind: BindTcp::new(ListenAddr(SocketAddr::new(LOCALHOST.into(), 0)), None)
->>>>>>> 0c1e0deb
-                    .with_orig_dst_addr(orig_dst.into()),
+                bind: BindTcp::new(
+                    ListenAddr(SocketAddr::new(LOCALHOST.into(), 0)),
+                    Keepalive(None),
+                )
+                .with_orig_dst_addr(orig_dst.into()),
                 h2_settings: h2::Settings::default(),
             },
             connect: config::ConnectConfig {
