--- conflicted
+++ resolved
@@ -77,23 +77,11 @@
             detect_protocol_timeout: Duration::from_secs(10),
         },
         allowed_ips: Default::default(),
-<<<<<<< HEAD
-        tcp_server_buffer: config::BufferConfig {
-            capacity: 10_000,
-            failfast_timeout: Duration::from_secs(1),
-        },
-        http_logical_buffer: config::BufferConfig {
-            capacity: 10_000,
-            failfast_timeout: Duration::from_secs(1),
-        },
-        profile_idle_timeout: Duration::from_secs(20),
-=======
         http_request_buffer: config::BufferConfig {
             capacity: 10_000,
             failfast_timeout: Duration::from_secs(1),
         },
         discovery_idle_timeout: Duration::from_secs(20),
->>>>>>> ab861588
         profile_skip_timeout: Duration::from_secs(1),
     }
 }
