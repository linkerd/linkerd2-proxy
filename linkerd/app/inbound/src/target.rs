--- conflicted
+++ resolved
@@ -69,24 +69,6 @@
             target_addr,
             client_addr: tcp.param(),
             tls: Conditional::None(tls::NoServerTls::PortSkipped),
-<<<<<<< HEAD
-        }
-    }
-
-    /// Returns a `TcpAccept` for the provided TLS metadata and addresses,
-    /// determining the target address from the server's local listener address
-    /// rather than a `SO_ORIGINAL_DST` address.
-    pub fn from_local_addr<T>((tls, addrs): tls::server::Meta<T>) -> Self
-    where
-        T: Param<Remote<ClientAddr>> + Param<Local<ServerAddr>>,
-    {
-        let Local(ServerAddr(target_addr)) = addrs.param();
-        Self {
-            target_addr,
-            client_addr: addrs.param(),
-            tls,
-=======
->>>>>>> aad758d9
         }
     }
 }
