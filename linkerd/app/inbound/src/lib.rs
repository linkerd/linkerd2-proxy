//! Configures and runs the inbound proxy.
//!
//! The inbound proxy is responsible for terminating traffic from other network
//! endpoints inbound to the local application.

// #![deny(warnings, rust_2018_idioms)]

pub use self::endpoint::{
    HttpEndpoint, Profile, ProfileTarget, RequestTarget, Target, TcpEndpoint,
};
use self::require_identity_for_ports::RequireIdentityForPorts;
use futures::future;
use linkerd2_admit as admit;
use linkerd2_app_core::{
    // classify,
    config::{ProxyConfig, ServerConfig},
    drain,
    dst,
    errors,
    metric_labels,
    opencensus::proto::trace::v1 as oc,
    profiles,
    proxy::{
        self,
        detect::DetectProtocolLayer,
        http::{self, normalize_uri, orig_proto, strip_header},
        identity,
        server::{Protocol as ServerProtocol, ProtocolDetect, Server},
        tap, tcp,
    },
    reconnect,
    router,
    serve,
    spans::SpanConverter,
    svc::{self, NewService},
    transport::{self, io::BoxedIo, tls},
    Error,
    ProxyMetrics,
    TraceContextLayer,
    DST_OVERRIDE_HEADER,
    L5D_CLIENT_ID,
    L5D_REMOTE_IP,
    L5D_SERVER_ID,
};
use std::collections::HashMap;
use std::future::Future;
use std::net::SocketAddr;
use std::pin::Pin;
use tokio::sync::mpsc;
use tracing::{info, info_span};

mod endpoint;
mod require_identity_for_ports;
// #[allow(dead_code)] // TODO #2597
// mod set_client_id_on_req;
// #[allow(dead_code)] // TODO #2597
// mod set_remote_ip_on_req;

#[derive(Clone, Debug)]
pub struct Config {
    pub proxy: ProxyConfig,
    pub require_identity_for_inbound_ports: RequireIdentityForPorts,
}

pub struct Inbound {
    pub listen_addr: SocketAddr,
    pub serve: Pin<Box<dyn Future<Output = Result<(), Error>> + 'static>>,
}

impl Config {
    pub fn build<P>(
        self,
        local_identity: tls::Conditional<identity::Local>,
        profiles_client: P,
        // tap_layer: tap::Layer,
        metrics: ProxyMetrics,
        span_sink: Option<mpsc::Sender<oc::Span>>,
        drain: drain::Watch,
    ) -> Result<Inbound, Error>
// where
    //     P: profiles::GetRoutes<Profile> + Clone + Send + 'static,
    //     P::Future: Send,
    {
        use proxy::core::listen::{Bind, Listen};
        let Config {
            proxy:
                ProxyConfig {
                    server: ServerConfig { bind, h2_settings },
                    connect,
                    buffer_capacity,
                    cache_max_idle_age,
                    disable_protocol_detection_for_ports,
                    dispatch_timeout,
                    max_in_flight_requests,
                    detect_protocol_timeout,
                },
            require_identity_for_inbound_ports,
        } = self;

        let listen = bind.bind().map_err(Error::from)?;
        let listen_addr = listen.listen_addr();

        // The stack is served lazily since some layers (notably buffer) spawn
        // tasks from their constructor. This helps to ensure that tasks are
        // spawned on the same runtime as the proxy.
        let serve = Box::pin(async move {
            // Establishes connections to the local application (for both
            // TCP forwarding and HTTP proxying).
            let tcp_connect = svc::connect(connect.keepalive)
                .push_map_response(BoxedIo::new) // Ensures the transport propagates shutdown properly.
                .push_timeout(connect.timeout)
                .push(metrics.transport.layer_connect(TransportLabels));

            // Forwards TCP streams that cannot be decoded as HTTP.
            let tcp_forward = tcp_connect
                .clone()
                .push_map_target(|meta: tls::accept::Meta| {
                    TcpEndpoint::from(meta.addrs.target_addr())
                })
                .push(svc::layer::mk(tcp::Forward::new));

            // Creates HTTP clients for each inbound port & HTTP settings.
            let http_endpoint = tcp_connect
                .push(http::MakeClientLayer::new(connect.h2_settings))
                .push(reconnect::layer({
                    let backoff = connect.backoff.clone();
                    move |_| Ok(backoff.stream())
                }))
                .check_service::<HttpEndpoint>();

            let http_target_observability = svc::layers()
            //     // Registers the stack to be tapped.
            //     .push(tap_layer)
            //     // Records metrics for each `Target`.
            //     .push(metrics.http_endpoint.into_layer::<classify::Response>())
            //     .push_on_response(TraceContextLayer::new(
            //         span_sink
            //             .clone()
            //             .map(|span_sink| SpanConverter::client(span_sink, trace_labels())),
            //     ));
            ;

            // let http_profile_route_proxy = svc::proxies()
            //     // Sets the route as a request extension so that it can be used
            //     // by tap.
            //     .push_http_insert_target()
            //     // Records per-route metrics.
            //     .push(metrics.http_route.into_layer::<classify::Response>())
            //     // Sets the per-route response classifier as a request
            //     // extension.
            //     .push(classify::Layer::new())
            //     .check_new_clone_service::<dst::Route>();

            // An HTTP client is created for each target via the endpoint stack.
            let http_target_cache = http_endpoint
                .push_map_target(HttpEndpoint::from)
                .check_service_unpin::<Target>()
                // Normalizes the URI, i.e. if it was originally in
                // absolute-form on the outbound side.
                .push(normalize_uri::layer())
                // .push(http_target_observability)
                .into_new_service()
                .check_new_service::<Target>()
                .check_clone()
                .check_new_send_and_static()
                .cache(
                    svc::layers().push_on_response(
                        svc::layers()
                            // If the service has been unavailable for an extended time, eagerly
                            // fail requests.
                            // .push_failfast(dispatch_timeout)
                            // Shares the service, ensuring discovery errors are propagated.
                            .push_spawn_buffer_with_idle_timeout(
                                buffer_capacity,
                                cache_max_idle_age,
                            )
                            .push(metrics.stack.layer(stack_labels("target"))),
                    ),
                )
                .instrument(|_: &Target| info_span!("target"))
                // // Prevent the cache's lock from being acquired in poll_ready, ensuring this happens
                // // in the response future. This prevents buffers from holding the cache's lock.
                .push_oneshot()
                .check_service::<Target>();

            // Routes targets to a Profile stack, i.e. so that profile
            // resolutions are shared even as the type of request may vary.
            let http_profile_cache = http_target_cache
                // .clone()
                // .push_on_response(svc::layers().box_http_request())
                // .check_service::<Target>()
                // // Provides route configuration without pdestination overrides.
                // .push(profiles::Layer::without_overrides(
                //     profiles_client,
                //     http_profile_route_proxy.into_inner(),
                // ))
                // .into_new_service()
                // // Caches profile stacks.
                // .check_new_service_routes::<Profile, Target>()
                // .cache(
                //     svc::layers().push_on_response(
                //         svc::layers()
                //             // If the service has been unavailable for an extended time, eagerly
                //             // fail requests.
                //             .push_failfast(dispatch_timeout)
                //             // Shares the service, ensuring discovery errors are propagated.
                //             .push_spawn_buffer_with_idle_timeout(
                //                 buffer_capacity,
                //                 cache_max_idle_age,
                //             )
                //             .push(metrics.stack.layer(stack_labels("profile"))),
                //     ),
                // )
                // .instrument(|p: &Profile| info_span!("profile", addr = %p.addr()))
                // .check_make_service::<Profile, Target>()
                // // Ensures that cache's lock isn't held in poll_ready.
                // .push_oneshot()
                // .push(router::Layer::new(|()| ProfileTarget))
                // .check_new_service_routes::<(), Target>()
                // .new_service(())
                ;

            // Strips headers that may be set by the inbound router.
            let http_strip_headers = svc::layers()
                .push(strip_header::request::layer(L5D_REMOTE_IP))
                .push(strip_header::request::layer(L5D_CLIENT_ID))
                .push(strip_header::response::layer(L5D_SERVER_ID));

            // Handles requests as they are initially received by the proxy.
            let http_admit_request = svc::layers()
                // Downgrades the protocol if upgraded by an outbound proxy.
<<<<<<< HEAD
                // .push(svc::layer::mk(orig_proto::Downgrade::new))
                // // Limits the number of in-flight requests.
=======
                .push(svc::layer::mk(orig_proto::Downgrade::new))
                // Limits the number of in-flight requests.
>>>>>>> 702b92e0
                // .push_concurrency_limit(max_in_flight_requests)
                // Eagerly fail requests when the proxy is out of capacity for a
                // dispatch_timeout.
                .push_failfast(dispatch_timeout)
                // .push(metrics.http_errors)
                // Synthesizes responses for proxy errors.
                // .push(errors::layer())
                ;

            // let http_server_observability = svc::layers()
            //     .push(TraceContextLayer::new(span_sink.map(|span_sink| {
            //         SpanConverter::server(span_sink, trace_labels())
            //     })))
            //     // Tracks proxy handletime.
            //     .push(metrics.http_handle_time.layer());

            let http_server = svc::stack(http_profile_cache)
                // .push_on_response(svc::layers().box_http_response())
                .push_make_ready()
                // .push_fallback(
                //     http_target_cache
                //         .push_on_response(svc::layers().box_http_response().box_http_request()),
                // )
                .check_service::<Target>()
                // Ensures that the built service is ready before it is returned
                // to the router to dispatch a request.
                .push_make_ready()
                // Limits the amount of time each request waits to obtain a
                // ready service.
                .push_timeout(dispatch_timeout)
                // Removes the override header after it has been used to
                // determine a reuquest target.
                .push_on_response(strip_header::request::layer(DST_OVERRIDE_HEADER))
                // Routes each request to a target, obtains a service for that
                // target, and dispatches the request.
                .instrument_from_target()
                .push(router::Layer::new(RequestTarget::from))
                .check_new_service::<tls::accept::Meta>()
                // Used by tap.
                // .push_http_insert_target()
<<<<<<< HEAD
                // .push_on_response(http_strip_headers)
=======
                .push_on_response(http_strip_headers)
>>>>>>> 702b92e0
                .push_on_response(http_admit_request)
                // .push_on_response(http_server_observability)
                .push_on_response(metrics.stack.layer(stack_labels("source")))
                .instrument(|src: &tls::accept::Meta| {
                    info_span!(
                        "source",
                        target.addr = %src.addrs.target_addr(),
                    )
                });

            let tcp_server = Server::new(
                TransportLabels,
                metrics.transport,
                tcp_forward.into_inner(),
                http_server.into_inner(),
                h2_settings,
                drain.clone(),
            );

            let tcp_detect = svc::stack(tcp_server)
                .push(DetectProtocolLayer::new(ProtocolDetect::new(
                    disable_protocol_detection_for_ports.clone(),
                )))
                .push(admit::AdmitLayer::new(require_identity_for_inbound_ports))
                // Terminates inbound mTLS from other outbound proxies.
                .push(tls::AcceptTls::layer(
                    local_identity,
                    disable_protocol_detection_for_ports,
                ))
                // Limits the amount of time that the TCP server spends waiting for TLS handshake &
                // protocol detection. Ensures that connections that never emit data are dropped
                // eventually.
                .push_timeout(detect_protocol_timeout);

            info!(listen.addr = %listen.listen_addr(), "Serving");
            serve::serve(listen, tcp_detect.into_inner(), drain).await
        });

        Ok(Inbound { listen_addr, serve })
    }
}

#[derive(Copy, Clone, Debug)]
struct TransportLabels;

impl transport::metrics::TransportLabels<HttpEndpoint> for TransportLabels {
    type Labels = transport::labels::Key;

    fn transport_labels(&self, _: &HttpEndpoint) -> Self::Labels {
        transport::labels::Key::connect::<()>(
            "inbound",
            tls::Conditional::None(tls::ReasonForNoPeerName::Loopback.into()),
        )
    }
}

impl transport::metrics::TransportLabels<TcpEndpoint> for TransportLabels {
    type Labels = transport::labels::Key;

    fn transport_labels(&self, _: &TcpEndpoint) -> Self::Labels {
        transport::labels::Key::connect::<()>(
            "inbound",
            tls::Conditional::None(tls::ReasonForNoPeerName::Loopback.into()),
        )
    }
}

impl transport::metrics::TransportLabels<ServerProtocol> for TransportLabels {
    type Labels = transport::labels::Key;

    fn transport_labels(&self, proto: &ServerProtocol) -> Self::Labels {
        transport::labels::Key::accept("inbound", proto.tls.peer_identity.as_ref())
    }
}

pub fn trace_labels() -> HashMap<String, String> {
    let mut l = HashMap::new();
    l.insert("direction".to_string(), "inbound".to_string());
    l
}

fn stack_labels(name: &'static str) -> metric_labels::StackLabels {
    metric_labels::StackLabels::inbound(name)
}<|MERGE_RESOLUTION|>--- conflicted
+++ resolved
@@ -229,13 +229,8 @@
             // Handles requests as they are initially received by the proxy.
             let http_admit_request = svc::layers()
                 // Downgrades the protocol if upgraded by an outbound proxy.
-<<<<<<< HEAD
-                // .push(svc::layer::mk(orig_proto::Downgrade::new))
-                // // Limits the number of in-flight requests.
-=======
                 .push(svc::layer::mk(orig_proto::Downgrade::new))
                 // Limits the number of in-flight requests.
->>>>>>> 702b92e0
                 // .push_concurrency_limit(max_in_flight_requests)
                 // Eagerly fail requests when the proxy is out of capacity for a
                 // dispatch_timeout.
@@ -276,11 +271,7 @@
                 .check_new_service::<tls::accept::Meta>()
                 // Used by tap.
                 // .push_http_insert_target()
-<<<<<<< HEAD
-                // .push_on_response(http_strip_headers)
-=======
                 .push_on_response(http_strip_headers)
->>>>>>> 702b92e0
                 .push_on_response(http_admit_request)
                 // .push_on_response(http_server_observability)
                 .push_on_response(metrics.stack.layer(stack_labels("source")))
