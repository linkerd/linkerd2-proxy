//! Configures and runs the inbound proxy.
//!
//! The inbound proxy is responsible for terminating traffic from other network
//! endpoints inbound to the local application.

#![deny(warnings, rust_2018_idioms)]
#![forbid(unsafe_code)]
#![allow(clippy::inconsistent_struct_constructor)]

mod allow_discovery;
pub mod direct;
pub mod http;
mod prevent_loop;
mod require_identity;
pub mod target;
#[cfg(any(test, fuzzing))]
pub(crate) mod test_util;

pub use self::target::{HttpEndpoint, Logical, RequestTarget, Target, TcpEndpoint};
use self::{
    prevent_loop::PreventLoop,
    require_identity::RequireIdentityForPorts,
    target::{HttpAccept, TcpAccept},
};
use linkerd_app_core::{
    config::{ConnectConfig, PortSet, ProxyConfig, ServerConfig},
    detect, drain, io, metrics, profiles,
    proxy::tcp,
    serve, svc, tls,
    transport::{self, listen::Bind, ClientAddr, Local, OrigDstAddr, Remote, ServerAddr},
    Error, NameMatch, Never, ProxyRuntime,
};
use std::{convert::TryFrom, fmt::Debug, future::Future, time::Duration};
use tracing::{debug_span, info_span};

#[derive(Clone, Debug)]
pub struct Config {
    pub allow_discovery: NameMatch,
    pub proxy: ProxyConfig,
    pub require_identity_for_inbound_ports: RequireIdentityForPorts,
    pub disable_protocol_detection_for_ports: PortSet,
    pub profile_idle_timeout: Duration,
}

#[derive(Clone)]
pub struct Inbound<S> {
    config: Config,
    runtime: ProxyRuntime,
    stack: svc::Stack<S>,
}

// === impl Inbound ===

impl<S> Inbound<S> {
    pub fn config(&self) -> &Config {
        &self.config
    }

    pub fn runtime(&self) -> &ProxyRuntime {
        &self.runtime
    }

    pub fn into_stack(self) -> svc::Stack<S> {
        self.stack
    }

    pub fn into_inner(self) -> S {
        self.stack.into_inner()
    }

    /// Creates a new `Inbound` by replacing the inner stack, as modified by `f`.
    fn map_stack<T>(
        self,
        f: impl FnOnce(&Config, &ProxyRuntime, svc::Stack<S>) -> svc::Stack<T>,
    ) -> Inbound<T> {
        let stack = f(&self.config, &self.runtime, self.stack);
        Inbound {
            config: self.config,
            runtime: self.runtime,
            stack,
        }
    }
}

impl Inbound<()> {
    pub fn new(config: Config, runtime: ProxyRuntime) -> Self {
        Self {
            config,
            runtime,
            stack: svc::stack(()),
        }
    }

    pub fn with_stack<S>(self, stack: S) -> Inbound<S> {
        self.map_stack(move |_, _, _| svc::stack(stack))
    }

<<<<<<< HEAD
    pub fn into_tcp_connect<T: svc::Param<u16>>(
        self,
=======
    /// Readies the inbound stack to make TCP connections (for both TCP
    // forwarding and HTTP proxying).
    pub fn to_tcp_connect<T: svc::Param<u16> + 'static>(
        &self,
>>>>>>> 700ca59e
    ) -> Inbound<
        impl svc::Service<
                T,
                Response = impl io::AsyncRead + io::AsyncWrite + Send,
                Error = Error,
                Future = impl Send,
            > + Clone,
    > {
        self.map_stack(|config, _, _| {
            // Establishes connections to remote peers (for both TCP
            // forwarding and HTTP proxying).
            let ConnectConfig {
                ref keepalive,
                ref timeout,
                ..
            } = config.proxy.connect;

            svc::stack(transport::ConnectTcp::new(*keepalive))
                .push_map_target(|t: T| Remote(ServerAddr(([127, 0, 0, 1], t.param()).into())))
                // Limits the time we wait for a connection to be established.
<<<<<<< HEAD
                .push_timeout(*timeout)
=======
                .push_connect_timeout(timeout)
>>>>>>> 700ca59e
                .push(svc::stack::BoxFuture::layer())
        })
    }

    pub fn serve<B, G, GSvc, P>(
        self,
        bind: B,
        profiles: P,
        gateway: G,
    ) -> (Local<ServerAddr>, impl Future<Output = ()> + Send)
    where
        B: Bind<ServerConfig>,
        B::Addrs: svc::Param<Remote<ClientAddr>>
            + svc::Param<Local<ServerAddr>>
            + svc::Param<OrigDstAddr>,
        G: svc::NewService<direct::GatewayConnection, Service = GSvc>,
        G: Clone + Send + Sync + Unpin + 'static,
        GSvc: svc::Service<direct::GatewayIo<io::ScopedIo<B::Io>>, Response = ()> + Send + 'static,
        GSvc::Error: Into<Error>,
        GSvc::Future: Send,
        P: profiles::GetProfile<profiles::LookupAddr> + Clone + Send + Sync + Unpin + 'static,
        P::Error: Send,
        P::Future: Send,
    {
        let (Local(ServerAddr(la)), listen) = bind
            .bind(&self.config.proxy.server)
            .expect("Failed to bind inbound listener");

        let serve = async move {
            let shutdown = self.runtime.drain.clone().signaled();
            let stack = self
                .into_tcp_connect()
                .push_server(la.port(), profiles, gateway)
                .into_inner();
            serve::serve(listen, stack, shutdown).await
        };

        (Local(ServerAddr(la)), serve)
    }
}

impl<C> Inbound<C>
where
    C: svc::Service<TcpEndpoint> + Clone + Send + Sync + Unpin + 'static,
    C::Response: io::AsyncRead + io::AsyncWrite + Send + Unpin + 'static,
    C::Error: Into<Error>,
    C::Future: Send,
{
    pub fn push_tcp_forward<I>(
        self,
        server_port: u16,
    ) -> Inbound<
        svc::BoxNewService<
            TcpEndpoint,
            impl svc::Service<I, Response = (), Error = Error, Future = impl Send> + Clone,
        >,
    >
    where
        I: io::AsyncRead + io::AsyncWrite,
        I: Debug + Send + Sync + Unpin + 'static,
    {
        self.map_stack(|_, rt, connect| {
            let prevent_loop = PreventLoop::from(server_port);

            // Forwards TCP streams that cannot be decoded as HTTP.
            //
            // Looping is always prevented.
            connect
                .push_request_filter(prevent_loop)
                .push(rt.metrics.transport.layer_connect())
                .push_make_thunk()
                .push_on_response(
                    svc::layers()
                        .push(tcp::Forward::layer())
                        .push(drain::Retain::layer(rt.drain.clone())),
                )
                .instrument(|_: &_| debug_span!("tcp"))
                .push(svc::BoxNewService::layer())
                .check_new::<TcpEndpoint>()
        })
    }

    pub fn push_server<T, I, G, GSvc, P>(
        self,
        server_port: u16,
        profiles: P,
        gateway: G,
    ) -> Inbound<svc::BoxNewService<T, svc::BoxService<I, (), Error>>>
    where
        T: svc::Param<Remote<ClientAddr>> + svc::Param<OrigDstAddr>,
        T: Clone + Send + 'static,
        I: io::AsyncRead + io::AsyncWrite + io::Peek + io::PeerAddr,
        I: Debug + Send + Sync + Unpin + 'static,
        G: svc::NewService<direct::GatewayConnection, Service = GSvc>,
        G: Clone + Send + Sync + Unpin + 'static,
        GSvc: svc::Service<direct::GatewayIo<I>, Response = ()> + Send + 'static,
        GSvc::Error: Into<Error>,
        GSvc::Future: Send,
        P: profiles::GetProfile<profiles::LookupAddr> + Clone + Send + Sync + Unpin + 'static,
        P::Error: Send,
        P::Future: Send,
    {
        // Handles inbound connections that target an opaque port.
        let opaque = self
            .clone()
            .push_tcp_forward(server_port)
            .map_stack(|_, rt, tcp| {
                tcp.push_map_target(TcpEndpoint::from)
                    .push(rt.metrics.transport.layer_accept())
                    .check_new_service::<TcpAccept, _>()
            })
            .into_stack();

        // Handles inbound connections that could not be detected as HTTP.
        let tcp = self.clone().push_tcp_forward(server_port);

        // Handles connections targeting the inbound proxy port--either by acting as a gateway to
        // the outbound stack or by forwarding connections locally (for opauque transport).
        let direct = tcp
            .clone()
            .push_direct(gateway)
            .into_stack()
            .instrument(|_: &_| debug_span!("direct"));

        self.push_http_router(profiles)
            .push_http_server()
            .map_stack(|cfg, rt, http| {
                let detect_timeout = cfg.proxy.detect_protocol_timeout;
                let require_id = cfg.require_identity_for_inbound_ports.clone();

                http.push_map_target(HttpAccept::from)
                    .push(svc::UnwrapOr::layer(
                        // When HTTP detection fails, forward the connection to the application as
                        // an opaque TCP stream.
                        tcp.into_stack()
                            .push_map_target(TcpEndpoint::from)
                            .push_on_response(svc::BoxService::layer())
                            .into_inner(),
                    ))
                    .push_map_target(detect::allow_timeout)
                    .push(svc::BoxNewService::layer())
                    .push(detect::NewDetectService::layer(
                        detect_timeout,
                        http::DetectHttp::default(),
                    ))
                    .push_request_filter(require_id)
                    .push(rt.metrics.transport.layer_accept())
                    .push_request_filter(TcpAccept::try_from)
                    .push(svc::BoxNewService::layer())
                    .push(tls::NewDetectTls::layer(
                        rt.identity.clone(),
                        detect_timeout,
                    ))
            })
            .map_stack(|cfg, _, detect| {
                let disable_detect = cfg.disable_protocol_detection_for_ports.clone();
                detect
                    .instrument(|_: &_| debug_span!("proxy"))
                    .push_switch(
                        move |t: T| {
                            let OrigDstAddr(addr) = t.param();
                            if !disable_detect.contains(&addr.port()) {
                                Ok::<_, Never>(svc::Either::A(t))
                            } else {
                                Ok(svc::Either::B(TcpAccept::port_skipped(t)))
                            }
                        },
                        opaque
                            .instrument(|_: &TcpAccept| debug_span!("forward"))
                            .into_inner(),
                    )
                    .check_new_service::<T, I>()
                    .push_on_response(svc::BoxService::layer())
                    .push(svc::BoxNewService::layer())
            })
            .map_stack(|_, rt, accept| {
                accept
                    .push_switch(
                        PreventLoop::from(server_port).to_switch(),
                        direct.into_inner(),
                    )
                    .instrument(|a: &T| {
                        let OrigDstAddr(target_addr) = a.param();
                        info_span!("server", port = target_addr.port())
                    })
                    .push(rt.metrics.tcp_accept_errors.layer())
                    .push_on_response(svc::BoxService::layer())
                    .push(svc::BoxNewService::layer())
            })
    }
}

fn stack_labels(proto: &'static str, name: &'static str) -> metrics::StackLabels {
    metrics::StackLabels::inbound(proto, name)
}<|MERGE_RESOLUTION|>--- conflicted
+++ resolved
@@ -95,15 +95,10 @@
         self.map_stack(move |_, _, _| svc::stack(stack))
     }
 
-<<<<<<< HEAD
-    pub fn into_tcp_connect<T: svc::Param<u16>>(
-        self,
-=======
     /// Readies the inbound stack to make TCP connections (for both TCP
     // forwarding and HTTP proxying).
-    pub fn to_tcp_connect<T: svc::Param<u16> + 'static>(
-        &self,
->>>>>>> 700ca59e
+    pub fn into_tcp_connect<T>(
+        self,
     ) -> Inbound<
         impl svc::Service<
                 T,
@@ -111,7 +106,10 @@
                 Error = Error,
                 Future = impl Send,
             > + Clone,
-    > {
+    >
+    where
+        T: svc::Param<u16> + 'static,
+    {
         self.map_stack(|config, _, _| {
             // Establishes connections to remote peers (for both TCP
             // forwarding and HTTP proxying).
@@ -124,11 +122,7 @@
             svc::stack(transport::ConnectTcp::new(*keepalive))
                 .push_map_target(|t: T| Remote(ServerAddr(([127, 0, 0, 1], t.param()).into())))
                 // Limits the time we wait for a connection to be established.
-<<<<<<< HEAD
-                .push_timeout(*timeout)
-=======
-                .push_connect_timeout(timeout)
->>>>>>> 700ca59e
+                .push_connect_timeout(*timeout)
                 .push(svc::stack::BoxFuture::layer())
         })
     }
