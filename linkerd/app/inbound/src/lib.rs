--- conflicted
+++ resolved
@@ -276,28 +276,17 @@
         // fails, skips that stack to forward to the local endpoint.
         svc::stack(switch_loopback)
             .check_new_service::<Target, http::Request<http::boxed::BoxBody>>()
-<<<<<<< HEAD
-            .cache(
-                svc::layers().push_on_response(
-                    svc::layers()
-                        .push_failfast(dispatch_timeout)
-                        .push_spawn_buffer_with_idle_timeout(buffer_capacity, cache_max_idle_age)
-                        .push(metrics.stack.layer(stack_labels("http", "logical")))
-                        .box_http_response(),
-                ),
-=======
             .push_on_response(
                 svc::layers()
                     .push_failfast(dispatch_timeout)
                     .push_spawn_buffer(buffer_capacity)
-                    .push(metrics.stack.layer(stack_labels("logical"))),
+                    .push(metrics.stack.layer(stack_labels("http", "logical"))),
             )
             .push_cache(cache_max_idle_age)
             .push_on_response(
                 svc::layers()
                     .push(http::Retain::layer())
                     .box_http_response(),
->>>>>>> 0eaffb90
             )
             // Boxing is necessary purely to limit the link-time overhead of
             // having enormous types.
@@ -401,13 +390,12 @@
                 .into_inner(),
             drain.clone(),
         ))
-        .cache(
-            svc::layers().push_on_response(
-                svc::layers()
-                    .push_failfast(dispatch_timeout)
-                    .push_spawn_buffer_with_idle_timeout(buffer_capacity, cache_max_idle_age),
-            ),
+        .push_on_response(
+            svc::layers()
+                .push_failfast(dispatch_timeout)
+                .push_spawn_buffer(buffer_capacity),
         )
+        .push_cache(cache_max_idle_age)
         .push(http::DetectHttp::layer(detect_protocol_timeout))
         .into_inner()
     }
