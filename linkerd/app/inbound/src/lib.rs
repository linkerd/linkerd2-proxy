//! Configures and runs the inbound proxy.
//!
//! The inbound proxy is responsible for terminating traffic from other network
//! endpoints inbound to the local application.

#![deny(warnings, rust_2018_idioms)]

use self::allow_discovery::AllowProfile;
pub use self::endpoint::{
    HttpEndpoint, ProfileTarget, RequestTarget, Target, TcpAccept, TcpEndpoint,
};
use self::prevent_loop::PreventLoop;
use self::require_identity_for_ports::RequireIdentityForPorts;
use futures::future;
use linkerd2_app_core::{
    classify,
    config::{ProxyConfig, ServerConfig},
    drain, dst, errors, metrics,
    opaque_transport::DetectHeader,
    opencensus::proto::trace::v1 as oc,
    profiles,
    proxy::{
        http::{self, orig_proto, strip_header},
        identity, tap, tcp,
    },
    reconnect,
    spans::SpanConverter,
    svc,
    transport::{self, io, listen, tls},
    Error, NameAddr, NameMatch, TraceContext, DST_OVERRIDE_HEADER,
};
use std::{collections::HashMap, time::Duration};
use tokio::{net::TcpStream, sync::mpsc};
use tracing::debug_span;

mod allow_discovery;
pub mod endpoint;
mod prevent_loop;
mod require_identity_for_ports;

#[derive(Clone, Debug)]
pub struct Config {
    pub allow_discovery: NameMatch,
    pub proxy: ProxyConfig,
    pub require_identity_for_inbound_ports: RequireIdentityForPorts,
    pub disable_protocol_detection_for_ports: SkipByPort,
    pub profile_idle_timeout: Duration,
}

#[derive(Clone, Debug)]
pub struct SkipByPort(std::sync::Arc<indexmap::IndexSet<u16>>);

type SensorIo<T> = io::SensorIo<T, transport::metrics::Sensor>;

// === impl Config ===

#[allow(clippy::too_many_arguments)]
impl Config {
    pub fn build<L, S, P>(
        self,
        listen_addr: std::net::SocketAddr,
        local_identity: tls::Conditional<identity::Local>,
        http_loopback: L,
        profiles_client: P,
        tap_layer: tap::Layer,
        metrics: metrics::Proxy,
        span_sink: Option<mpsc::Sender<oc::Span>>,
        drain: drain::Watch,
    ) -> impl svc::NewService<
        listen::Addrs,
        Service = impl tower::Service<
            tokio::net::TcpStream,
            Response = (),
            Error = impl Into<Error>,
            Future = impl Send + 'static,
        > + Send
                      + 'static,
    > + Clone
           + Send
           + 'static
    where
        L: svc::NewService<Target, Service = S> + Unpin + Clone + Send + Sync + 'static,
        S: tower::Service<
                http::Request<http::boxed::BoxBody>,
                Response = http::Response<http::boxed::BoxBody>,
            > + Unpin
            + Send
            + 'static,
        S::Error: Into<Error>,
        S::Future: Unpin + Send,
        P: profiles::GetProfile<NameAddr> + Unpin + Clone + Send + Sync + 'static,
        P::Future: Unpin + Send,
        P::Error: Send,
    {
        let prevent_loop = PreventLoop::from(listen_addr.port());
        let tcp_connect = self.build_tcp_connect(prevent_loop, &metrics);
        let http_router = self.build_http_router(
            tcp_connect.clone(),
            prevent_loop,
            http_loopback,
            profiles_client,
            tap_layer,
            metrics.clone(),
            span_sink.clone(),
        );

        // Forwards TCP streams that cannot be decoded as HTTP.
        let tcp_forward = svc::stack(tcp_connect)
            .push_make_thunk()
            .push_on_response(
                svc::layers()
                    .push(svc::layer::mk(tcp::Forward::new))
                    .push(drain::Retain::layer(drain.clone())),
            )
            .instrument(|_: &_| debug_span!("tcp"))
            .into_inner();

        let accept = self.build_accept(
            prevent_loop,
            tcp_forward.clone(),
            http_router,
            metrics.clone(),
            span_sink,
            drain,
        );

        self.build_tls_accept(accept, tcp_forward, local_identity, metrics)
    }

    pub fn build_tcp_connect(
        &self,
        prevent_loop: PreventLoop,
        metrics: &metrics::Proxy,
    ) -> impl tower::Service<
        TcpEndpoint,
        Error = impl Into<Error>,
        Future = impl future::Future + Unpin + Send,
        Response = impl tokio::io::AsyncRead + tokio::io::AsyncWrite + Unpin + Send + 'static,
    > + tower::Service<
        HttpEndpoint,
        Error = impl Into<Error>,
        Future = impl future::Future + Unpin + Send,
        Response = impl tokio::io::AsyncRead + tokio::io::AsyncWrite + Unpin + Send + 'static,
    > + Unpin
           + Clone
           + Send {
        // Establishes connections to remote peers (for both TCP
        // forwarding and HTTP proxying).
        svc::connect(self.proxy.connect.keepalive)
            .push_map_response(io::BoxedIo::new) // Ensures the transport propagates shutdown properly.
            // Limits the time we wait for a connection to be established.
            .push_timeout(self.proxy.connect.timeout)
            .push(metrics.transport.layer_connect())
            .push_request_filter(prevent_loop)
            .into_inner()
    }

    pub fn build_http_router<C, P, L, S>(
        &self,
        tcp_connect: C,
        prevent_loop: impl Into<PreventLoop>,
        loopback: L,
        profiles_client: P,
        tap_layer: tap::Layer,
        metrics: metrics::Proxy,
        span_sink: Option<mpsc::Sender<oc::Span>>,
    ) -> impl svc::NewService<
        Target,
        Service = impl tower::Service<
            http::Request<http::boxed::BoxBody>,
            Response = http::Response<http::boxed::BoxBody>,
            Error = Error,
            Future = impl Send,
        > + Clone
                      + Send
                      + Sync
                      + Unpin,
    > + Unpin
           + Clone
           + Send
    where
        C: tower::Service<HttpEndpoint> + Unpin + Clone + Send + Sync + 'static,
        C::Error: Into<Error>,
        C::Response: tokio::io::AsyncRead + tokio::io::AsyncWrite + Unpin + Send + 'static,
        C::Future: Unpin + Send,
        P: profiles::GetProfile<NameAddr> + Unpin + Clone + Send + Sync + 'static,
        P::Future: Unpin + Send,
        P::Error: Send,
        // The loopback router processes requests sent to the inbound port.
        L: svc::NewService<Target, Service = S> + Unpin + Send + Clone + Sync + 'static,
        S: tower::Service<
                http::Request<http::boxed::BoxBody>,
                Response = http::Response<http::boxed::BoxBody>,
            > + Unpin
            + Send
            + 'static,
        S::Error: Into<Error>,
        S::Future: Unpin + Send,
    {
        let Config {
            allow_discovery,
            proxy:
                ProxyConfig {
                    connect,
                    buffer_capacity,
                    cache_max_idle_age,
                    dispatch_timeout,
                    ..
                },
            ..
        } = self.clone();

        let prevent_loop = prevent_loop.into();

        // Creates HTTP clients for each inbound port & HTTP settings.
        let endpoint = svc::stack(tcp_connect)
            .push(http::client::layer(
                connect.h1_settings,
                connect.h2_settings,
            ))
            .push(reconnect::layer({
                let backoff = connect.backoff;
                move |_| Ok(backoff.stream())
            }))
            .check_new_service::<HttpEndpoint, http::Request<_>>();

        let observe = svc::layers()
            // Registers the stack to be tapped.
            .push(tap_layer)
            // Records metrics for each `Target`.
            .push(metrics.http_endpoint.into_layer::<classify::Response>())
            .push_on_response(TraceContext::layer(
                span_sink.map(|span_sink| SpanConverter::client(span_sink, trace_labels())),
            ));

        let target = endpoint
            .push_map_target(HttpEndpoint::from)
            .push(observe)
            .push_on_response(svc::layers().box_http_response())
            .check_new_service::<Target, http::Request<_>>();

        // Attempts to discover a service profile for each logical target (as
        // informed by the request's headers). The stack is cached until a
        // request has not been received for `cache_max_idle_age`.
        let profile = target
            .clone()
            .check_new_service::<Target, http::Request<http::boxed::BoxBody>>()
            .push_on_response(svc::layers().box_http_request())
            // The target stack doesn't use the profile resolution, so drop it.
            .push_map_target(endpoint::Target::from)
            .push(profiles::http::route_request::layer(
                svc::proxies()
                    // Sets the route as a request extension so that it can be used
                    // by tap.
                    .push_http_insert_target()
                    // Records per-route metrics.
                    .push(metrics.http_route.into_layer::<classify::Response>())
                    // Sets the per-route response classifier as a request
                    // extension.
                    .push(classify::Layer::new())
                    .check_new_clone::<dst::Route>()
                    .push_map_target(endpoint::route)
                    .into_inner(),
            ))
            .push_map_target(endpoint::Logical::from)
            .push(profiles::discover::layer(
                profiles_client,
                AllowProfile(allow_discovery),
            ))
            .push_on_response(svc::layers().box_http_response())
            .instrument(|_: &Target| debug_span!("profile"))
            // Skip the profile stack if it takes too long to become ready.
            .push_when_unready(target.clone(), self.profile_idle_timeout)
            .check_new_service::<Target, http::Request<http::boxed::BoxBody>>();

        // If the traffic is targeted at the inbound port, send it through
        // the loopback service (i.e. as a gateway).
        svc::stack(profile)
            .push_switch(prevent_loop, loopback)
            .check_new_service::<Target, http::Request<http::boxed::BoxBody>>()
            .push_on_response(
                svc::layers()
                    .push_failfast(dispatch_timeout)
                    .push_spawn_buffer(buffer_capacity)
                    .push(metrics.stack.layer(stack_labels("http", "logical"))),
            )
            .push_cache(cache_max_idle_age)
            .push_on_response(
                svc::layers()
                    .push(http::Retain::layer())
                    .box_http_response(),
            )
            // Boxing is necessary purely to limit the link-time overhead of
            // having enormous types.
            .box_new_service()
            .check_new_service::<Target, http::Request<http::boxed::BoxBody>>()
            .into_inner()
    }

    pub fn build_accept<I, F, A, H, S>(
        &self,
        prevent_loop: impl Into<PreventLoop>,
        tcp_forward: F,
        http_router: H,
        metrics: metrics::Proxy,
        span_sink: Option<mpsc::Sender<oc::Span>>,
        drain: drain::Watch,
    ) -> impl svc::NewService<
        TcpAccept,
        Service = impl tower::Service<
            I,
            Response = (),
            Error = impl Into<Error>,
            Future = impl Send + 'static,
        > + Send
                      + 'static,
    > + Clone
           + Send
           + 'static
    where
        I: io::AsyncRead + io::AsyncWrite + io::PeerAddr + Unpin + Send + 'static,
        F: svc::NewService<TcpEndpoint, Service = A> + Unpin + Clone + Send + Sync + 'static,
        A: tower::Service<io::PrefixedIo<I>, Response = ()> + Clone + Send + Sync + 'static,
        <A as tower::Service<io::PrefixedIo<I>>>::Error: Into<Error>,
        <A as tower::Service<io::PrefixedIo<I>>>::Future: Send,
        A: tower::Service<io::PrefixedIo<io::PrefixedIo<I>>, Response = ()>
            + Clone
            + Send
            + Sync
            + 'static,
        <A as tower::Service<io::PrefixedIo<io::PrefixedIo<I>>>>::Error: Into<Error>,
        <A as tower::Service<io::PrefixedIo<io::PrefixedIo<I>>>>::Future: Send,
        H: svc::NewService<Target, Service = S> + Unpin + Clone + Send + Sync + 'static,
        S: tower::Service<
                http::Request<http::boxed::BoxBody>,
                Response = http::Response<http::boxed::BoxBody>,
                Error = Error,
            > + Clone
            + Send
            + 'static,
        S::Future: Send,
    {
        let ProxyConfig {
            server: ServerConfig { h2_settings, .. },
            dispatch_timeout,
            max_in_flight_requests,
            detect_protocol_timeout,
            cache_max_idle_age,
            ..
        } = self.proxy.clone();

<<<<<<< HEAD
        // When HTTP detection fails, forward the connection to the application
        // as an opaque TCP stream.
        let tcp = svc::stack(tcp_forward.clone())
            .push_map_target(TcpEndpoint::from)
            .push_switch(
                prevent_loop.into(),
                // If the connection targets the inbound port, try to detect an
                // opaque transport header and rewrite the target port
                // accordingly. If there was no opaque transport header, the
                // forwarding will fail when the tcp connect stack applies loop
                // prevention.
                svc::stack(tcp_forward)
                    .push_map_target(TcpEndpoint::from)
                    .push(transport::NewDetectService::layer(
                        transport::detect::DetectTimeout::new(
                            self.proxy.detect_protocol_timeout,
                            DetectHeader::default(),
                        ),
                    )),
            )
            .into_inner();
=======
        // Handles requests as they are initially received by the proxy.
        let http_admit_request = svc::layers()
            // Downgrades the protocol if upgraded by an outbound proxy.
            .push(orig_proto::Downgrade::layer())
            // Limits the number of in-flight requests.
            .push_concurrency_limit(max_in_flight_requests)
            // Eagerly fail requests when the proxy is out of capacity for a
            // dispatch_timeout.
            .push_failfast(dispatch_timeout)
            .push(metrics.http_errors)
            // Synthesizes responses for proxy errors.
            .push(errors::layer());
>>>>>>> ac6f762e

        svc::stack(http_router)
            // Removes the override header after it has been used to
            // determine a reuquest target.
            .push_on_response(strip_header::request::layer(DST_OVERRIDE_HEADER))
            // Routes each request to a target, obtains a service for that
            // target, and dispatches the request.
            .instrument_from_target()
            .push(svc::layer::mk(|inner| {
                svc::stack::NewRouter::new(RequestTarget::from, inner)
            }))
            .check_new_service::<TcpAccept, http::Request<_>>()
            // Used by tap.
            .push_http_insert_target()
            .push_on_response(
                svc::layers()
                    // Downgrades the protocol if upgraded by an outbound proxy.
                    .push(svc::layer::mk(orig_proto::Downgrade::new))
                    // Limits the number of in-flight requests.
                    .push_concurrency_limit(max_in_flight_requests)
                    // Eagerly fail requests when the proxy is out of capacity for a
                    // dispatch_timeout.
                    .push_failfast(dispatch_timeout)
                    .push(metrics.http_errors)
                    // Synthesizes responses for proxy errors.
                    .push(errors::layer())
                    .push(TraceContext::layer(span_sink.map(|span_sink| {
                        SpanConverter::server(span_sink, trace_labels())
                    })))
                    .push(metrics.stack.layer(stack_labels("http", "server")))
                    .box_http_request()
                    .box_http_response(),
            )
            .push(svc::layer::mk(http::normalize_uri::MakeNormalizeUri::new))
            .push_map_target(|(_, accept): (_, TcpAccept)| accept)
            .instrument(|(v, _): &(http::Version, _)| debug_span!("http", %v))
            .check_new_service::<(http::Version, TcpAccept), http::Request<_>>()
            .push(http::NewServeHttp::layer(h2_settings, drain))
            .push(svc::stack::NewOptional::layer(tcp))
            .push_cache(cache_max_idle_age)
            .push(transport::NewDetectService::layer(
                transport::detect::DetectTimeout::new(
                    detect_protocol_timeout,
                    http::DetectHttp::default(),
                ),
            ))
            .into_inner()
    }

    pub fn build_tls_accept<D, A, F, B>(
        self,
        detect: D,
        tcp_forward: F,
        identity: tls::Conditional<identity::Local>,
        metrics: metrics::Proxy,
    ) -> impl svc::NewService<
        listen::Addrs,
        Service = impl tower::Service<
            TcpStream,
            Response = (),
            Error = impl Into<Error>,
            Future = impl Send + 'static,
        > + Send
                      + 'static,
    > + Clone
           + Send
           + 'static
    where
        D: svc::NewService<TcpAccept, Service = A> + Unpin + Clone + Send + Sync + 'static,
        A: tower::Service<SensorIo<io::BoxedIo>, Response = ()> + Unpin + Send + 'static,
        A::Error: Into<Error>,
        A::Future: Send,
        F: svc::NewService<TcpEndpoint, Service = B> + Unpin + Clone + Send + Sync + 'static,
        B: tower::Service<SensorIo<TcpStream>, Response = ()> + Unpin + Send + 'static,
        B::Error: Into<Error>,
        B::Future: Send,
    {
        let ProxyConfig {
            detect_protocol_timeout,
            ..
        } = self.proxy;
        let require_identity = self.require_identity_for_inbound_ports;

        svc::stack(detect)
            .push_request_filter(require_identity)
            .push(metrics.transport.layer_accept())
            .push_map_target(TcpAccept::from)
            .push(tls::DetectTls::layer(identity, detect_protocol_timeout))
            .push_switch(
                self.disable_protocol_detection_for_ports,
                svc::stack(tcp_forward)
                    .push_map_target(TcpEndpoint::from)
                    .push(metrics.transport.layer_accept())
                    .push_map_target(TcpAccept::from)
                    .into_inner(),
            )
            .into_inner()
    }
}

pub fn trace_labels() -> HashMap<String, String> {
    let mut l = HashMap::new();
    l.insert("direction".to_string(), "inbound".to_string());
    l
}

fn stack_labels(proto: &'static str, name: &'static str) -> metrics::StackLabels {
    metrics::StackLabels::inbound(proto, name)
}

// === impl SkipByPort ===

impl From<indexmap::IndexSet<u16>> for SkipByPort {
    fn from(ports: indexmap::IndexSet<u16>) -> Self {
        SkipByPort(ports.into())
    }
}

impl svc::stack::Switch<listen::Addrs> for SkipByPort {
    fn use_primary(&self, t: &listen::Addrs) -> bool {
        !self.0.contains(&t.target_addr().port())
    }
}<|MERGE_RESOLUTION|>--- conflicted
+++ resolved
@@ -349,7 +349,6 @@
             ..
         } = self.proxy.clone();
 
-<<<<<<< HEAD
         // When HTTP detection fails, forward the connection to the application
         // as an opaque TCP stream.
         let tcp = svc::stack(tcp_forward.clone())
@@ -371,20 +370,6 @@
                     )),
             )
             .into_inner();
-=======
-        // Handles requests as they are initially received by the proxy.
-        let http_admit_request = svc::layers()
-            // Downgrades the protocol if upgraded by an outbound proxy.
-            .push(orig_proto::Downgrade::layer())
-            // Limits the number of in-flight requests.
-            .push_concurrency_limit(max_in_flight_requests)
-            // Eagerly fail requests when the proxy is out of capacity for a
-            // dispatch_timeout.
-            .push_failfast(dispatch_timeout)
-            .push(metrics.http_errors)
-            // Synthesizes responses for proxy errors.
-            .push(errors::layer());
->>>>>>> ac6f762e
 
         svc::stack(http_router)
             // Removes the override header after it has been used to
@@ -402,7 +387,7 @@
             .push_on_response(
                 svc::layers()
                     // Downgrades the protocol if upgraded by an outbound proxy.
-                    .push(svc::layer::mk(orig_proto::Downgrade::new))
+                    .push(orig_proto::Downgrade::layer())
                     // Limits the number of in-flight requests.
                     .push_concurrency_limit(max_in_flight_requests)
                     // Eagerly fail requests when the proxy is out of capacity for a
