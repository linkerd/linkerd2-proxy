--- conflicted
+++ resolved
@@ -23,18 +23,10 @@
     http_tracing::OpenCensusSink,
     io,
     proxy::tcp,
-<<<<<<< HEAD
-    serve, svc, tls,
-    transport::{
-        self, allow_ips::AllowIps, listen::Bind, ClientAddr, Local, OrigDstAddr, Remote, ServerAddr,
-    },
-    Error, Infallible, NameMatch, ProxyRuntime,
-=======
     proxy::{identity::LocalCrtKey, tap},
     svc,
     transport::{self, Remote, ServerAddr},
     Error, NameMatch, ProxyRuntime,
->>>>>>> 21d2d0b9
 };
 use std::{fmt::Debug, time::Duration};
 use thiserror::Error;
@@ -49,7 +41,7 @@
     pub proxy: ProxyConfig,
     pub policy: policy::Config,
     pub profile_idle_timeout: Duration,
-    pub allowed_ips: AllowIps,
+    pub allowed_ips: transport::AllowIps,
 }
 
 #[derive(Clone)]
@@ -172,7 +164,7 @@
             > + Clone,
     >
     where
-        T: svc::Param<Remote<ServerAddr>> + 'static,
+        T: svc::Param<u16> + 'static,
     {
         self.map_stack(|config, _, _| {
             // Establishes connections to remote peers (for both TCP
@@ -188,10 +180,6 @@
             struct Loop(u16);
 
             svc::stack(transport::ConnectTcp::new(*keepalive))
-<<<<<<< HEAD
-                .push_map_target(|t: T| t.param())
-=======
->>>>>>> 21d2d0b9
                 // Limits the time we wait for a connection to be established.
                 .push_connect_timeout(*timeout)
                 // Prevent connections that would target the inbound proxy port from looping.
@@ -247,119 +235,6 @@
                 .check_new::<T>()
         })
     }
-<<<<<<< HEAD
-
-    pub fn push_server<T, I, G, GSvc, P>(
-        self,
-        server_port: u16,
-        profiles: P,
-        gateway: G,
-    ) -> Inbound<svc::BoxNewService<T, svc::BoxService<I, (), Error>>>
-    where
-        T: svc::Param<Remote<ClientAddr>> + svc::Param<OrigDstAddr>,
-        T: Clone + Send + 'static,
-        I: io::AsyncRead + io::AsyncWrite + io::Peek + io::PeerAddr,
-        I: Debug + Send + Sync + Unpin + 'static,
-        G: svc::NewService<direct::GatewayConnection, Service = GSvc>,
-        G: Clone + Send + Sync + Unpin + 'static,
-        GSvc: svc::Service<direct::GatewayIo<I>, Response = ()> + Send + 'static,
-        GSvc::Error: Into<Error>,
-        GSvc::Future: Send,
-        P: profiles::GetProfile<profiles::LookupAddr> + Clone + Send + Sync + Unpin + 'static,
-        P::Error: Send,
-        P::Future: Send,
-    {
-        // Handles inbound connections that target an opaque port.
-        let opaque = self
-            .clone()
-            .push_tcp_forward(server_port)
-            .map_stack(|_, rt, tcp| {
-                tcp.push_map_target(TcpEndpoint::from)
-                    .push(rt.metrics.transport.layer_accept())
-                    .check_new_service::<TcpAccept, _>()
-            })
-            .into_stack();
-
-        // Handles inbound connections that could not be detected as HTTP.
-        let tcp = self.clone().push_tcp_forward(server_port);
-
-        // Handles connections targeting the inbound proxy port--either by acting as a gateway to
-        // the outbound stack or by forwarding connections locally (for opauque transport).
-        let direct = tcp
-            .clone()
-            .push_direct(gateway)
-            .into_stack()
-            .instrument(|_: &_| debug_span!("direct"));
-
-        self.push_http_router(profiles)
-            .push_http_server()
-            .map_stack(|cfg, rt, http| {
-                let detect_timeout = cfg.proxy.detect_protocol_timeout;
-                let require_id = cfg.require_identity_for_inbound_ports.clone();
-
-                http.push_map_target(HttpAccept::from)
-                    .push(svc::UnwrapOr::layer(
-                        // When HTTP detection fails, forward the connection to the application as
-                        // an opaque TCP stream.
-                        tcp.into_stack()
-                            .push_map_target(TcpEndpoint::from)
-                            .push_on_response(svc::BoxService::layer())
-                            .into_inner(),
-                    ))
-                    .push_map_target(detect::allow_timeout)
-                    .push(svc::BoxNewService::layer())
-                    .push(detect::NewDetectService::layer(
-                        detect_timeout,
-                        http::DetectHttp::default(),
-                    ))
-                    .push_request_filter(require_id)
-                    .push(rt.metrics.transport.layer_accept())
-                    .push_request_filter(TcpAccept::try_from)
-                    .push(svc::BoxNewService::layer())
-                    .push(tls::NewDetectTls::layer(
-                        rt.identity.clone(),
-                        detect_timeout,
-                    ))
-            })
-            .map_stack(|cfg, _, detect| {
-                let disable_detect = cfg.disable_protocol_detection_for_ports.clone();
-                detect
-                    .instrument(|_: &_| debug_span!("proxy"))
-                    .push_switch(
-                        move |t: T| -> Result<_, Infallible> {
-                            let OrigDstAddr(addr) = t.param();
-                            if !disable_detect.contains(&addr.port()) {
-                                Ok(svc::Either::A(t))
-                            } else {
-                                Ok(svc::Either::B(TcpAccept::port_skipped(t)))
-                            }
-                        },
-                        opaque
-                            .instrument(|_: &TcpAccept| debug_span!("forward"))
-                            .into_inner(),
-                    )
-                    .check_new_service::<T, I>()
-                    .push_on_response(svc::BoxService::layer())
-                    .push(svc::BoxNewService::layer())
-            })
-            .map_stack(|cfg, rt, accept| {
-                accept
-                    .push_switch(
-                        PreventLoop::from(server_port).to_switch(),
-                        direct.into_inner(),
-                    )
-                    .instrument(|a: &T| {
-                        let OrigDstAddr(target_addr) = a.param();
-                        info_span!("server", port = target_addr.port())
-                    })
-                    .push_request_filter(cfg.allowed_ips.clone())
-                    .push(rt.metrics.tcp_accept_errors.layer())
-                    .push_on_response(svc::BoxService::layer())
-                    .push(svc::BoxNewService::layer())
-            })
-    }
-=======
->>>>>>> 21d2d0b9
 }
 
 fn stack_labels(proto: &'static str, name: &'static str) -> metrics::StackLabels {
