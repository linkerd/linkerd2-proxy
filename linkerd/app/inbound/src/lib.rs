--- conflicted
+++ resolved
@@ -60,11 +60,7 @@
         local_identity: tls::Conditional<identity::Local>,
         http_loopback: L,
         profiles_client: P,
-<<<<<<< HEAD
-        //tap_layer: tap::Layer,
-=======
         tap_layer: tap::Layer,
->>>>>>> 959b7dfd
         metrics: ProxyMetrics,
         span_sink: Option<mpsc::Sender<oc::Span>>,
         drain: drain::Watch,
@@ -91,7 +87,7 @@
             prevent_loop,
             http_loopback,
             profiles_client,
-            //tap_layer,
+            tap_layer,
             metrics.clone(),
             span_sink.clone(),
         );
@@ -139,7 +135,7 @@
         prevent_loop: impl Into<PreventLoop>,
         http_loopback: L,
         profiles_client: P,
-        //tap_layer: tap::Layer,
+        tap_layer: tap::Layer,
         metrics: ProxyMetrics,
         span_sink: Option<mpsc::Sender<oc::Span>>,
     ) -> impl tower::Service<
@@ -200,8 +196,8 @@
             .check_service::<HttpEndpoint>();
 
         let http_target_observability = svc::layers()
-            //     // Registers the stack to be tapped.
-            //     .push(tap_layer)
+            // Registers the stack to be tapped.
+            .push(tap_layer)
             // Records metrics for each `Target`.
             .push(metrics.http_endpoint.into_layer::<classify::Response>())
             .push_on_response(TraceContextLayer::new(
@@ -343,7 +339,6 @@
         // The stack is served lazily since some layers (notably buffer) spawn
         // tasks from their constructor. This helps to ensure that tasks are
         // spawned on the same runtime as the proxy.
-<<<<<<< HEAD
         // Forwards TCP streams that cannot be decoded as HTTP.
         let tcp_forward = svc::stack(tcp_connect.clone())
             .push(admit::AdmitLayer::new(prevent_loop.into()))
@@ -406,157 +401,6 @@
                 info_span!(
                     "source",
                     target.addr = %src.addrs.target_addr(),
-=======
-        let serve = Box::pin(async move {
-            // Establishes connections to the local application (for both
-            // TCP forwarding and HTTP proxying).
-            let tcp_connect = svc::connect(connect.keepalive)
-                .push_map_response(BoxedIo::new) // Ensures the transport propagates shutdown properly.
-                .push_timeout(connect.timeout)
-                .push(metrics.transport.layer_connect(TransportLabels));
-
-            // Forwards TCP streams that cannot be decoded as HTTP.
-            let tcp_forward = tcp_connect
-                .clone()
-                .push_map_target(|meta: tls::accept::Meta| {
-                    TcpEndpoint::from(meta.addrs.target_addr())
-                })
-                .push(svc::layer::mk(tcp::Forward::new));
-
-            // Creates HTTP clients for each inbound port & HTTP settings.
-            let http_endpoint = tcp_connect
-                .push(http::MakeClientLayer::new(connect.h2_settings))
-                .push(reconnect::layer({
-                    let backoff = connect.backoff.clone();
-                    move |_| Ok(backoff.stream())
-                }))
-                .check_service::<HttpEndpoint>();
-
-            let http_target_observability = svc::layers()
-                // Registers the stack to be tapped.
-                .push(tap_layer)
-                // Records metrics for each `Target`.
-                .push(metrics.http_endpoint.into_layer::<classify::Response>())
-                .push_on_response(TraceContextLayer::new(
-                    span_sink
-                        .clone()
-                        .map(|span_sink| SpanConverter::client(span_sink, trace_labels())),
-                ));
-
-            let http_profile_route_proxy = svc::proxies()
-                // Sets the route as a request extension so that it can be used
-                // by tap.
-                .push_http_insert_target()
-                // Records per-route metrics.
-                .push(metrics.http_route.into_layer::<classify::Response>())
-                // Sets the per-route response classifier as a request
-                // extension.
-                .push(classify::Layer::new())
-                .check_new_clone_service::<dst::Route>();
-
-            // An HTTP client is created for each target via the endpoint stack.
-            let http_target_cache = http_endpoint
-                .push_map_target(HttpEndpoint::from)
-                .check_service_unpin::<Target>()
-                // Normalizes the URI, i.e. if it was originally in
-                // absolute-form on the outbound side.
-                .push(normalize_uri::layer())
-                .push(http_target_observability)
-                .into_new_service()
-                .check_new_service::<Target>()
-                .check_clone()
-                .check_new_send_and_static()
-                .cache(
-                    svc::layers().push_on_response(
-                        svc::layers()
-                            // If the service has been unavailable for an extended time, eagerly
-                            // fail requests.
-                            .push_failfast(dispatch_timeout)
-                            // Shares the service, ensuring discovery errors are propagated.
-                            .push_spawn_buffer_with_idle_timeout(
-                                buffer_capacity,
-                                cache_max_idle_age,
-                            )
-                            .push(metrics.stack.layer(stack_labels("target"))),
-                    ),
-                )
-                .instrument(|_: &Target| info_span!("target"))
-                // // Prevent the cache's lock from being acquired in poll_ready, ensuring this happens
-                // // in the response future. This prevents buffers from holding the cache's lock.
-                .push_oneshot()
-                .check_service::<Target>();
-
-            // Routes targets to a Profile stack, i.e. so that profile
-            // resolutions are shared even as the type of request may vary.
-            let http_profile_cache = http_target_cache
-                .clone()
-                .push_on_response(svc::layers().box_http_request())
-                .check_service::<Target>()
-                // Provides route configuration without pdestination overrides.
-                .push(profiles::Layer::without_overrides(
-                    profiles_client,
-                    http_profile_route_proxy.into_inner(),
-                ))
-                .into_new_service()
-                // Caches profile stacks.
-                .check_new_service_routes::<Profile, Target>()
-                .check_new_send_and_static()
-                .cache(
-                    svc::layers().push_on_response(
-                        svc::layers()
-                            // If the service has been unavailable for an extended time, eagerly
-                            // fail requests.
-                            .push_failfast(dispatch_timeout)
-                            // Shares the service, ensuring discovery errors are propagated.
-                            .push_spawn_buffer_with_idle_timeout(
-                                buffer_capacity,
-                                cache_max_idle_age,
-                            )
-                            .push(metrics.stack.layer(stack_labels("profile"))),
-                    ),
-                )
-                .instrument(|p: &Profile| info_span!("profile", addr = %p.addr()))
-                .check_make_service::<Profile, Target>()
-                // Ensures that cache's lock isn't held in poll_ready.
-                .push_oneshot()
-                .push(router::Layer::new(|()| ProfileTarget))
-                .check_new_service_routes::<(), Target>()
-                .new_service(());
-
-            // Strips headers that may be set by the inbound router.
-            let http_strip_headers = svc::layers()
-                .push(strip_header::request::layer(L5D_REMOTE_IP))
-                .push(strip_header::request::layer(L5D_CLIENT_ID))
-                .push(strip_header::response::layer(L5D_SERVER_ID));
-
-            // Handles requests as they are initially received by the proxy.
-            let http_admit_request = svc::layers()
-                // Downgrades the protocol if upgraded by an outbound proxy.
-                .push(svc::layer::mk(orig_proto::Downgrade::new))
-                // Limits the number of in-flight requests.
-                .push_concurrency_limit(max_in_flight_requests)
-                // Eagerly fail requests when the proxy is out of capacity for a
-                // dispatch_timeout.
-                .push_failfast(dispatch_timeout)
-                // .push(metrics.http_errors)
-                // Synthesizes responses for proxy errors.
-                // .push(errors::layer())
-                ;
-
-            let http_server_observability = svc::layers()
-                .push(TraceContextLayer::new(span_sink.map(|span_sink| {
-                    SpanConverter::server(span_sink, trace_labels())
-                })))
-                // Tracks proxy handletime.
-                .push(metrics.http_handle_time.layer());
-
-            let http_server = svc::stack(http_profile_cache)
-                .push_on_response(svc::layers().box_http_response())
-                .push_make_ready()
-                .push_fallback(
-                    http_target_cache
-                        .push_on_response(svc::layers().box_http_response().box_http_request()),
->>>>>>> 959b7dfd
                 )
             });
 
