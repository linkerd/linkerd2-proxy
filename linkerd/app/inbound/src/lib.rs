//! Configures and runs the inbound proxy.
//!
//! The inbound proxy is responsible for terminating traffic from other network
//! endpoints inbound to the local application.

#![deny(warnings, rust_2018_idioms)]

use futures::future;
use linkerd2_app_core::{
    self as core, classify,
    config::{ProxyConfig, ServerConfig},
    drain,
    dst::DstAddr,
    errors, http_request_authority_addr, http_request_host_addr,
<<<<<<< HEAD
    http_request_l5d_override_dst_addr, http_request_orig_dst_addr,
=======
    http_request_l5d_override_dst_addr, http_request_orig_dst_addr, identity,
    opencensus::proto::trace::v1 as oc,
>>>>>>> 9ae63ac6
    proxy::{
        self,
        http::{
            client, insert, metrics as http_metrics, normalize_uri, profiles, router, settings,
            strip_header,
        },
        identity,
        server::{Protocol as ServerProtocol, Server},
        tap,
    },
    reconnect, serve,
    spans::SpanConverter,
    svc, trace, trace_context,
    transport::{self, connect, tls, OrigDstAddr, SysOrigDstAddr},
    Addr, DispatchDeadline, Error, ProxyMetrics, CANONICAL_DST_HEADER, DST_OVERRIDE_HEADER,
    L5D_CLIENT_ID, L5D_REMOTE_IP, L5D_SERVER_ID,
};
use std::collections::HashMap;
use std::net::SocketAddr;
use tokio::sync::mpsc;
use tower_grpc::{self as grpc, generic::client::GrpcService};
use tracing::{debug, info, info_span};

mod endpoint;
mod orig_proto_downgrade;
mod rewrite_loopback_addr;
#[allow(dead_code)] // TODO #2597
mod set_client_id_on_req;
#[allow(dead_code)] // TODO #2597
mod set_remote_ip_on_req;

pub use self::endpoint::{Endpoint, RecognizeEndpoint};

<<<<<<< HEAD
#[derive(Clone, Debug)]
pub struct Config<A: OrigDstAddr = SysOrigDstAddr> {
    pub proxy: ProxyConfig<A>,
}

pub struct Inbound {
    pub listen_addr: SocketAddr,
    pub serve: serve::Task,
}

impl<A: OrigDstAddr> Config<A> {
    pub fn with_orig_dst_addr<B: OrigDstAddr>(self, orig_dst_addr: B) -> Config<B> {
        Config {
            proxy: self.proxy.with_orig_dst_addr(orig_dst_addr),
        }
    }

    pub fn build<P>(
        self,
        local_identity: tls::Conditional<identity::Local>,
        profiles_client: core::profiles::Client<P>,
        tap_layer: tap::Layer,
        metrics: ProxyMetrics,
        span_sink: Option<mpsc::Sender<oc::Span>>,
        drain: drain::Watch,
    ) -> Result<Inbound, Error>
    where
        A: Send + 'static,
        P: GrpcService<grpc::BoxBody> + Clone + Send + Sync + 'static,
        P::ResponseBody: Send,
        <P::ResponseBody as grpc::Body>::Data: Send,
        P::Future: Send,
    {
        use proxy::core::listen::{Bind, Listen};
        let Config {
            proxy:
                ProxyConfig {
                    server:
                        ServerConfig {
                            bind,
                            buffer,
                            h2_settings,
                        },
                    connect,
                    router_capacity,
                    router_max_idle_age,
                    disable_protocol_detection_for_ports,
                },
        } = self;
=======
pub fn spawn<A, P>(
    config: &Config,
    local_identity: tls::Conditional<identity::Local>,
    listen: Listen<A>,
    profiles_client: linkerd2_app_core::profiles::Client<P>,
    tap_layer: linkerd2_app_core::proxy::tap::Layer,
    handle_time: http_metrics::handle_time::Scope,
    endpoint_http_metrics: linkerd2_app_core::HttpEndpointMetricsRegistry,
    route_http_metrics: linkerd2_app_core::HttpRouteMetricsRegistry,
    transport_metrics: linkerd2_app_core::transport::MetricsRegistry,
    span_sink: Option<mpsc::Sender<oc::Span>>,
    drain: drain::Watch,
) where
    A: OrigDstAddr + Send + 'static,
    P: GrpcService<grpc::BoxBody> + Clone + Send + Sync + 'static,
    P::ResponseBody: Send,
    <P::ResponseBody as grpc::Body>::Data: Send,
    P::Future: Send,
{
    let capacity = config.inbound_router_capacity;
    let max_idle_age = config.inbound_router_max_idle_age;
    let max_in_flight = config.inbound_max_requests_in_flight;
    let dispatch_timeout = config.inbound_dispatch_timeout;
>>>>>>> 9ae63ac6

        let listen = bind.bind().map_err(Error::from)?;
        let listen_addr = listen.listen_addr();

        // The stack is served lazily since some layers (notably buffer) spawn
        // tasks from their constructor. This helps to ensure that tasks are
        // spawned on the same runtime as the proxy.
        let serve = Box::new(future::lazy(move || {
            // Establishes connections to the local application (for both
            // TCP forwarding and HTTP proxying).
            let connect_stack = svc::stack(connect::svc(connect.keepalive))
                .push(tls::client::layer(local_identity.clone()))
                .push_timeout(connect.timeout)
                .push(metrics.transport.layer_connect(TransportLabels))
                .push(rewrite_loopback_addr::layer());

            // Instantiates an HTTP client for a `client::Config`
            let client_stack = connect_stack
                .clone()
                .push(client::layer(connect.h2_settings))
                .push(reconnect::layer({
                    let backoff = connect.backoff.clone();
                    move |_| Ok(backoff.stream())
                }))
                .push(trace_context::layer(span_sink.clone().map(|span_sink| {
                    SpanConverter::client(span_sink, trace_labels())
                })))
                .push(normalize_uri::layer());

            // A stack configured by `router::Config`, responsible for building
            // a router made of route stacks configured by `inbound::Endpoint`.
            let endpoint_router = client_stack
                .push(tap_layer)
                .push(http_metrics::layer::<_, classify::Response>(
                    metrics.http_endpoint,
                ))
                .serves::<Endpoint>()
                .push(trace::layer(
                    |endpoint: &Endpoint| info_span!("endpoint", peer.addr = %endpoint.addr),
                ))
                .push_buffer_pending(buffer.max_in_flight, DispatchDeadline::extract)
                .makes::<Endpoint>()
                .push(router::layer(
                    router::Config::new(router_capacity, router_max_idle_age),
                    RecognizeEndpoint::default(),
                ))
                .into_inner()
                .make();

            // A per-`dst::Route` layer that uses profile data to configure
            // a per-route layer.
            //
            // The `classify` module installs a `classify::Response`
            // extension into each request so that all lower metrics
            // implementations can use the route-specific configuration.
            let dst_route_layer = svc::layers()
                .push(insert::target::layer())
                .push(http_metrics::layer::<_, classify::Response>(
                    metrics.http_route,
                ))
                .push(classify::layer())
                .push_buffer_pending(buffer.max_in_flight, DispatchDeadline::extract);

            // A per-`DstAddr` stack that does the following:
            //
            // 1. Determines the profile of the destination and applies
            //    per-route policy.
            // 2. Annotates the request with the `DstAddr` so that
            //    `RecognizeEndpoint` can use the value.
            let dst_stack = svc::stack(svc::Shared::new(endpoint_router))
                .push(insert::target::layer())
                .push_buffer_pending(buffer.max_in_flight, DispatchDeadline::extract)
                .push(profiles::router::layer(profiles_client, dst_route_layer))
                .push(strip_header::request::layer(DST_OVERRIDE_HEADER))
                .push(trace::layer(
                    |dst: &DstAddr| info_span!("logical", dst = %dst.dst_logical()),
                ));

            // Routes requests to a `DstAddr`.
            //
            // 1. If the CANONICAL_DST_HEADER is set by the remote peer,
            // this value is used to construct a DstAddr.
            //
            // 2. If the OVERRIDE_DST_HEADER is set by the remote peer,
            // this value is used.
            //
            // 3. If the request is HTTP/2 and has an :authority, this value
            // is used.
            //
            // 4. If the request is absolute-form HTTP/1, the URI's
            // authority is used.
            //
            // 5. If the request has an HTTP/1 Host header, it is used.
            //
            // 6. Finally, if the tls::accept::Meta had an SO_ORIGINAL_DST, this TCP
            // address is used.
            let dst_router = dst_stack
                .push_buffer_pending(buffer.max_in_flight, DispatchDeadline::extract)
                .push(router::layer(
                    router::Config::new(router_capacity, router_max_idle_age),
                    |req: &http::Request<_>| {
                        let dst = req
                            .headers()
                            .get(CANONICAL_DST_HEADER)
                            .and_then(|dst| {
                                dst.to_str().ok().and_then(|d| {
                                    Addr::from_str(d).ok().map(|a| {
                                        debug!("using {}", CANONICAL_DST_HEADER);
                                        a
                                    })
                                })
                            })
                            .or_else(|| {
                                http_request_l5d_override_dst_addr(req)
                                    .ok()
                                    .map(|override_addr| {
                                        debug!("using {}", DST_OVERRIDE_HEADER);
                                        override_addr
                                    })
                            })
                            .or_else(|| http_request_authority_addr(req).ok())
                            .or_else(|| http_request_host_addr(req).ok())
                            .or_else(|| http_request_orig_dst_addr(req).ok())
                            .map(|addr| {
                                DstAddr::inbound(addr, settings::Settings::from_request(req))
                            });
                        debug!(dst.logical = ?dst);
                        dst
                    },
                ))
                .into_inner()
                .make();

            // Share a single semaphore across all requests to signal when
            // the proxy is overloaded.
            let admission_control = svc::stack(dst_router)
                .push_concurrency_limit(buffer.max_in_flight)
                .push_load_shed();

            // As HTTP requests are accepted, the `tls::accept::Meta` connection
            // metadata is stored on each request's extensions.
            //
            // Furthermore, HTTP/2 requests may be downgraded to HTTP/1.1 per
            // `orig-proto` headers. This happens in the source stack so that
            // the router need not detect whether a request _will be_ downgraded.
            let source_stack = svc::stack(svc::Shared::new(admission_control))
                .serves::<tls::accept::Meta>()
                .push(orig_proto_downgrade::layer())
                .push(insert::target::layer())
                // disabled due to information leagkage
                //.push(set_remote_ip_on_req::layer())
                //.push(set_client_id_on_req::layer())
                .push(strip_header::request::layer(L5D_REMOTE_IP))
                .push(strip_header::request::layer(L5D_CLIENT_ID))
                .push(strip_header::response::layer(L5D_SERVER_ID))
                .push(insert::layer(move || {
                    DispatchDeadline::after(buffer.dispatch_timeout)
                }))
                .push(errors::layer())
                .push(trace::layer(|src: &tls::accept::Meta| {
                    info_span!(
                        "source",
                        peer.addr = %src.addrs.peer(),
                        peer.id = ?src.peer_identity,
                        target.addr = %src.addrs.target_addr(),
                    )
                }))
                .push(trace_context::layer(span_sink.map(|span_sink| {
                    SpanConverter::server(span_sink, trace_labels())
                })))
                .push(metrics.http_handle_time.layer())
                .serves::<tls::accept::Meta>();

            let server = Server::new(
                TransportLabels,
                metrics.transport,
                svc::stack(connect_stack)
                    .push(svc::map_target::layer(Endpoint::from))
                    .into_inner(),
                source_stack,
                h2_settings,
                drain.clone(),
                disable_protocol_detection_for_ports.clone(),
            );

            let accept = tls::AcceptTls::new(local_identity, server)
                .with_skip_ports(disable_protocol_detection_for_ports);

            info!(listen.addr = %listen.listen_addr(), "serving");
            serve::serve(listen, accept, drain)
        }));

        Ok(Inbound { listen_addr, serve })
    }
}

#[derive(Copy, Clone, Debug)]
struct TransportLabels;

impl transport::metrics::TransportLabels<Endpoint> for TransportLabels {
    type Labels = transport::labels::Key;

    fn transport_labels(&self, _: &Endpoint) -> Self::Labels {
        transport::labels::Key::connect::<()>(
            "inbound",
            tls::Conditional::None(tls::ReasonForNoPeerName::Loopback.into()),
        )
    }
}

impl transport::metrics::TransportLabels<ServerProtocol> for TransportLabels {
    type Labels = transport::labels::Key;

    fn transport_labels(&self, proto: &ServerProtocol) -> Self::Labels {
        transport::labels::Key::accept("inbound", proto.tls.peer_identity.as_ref())
    }
}

pub fn trace_labels() -> HashMap<String, String> {
    let mut l = HashMap::new();
    l.insert("direction".to_string(), "inbound".to_string());
    l
}<|MERGE_RESOLUTION|>--- conflicted
+++ resolved
@@ -12,12 +12,7 @@
     drain,
     dst::DstAddr,
     errors, http_request_authority_addr, http_request_host_addr,
-<<<<<<< HEAD
     http_request_l5d_override_dst_addr, http_request_orig_dst_addr,
-=======
-    http_request_l5d_override_dst_addr, http_request_orig_dst_addr, identity,
-    opencensus::proto::trace::v1 as oc,
->>>>>>> 9ae63ac6
     proxy::{
         self,
         http::{
@@ -34,6 +29,7 @@
     transport::{self, connect, tls, OrigDstAddr, SysOrigDstAddr},
     Addr, DispatchDeadline, Error, ProxyMetrics, CANONICAL_DST_HEADER, DST_OVERRIDE_HEADER,
     L5D_CLIENT_ID, L5D_REMOTE_IP, L5D_SERVER_ID,
+    opencensus::proto::trace::v1 as oc,
 };
 use std::collections::HashMap;
 use std::net::SocketAddr;
@@ -51,7 +47,6 @@
 
 pub use self::endpoint::{Endpoint, RecognizeEndpoint};
 
-<<<<<<< HEAD
 #[derive(Clone, Debug)]
 pub struct Config<A: OrigDstAddr = SysOrigDstAddr> {
     pub proxy: ProxyConfig<A>,
@@ -101,31 +96,6 @@
                     disable_protocol_detection_for_ports,
                 },
         } = self;
-=======
-pub fn spawn<A, P>(
-    config: &Config,
-    local_identity: tls::Conditional<identity::Local>,
-    listen: Listen<A>,
-    profiles_client: linkerd2_app_core::profiles::Client<P>,
-    tap_layer: linkerd2_app_core::proxy::tap::Layer,
-    handle_time: http_metrics::handle_time::Scope,
-    endpoint_http_metrics: linkerd2_app_core::HttpEndpointMetricsRegistry,
-    route_http_metrics: linkerd2_app_core::HttpRouteMetricsRegistry,
-    transport_metrics: linkerd2_app_core::transport::MetricsRegistry,
-    span_sink: Option<mpsc::Sender<oc::Span>>,
-    drain: drain::Watch,
-) where
-    A: OrigDstAddr + Send + 'static,
-    P: GrpcService<grpc::BoxBody> + Clone + Send + Sync + 'static,
-    P::ResponseBody: Send,
-    <P::ResponseBody as grpc::Body>::Data: Send,
-    P::Future: Send,
-{
-    let capacity = config.inbound_router_capacity;
-    let max_idle_age = config.inbound_router_max_idle_age;
-    let max_in_flight = config.inbound_max_requests_in_flight;
-    let dispatch_timeout = config.inbound_dispatch_timeout;
->>>>>>> 9ae63ac6
 
         let listen = bind.bind().map_err(Error::from)?;
         let listen_addr = listen.listen_addr();
