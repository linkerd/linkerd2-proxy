--- conflicted
+++ resolved
@@ -64,11 +64,7 @@
             + 'static,
         S::Error: Into<Error>,
         S::Future: Unpin + Send,
-<<<<<<< HEAD
-        P: profiles::GetRoutes<Target> + Unpin + Clone + Send + 'static,
-=======
-        P: profiles::GetProfile<Profile> + Unpin + Clone + Send + 'static,
->>>>>>> ca2fd599
+        P: profiles::GetProfile<Target> + Unpin + Clone + Send + 'static,
         P::Future: Unpin + Send,
         P::Error: Send,
     {
@@ -151,11 +147,7 @@
         C::Error: Into<Error>,
         C::Response: tokio::io::AsyncRead + tokio::io::AsyncWrite + Unpin + Send + 'static,
         C::Future: Unpin + Send,
-<<<<<<< HEAD
-        P: profiles::GetRoutes<Target> + Unpin + Clone + Send + 'static,
-=======
-        P: profiles::GetProfile<Profile> + Unpin + Clone + Send + 'static,
->>>>>>> ca2fd599
+        P: profiles::GetProfile<Target> + Unpin + Clone + Send + 'static,
         P::Future: Unpin + Send,
         P::Error: Send,
         // The loopback router processes requests sent to the inbound port.
