//! Configures and runs the inbound proxy.
//!
//! The inbound proxy is responsible for terminating traffic from other network
//! endpoints inbound to the local application.

#![deny(warnings, rust_2018_idioms)]

use self::allow_discovery::AllowProfile;
pub use self::endpoint::{
    HttpEndpoint, ProfileTarget, RequestTarget, Target, TcpAccept, TcpEndpoint,
};
use self::prevent_loop::PreventLoop;
use self::require_identity_for_ports::RequireIdentityForPorts;
use linkerd2_app_core::{
    classify,
    config::{ProxyConfig, ServerConfig},
    drain, dst, errors, metrics,
    opaque_transport::DetectHeader,
    opencensus::proto::trace::v1 as oc,
    profiles,
    proxy::{
        http::{self, orig_proto, strip_header},
        identity, tap, tcp,
    },
    reconnect,
    spans::SpanConverter,
    svc,
    transport::{self, io, listen, tls},
    Error, NameAddr, NameMatch, TraceContext, DST_OVERRIDE_HEADER,
};
use std::{collections::HashMap, time::Duration};
use tokio::{net::TcpStream, sync::mpsc};
use tracing::debug_span;

mod allow_discovery;
pub mod endpoint;
mod prevent_loop;
mod require_identity_for_ports;

#[derive(Clone, Debug)]
pub struct Config {
    pub allow_discovery: NameMatch,
    pub proxy: ProxyConfig,
    pub require_identity_for_inbound_ports: RequireIdentityForPorts,
    pub disable_protocol_detection_for_ports: SkipByPort,
    pub profile_idle_timeout: Duration,
}

#[derive(Clone, Debug)]
pub struct SkipByPort(std::sync::Arc<indexmap::IndexSet<u16>>);

type SensorIo<T> = io::SensorIo<T, transport::metrics::Sensor>;

// === impl Config ===

#[allow(clippy::too_many_arguments)]
impl Config {
    pub fn build<L, LSvc, P>(
        self,
        listen_addr: std::net::SocketAddr,
        local_identity: tls::Conditional<identity::Local>,
        http_loopback: L,
        profiles_client: P,
        tap: tap::Registry,
        metrics: metrics::Proxy,
        span_sink: Option<mpsc::Sender<oc::Span>>,
        drain: drain::Watch,
    ) -> impl svc::NewService<
        listen::Addrs,
        Service = impl svc::Service<TcpStream, Response = (), Error = Error, Future = impl Send>,
    > + Clone
    where
        L: svc::NewService<Target, Service = LSvc> + Clone + Send + Sync + 'static,
        LSvc: svc::Service<http::Request<http::BoxBody>, Response = http::Response<http::BoxBody>>
            + Send
            + 'static,
        LSvc::Error: Into<Error>,
        LSvc::Future: Send,
        P: profiles::GetProfile<NameAddr> + Clone + Send + Sync + 'static,
        P::Error: Send,
        P::Future: Send,
    {
        let prevent_loop = PreventLoop::from(listen_addr.port());
        let tcp_connect = self.build_tcp_connect(prevent_loop, &metrics);
        let http_router = self.build_http_router(
            tcp_connect.clone(),
            prevent_loop,
            http_loopback,
            profiles_client,
            tap,
            metrics.clone(),
            span_sink.clone(),
        );

        // Forwards TCP streams that cannot be decoded as HTTP.
        let tcp_forward = svc::stack(tcp_connect)
            .push_make_thunk()
            .push_on_response(
                svc::layers()
                    .push(tcp::Forward::layer())
                    .push(drain::Retain::layer(drain.clone())),
            )
            .instrument(|_: &_| debug_span!("tcp"))
            .into_inner();

        let accept = self.build_accept(
            prevent_loop,
            tcp_forward.clone(),
            http_router,
            metrics.clone(),
            span_sink,
            drain,
        );

        self.build_tls_accept(accept, tcp_forward, local_identity, metrics)
    }

    pub fn build_tcp_connect(
        &self,
        prevent_loop: PreventLoop,
        metrics: &metrics::Proxy,
    ) -> impl svc::Service<
        TcpEndpoint,
        Response = impl io::AsyncRead + io::AsyncWrite + Send,
        Error = Error,
        Future = impl Send,
    > + svc::Service<
        HttpEndpoint,
        Response = impl io::AsyncRead + io::AsyncWrite + Send,
        Error = Error,
        Future = impl Send,
    > + Clone {
        // Establishes connections to remote peers (for both TCP
        // forwarding and HTTP proxying).
        svc::stack(transport::ConnectTcp::new(self.proxy.connect.keepalive))
            // Limits the time we wait for a connection to be established.
            .push_timeout(self.proxy.connect.timeout)
            .push(metrics.transport.layer_connect())
            .push_request_filter(prevent_loop)
            .into_inner()
    }

    pub fn build_http_router<C, P, L, LSvc>(
        &self,
        tcp_connect: C,
        prevent_loop: impl Into<PreventLoop>,
        loopback: L,
        profiles_client: P,
        tap: tap::Registry,
        metrics: metrics::Proxy,
        span_sink: Option<mpsc::Sender<oc::Span>>,
    ) -> impl svc::NewService<
        Target,
        Service = impl svc::Service<
            http::Request<http::BoxBody>,
            Response = http::Response<http::BoxBody>,
            Error = Error,
            Future = impl Send,
        > + Clone,
    > + Clone
    where
        C: svc::Service<HttpEndpoint> + Clone + Send + Sync + Unpin + 'static,
        C::Response: io::AsyncRead + io::AsyncWrite + Send + Unpin + 'static,
        C::Error: Into<Error>,
        C::Future: Send + Unpin,
        P: profiles::GetProfile<NameAddr> + Clone + Send + Sync + 'static,
        P::Future: Send,
        P::Error: Send,
        // The loopback router processes requests sent to the inbound port.
        L: svc::NewService<Target, Service = LSvc> + Clone + Send + Sync + 'static,
        LSvc: svc::Service<http::Request<http::BoxBody>, Response = http::Response<http::BoxBody>>
            + Send
            + 'static,
        LSvc::Error: Into<Error>,
        LSvc::Future: Send,
    {
        let Config {
            allow_discovery,
            proxy:
                ProxyConfig {
                    connect,
                    buffer_capacity,
                    cache_max_idle_age,
                    dispatch_timeout,
                    ..
                },
            ..
        } = self.clone();

        let prevent_loop = prevent_loop.into();

        // Creates HTTP clients for each inbound port & HTTP settings.
        let endpoint = svc::stack(tcp_connect)
            .push(http::client::layer(
                connect.h1_settings,
                connect.h2_settings,
            ))
            .push(reconnect::layer({
                let backoff = connect.backoff;
                move |_| Ok(backoff.stream())
            }))
            .check_new_service::<HttpEndpoint, http::Request<_>>();

        let observe = svc::layers()
            // Registers the stack to be tapped.
            .push(tap::NewTapHttp::layer(tap))
            // Records metrics for each `Target`.
            .push(metrics.http_endpoint.to_layer::<classify::Response, _>())
            .push_on_response(TraceContext::layer(
                span_sink.map(|span_sink| SpanConverter::client(span_sink, trace_labels())),
            ));

        let target = endpoint
            .push_map_target(HttpEndpoint::from)
            .push(observe)
            .push_on_response(http::BoxResponse::layer())
            .check_new_service::<Target, http::Request<_>>();

        // Attempts to discover a service profile for each logical target (as
        // informed by the request's headers). The stack is cached until a
        // request has not been received for `cache_max_idle_age`.
        let profile = target
            .clone()
            .check_new_service::<Target, http::Request<http::BoxBody>>()
            .push_on_response(http::BoxRequest::layer())
            // The target stack doesn't use the profile resolution, so drop it.
            .push_map_target(endpoint::Target::from)
            .push(profiles::http::route_request::layer(
                svc::proxies()
                    // Sets the route as a request extension so that it can be used
                    // by tap.
                    .push_http_insert_target()
                    // Records per-route metrics.
                    .push(metrics.http_route.to_layer::<classify::Response, _>())
                    // Sets the per-route response classifier as a request
                    // extension.
                    .push(classify::NewClassify::layer())
                    .check_new_clone::<dst::Route>()
                    .push_map_target(endpoint::route)
                    .into_inner(),
            ))
            .push_map_target(endpoint::Logical::from)
            .push(profiles::discover::layer(
                profiles_client,
                AllowProfile(allow_discovery),
            ))
            .push_on_response(http::BoxResponse::layer())
            .instrument(|_: &Target| debug_span!("profile"))
            // Skip the profile stack if it takes too long to become ready.
            .push_when_unready(target.clone(), self.profile_idle_timeout)
            .check_new_service::<Target, http::Request<http::BoxBody>>();

        // If the traffic is targeted at the inbound port, send it through
        // the loopback service (i.e. as a gateway).
        svc::stack(profile)
            .push_switch(prevent_loop, loopback)
            .check_new_service::<Target, http::Request<http::BoxBody>>()
            .push_on_response(
                svc::layers()
                    .push(svc::FailFast::layer("Logical", dispatch_timeout))
                    .push_spawn_buffer(buffer_capacity)
                    .push(metrics.stack.layer(stack_labels("http", "logical"))),
            )
            .push_cache(cache_max_idle_age)
            .push_on_response(
                svc::layers()
                    .push(http::Retain::layer())
                    .push(http::BoxResponse::layer()),
            )
            // Boxing is necessary purely to limit the link-time overhead of
            // having enormous types.
            .push(svc::BoxNewService::layer())
            .check_new_service::<Target, http::Request<http::BoxBody>>()
            .into_inner()
    }

    pub fn build_accept<I, F, FSvc, H, HSvc>(
        &self,
        prevent_loop: impl Into<PreventLoop>,
        tcp_forward: F,
        http_router: H,
        metrics: metrics::Proxy,
        span_sink: Option<mpsc::Sender<oc::Span>>,
        drain: drain::Watch,
    ) -> impl svc::NewService<
        TcpAccept,
        Service = impl svc::Service<I, Response = (), Error = Error, Future = impl Send>,
    > + Clone
    where
        I: io::AsyncRead + io::AsyncWrite + io::PeerAddr + Send + Unpin + 'static,
        F: svc::NewService<TcpEndpoint, Service = FSvc> + Clone + Send + Sync + 'static,
        FSvc: svc::Service<io::PrefixedIo<I>, Response = ()>
            + svc::Service<io::PrefixedIo<io::PrefixedIo<I>>, Response = ()>
            + Clone
            + Send
            + Sync
            + 'static,
        <FSvc as svc::Service<io::PrefixedIo<I>>>::Error: Into<Error>,
        <FSvc as svc::Service<io::PrefixedIo<I>>>::Future: Send,
        <FSvc as svc::Service<io::PrefixedIo<io::PrefixedIo<I>>>>::Error: Into<Error>,
        <FSvc as svc::Service<io::PrefixedIo<io::PrefixedIo<I>>>>::Future: Send,
        H: svc::NewService<Target, Service = HSvc> + Clone + Send + Sync + Unpin + 'static,
        HSvc: svc::Service<http::Request<http::BoxBody>, Response = http::Response<http::BoxBody>>
            + Clone
            + Send
            + 'static,
        HSvc::Error: Into<Error>,
        HSvc::Future: Send,
    {
        let ProxyConfig {
            server: ServerConfig { h2_settings, .. },
            dispatch_timeout,
            max_in_flight_requests,
            detect_protocol_timeout,
            cache_max_idle_age,
            ..
        } = self.proxy.clone();

        // When HTTP detection fails, forward the connection to the application
        // as an opaque TCP stream.
        let tcp = svc::stack(tcp_forward.clone())
            .push_map_target(TcpEndpoint::from)
            .push_switch(
                prevent_loop.into(),
                // If the connection targets the inbound port, try to detect an
                // opaque transport header and rewrite the target port
                // accordingly. If there was no opaque transport header, the
                // forwarding will fail when the tcp connect stack applies loop
                // prevention.
                svc::stack(tcp_forward)
                    .push_map_target(TcpEndpoint::from)
                    .push(transport::NewDetectService::layer(
                        transport::detect::DetectTimeout::new(
                            self.proxy.detect_protocol_timeout,
                            DetectHeader::default(),
                        ),
                    )),
            )
            .into_inner();

        svc::stack(http_router)
            // Removes the override header after it has been used to
            // determine a reuquest target.
            .push_on_response(strip_header::request::layer(DST_OVERRIDE_HEADER))
            // Routes each request to a target, obtains a service for that
            // target, and dispatches the request.
            .instrument_from_target()
            .push(svc::NewRouter::layer(RequestTarget::from))
            .check_new_service::<TcpAccept, http::Request<_>>()
            // Used by tap.
            .push_http_insert_target()
            .push_on_response(
                svc::layers()
                    // Downgrades the protocol if upgraded by an outbound proxy.
                    .push(orig_proto::Downgrade::layer())
                    // Limits the number of in-flight requests.
                    .push(svc::ConcurrencyLimit::layer(max_in_flight_requests))
                    // Eagerly fail requests when the proxy is out of capacity for a
                    // dispatch_timeout.
                    .push(svc::FailFast::layer("HTTP Server", dispatch_timeout))
                    .push(metrics.http_errors)
                    // Synthesizes responses for proxy errors.
                    .push(errors::layer())
                    .push(TraceContext::layer(span_sink.map(|span_sink| {
                        SpanConverter::server(span_sink, trace_labels())
                    })))
                    .push(metrics.stack.layer(stack_labels("http", "server")))
                    .push(http::BoxRequest::layer())
                    .push(http::BoxResponse::layer()),
            )
            .push(http::NewNormalizeUri::layer())
            .push_map_target(|(_, accept): (_, TcpAccept)| accept)
            .instrument(|(v, _): &(http::Version, _)| debug_span!("http", %v))
            .check_new_service::<(http::Version, TcpAccept), http::Request<_>>()
            .push(http::NewServeHttp::layer(h2_settings, drain))
            .push(svc::stack::NewOptional::layer(tcp))
            .push_cache(cache_max_idle_age)
            .push(transport::NewDetectService::layer(
                transport::detect::DetectTimeout::new(
                    detect_protocol_timeout,
                    http::DetectHttp::default(),
                ),
            ))
            .into_inner()
    }

    pub fn build_tls_accept<I, D, DSvc, F, FSvc>(
        self,
        detect: D,
        tcp_forward: F,
        identity: tls::Conditional<identity::Local>,
        metrics: metrics::Proxy,
    ) -> impl svc::NewService<
        listen::Addrs,
        Service = impl svc::Service<I, Response = (), Error = Error, Future = impl Send>,
    > + Clone
    where
        I: tls::accept::Detectable + Send + 'static,
        D: svc::NewService<TcpAccept, Service = DSvc> + Clone + Send + 'static,
<<<<<<< HEAD
        DSvc: svc::Service<SensorIo<tls::accept::Io<I>>, Response = ()> + Send + 'static,
=======
        DSvc: svc::Service<SensorIo<tls::accept::Io>, Response = ()> + Send + 'static,
>>>>>>> 467e9797
        DSvc::Error: Into<Error>,
        DSvc::Future: Send,
        F: svc::NewService<TcpEndpoint, Service = FSvc> + Clone + 'static,
        FSvc: svc::Service<SensorIo<I>, Response = ()> + 'static,
        FSvc::Error: Into<Error>,
        FSvc::Future: Send,
    {
        svc::stack(detect)
            .push_request_filter(self.require_identity_for_inbound_ports)
            .push(metrics.transport.layer_accept())
            .push_map_target(TcpAccept::from)
            .push(tls::NewDetectTls::layer(
                identity,
                self.proxy.detect_protocol_timeout,
            ))
            .push_switch(
                self.disable_protocol_detection_for_ports,
                svc::stack(tcp_forward)
                    .push_map_target(TcpEndpoint::from)
                    .push(metrics.transport.layer_accept())
                    .push_map_target(TcpAccept::from)
                    .into_inner(),
            )
            .into_inner()
    }
}

pub fn trace_labels() -> HashMap<String, String> {
    let mut l = HashMap::new();
    l.insert("direction".to_string(), "inbound".to_string());
    l
}

fn stack_labels(proto: &'static str, name: &'static str) -> metrics::StackLabels {
    metrics::StackLabels::inbound(proto, name)
}

// === impl SkipByPort ===

impl From<indexmap::IndexSet<u16>> for SkipByPort {
    fn from(ports: indexmap::IndexSet<u16>) -> Self {
        SkipByPort(ports.into())
    }
}

impl svc::stack::Switch<listen::Addrs> for SkipByPort {
    fn use_primary(&self, t: &listen::Addrs) -> bool {
        !self.0.contains(&t.target_addr().port())
    }
}<|MERGE_RESOLUTION|>--- conflicted
+++ resolved
@@ -397,11 +397,7 @@
     where
         I: tls::accept::Detectable + Send + 'static,
         D: svc::NewService<TcpAccept, Service = DSvc> + Clone + Send + 'static,
-<<<<<<< HEAD
         DSvc: svc::Service<SensorIo<tls::accept::Io<I>>, Response = ()> + Send + 'static,
-=======
-        DSvc: svc::Service<SensorIo<tls::accept::Io>, Response = ()> + Send + 'static,
->>>>>>> 467e9797
         DSvc::Error: Into<Error>,
         DSvc::Future: Send,
         F: svc::NewService<TcpEndpoint, Service = FSvc> + Clone + 'static,
