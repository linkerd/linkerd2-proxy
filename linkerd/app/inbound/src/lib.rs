//! Configures and runs the inbound proxy.
//!
//! The inbound proxy is responsible for terminating traffic from other network
//! endpoints inbound to the local application.

#![deny(warnings, rust_2018_idioms)]

use self::allow_discovery::AllowProfile;
pub use self::endpoint::{
    HttpEndpoint, ProfileTarget, RequestTarget, Target, TcpAccept, TcpEndpoint,
};
use self::prevent_loop::PreventLoop;
use self::require_identity_for_ports::RequireIdentityForPorts;
use futures::future;
use linkerd2_app_core::{
    classify,
    config::{ProxyConfig, ServerConfig},
    drain, dst, errors, metrics,
    opencensus::proto::trace::v1 as oc,
    profiles,
    proxy::{
        http::{self, orig_proto, strip_header},
        identity, tap, tcp,
    },
    reconnect,
    spans::SpanConverter,
    svc,
    transport::{self, io, listen, tls},
    Error, NameAddr, NameMatch, TraceContext, DST_OVERRIDE_HEADER,
};
use std::{collections::HashMap, time::Duration};
use tokio::{net::TcpStream, sync::mpsc};
use tracing::debug_span;

mod allow_discovery;
pub mod endpoint;
mod prevent_loop;
mod require_identity_for_ports;

#[derive(Clone, Debug)]
pub struct Config {
    pub allow_discovery: NameMatch,
    pub proxy: ProxyConfig,
    pub require_identity_for_inbound_ports: RequireIdentityForPorts,
    pub disable_protocol_detection_for_ports: SkipByPort,
    pub profile_idle_timeout: Duration,
}

#[derive(Clone, Debug)]
pub struct SkipByPort(std::sync::Arc<indexmap::IndexSet<u16>>);

type SensorIo<T> = io::SensorIo<T, transport::metrics::Sensor>;

// === impl Config ===

impl Config {
    pub fn build<L, S, P>(
        self,
        listen_addr: std::net::SocketAddr,
        local_identity: tls::Conditional<identity::Local>,
        http_loopback: L,
        profiles_client: P,
        tap_layer: tap::Layer,
        metrics: metrics::Proxy,
        span_sink: Option<mpsc::Sender<oc::Span>>,
        drain: drain::Watch,
    ) -> impl svc::NewService<
        listen::Addrs,
        Service = impl tower::Service<
            tokio::net::TcpStream,
            Response = (),
            Error = impl Into<Error>,
            Future = impl Send + 'static,
        > + Send
                      + 'static,
    > + Clone
           + Send
           + 'static
    where
        L: svc::NewService<Target, Service = S> + Unpin + Clone + Send + Sync + 'static,
        S: tower::Service<
                http::Request<http::boxed::BoxBody>,
                Response = http::Response<http::boxed::BoxBody>,
            > + Unpin
            + Send
            + 'static,
        S::Error: Into<Error>,
        S::Future: Unpin + Send,
        P: profiles::GetProfile<NameAddr> + Unpin + Clone + Send + Sync + 'static,
        P::Future: Unpin + Send,
        P::Error: Send,
    {
        let prevent_loop = PreventLoop::from(listen_addr.port());
        let tcp_connect = self.build_tcp_connect(prevent_loop, &metrics);
        let http_router = self.build_http_router(
            tcp_connect.clone(),
            prevent_loop,
            http_loopback,
            profiles_client,
            tap_layer,
            metrics.clone(),
            span_sink.clone(),
        );

        // Forwards TCP streams that cannot be decoded as HTTP.
        let tcp_forward = svc::stack(tcp_connect)
            .push_make_thunk()
            .push_on_response(svc::layer::mk(tcp::Forward::new))
            .instrument(|_: &_| debug_span!("tcp"))
            .into_inner();

        let accept = self.build_accept(
            tcp_forward.clone(),
            http_router,
            metrics.clone(),
            span_sink,
            drain,
        );

        self.build_tls_accept(accept, tcp_forward, local_identity, metrics)
    }

    pub fn build_tcp_connect(
        &self,
        prevent_loop: PreventLoop,
        metrics: &metrics::Proxy,
    ) -> impl tower::Service<
        TcpEndpoint,
        Error = impl Into<Error>,
        Future = impl future::Future + Unpin + Send,
        Response = impl tokio::io::AsyncRead + tokio::io::AsyncWrite + Unpin + Send + 'static,
    > + tower::Service<
        HttpEndpoint,
        Error = impl Into<Error>,
        Future = impl future::Future + Unpin + Send,
        Response = impl tokio::io::AsyncRead + tokio::io::AsyncWrite + Unpin + Send + 'static,
    > + Unpin
           + Clone
           + Send {
        // Establishes connections to remote peers (for both TCP
        // forwarding and HTTP proxying).
        svc::connect(self.proxy.connect.keepalive)
            .push_map_response(io::BoxedIo::new) // Ensures the transport propagates shutdown properly.
            // Limits the time we wait for a connection to be established.
            .push_timeout(self.proxy.connect.timeout)
            .push(metrics.transport.layer_connect())
            .push_request_filter(prevent_loop)
            .into_inner()
    }

    pub fn build_http_router<C, P, L, S>(
        &self,
        tcp_connect: C,
        prevent_loop: impl Into<PreventLoop>,
        loopback: L,
        profiles_client: P,
        tap_layer: tap::Layer,
        metrics: metrics::Proxy,
        span_sink: Option<mpsc::Sender<oc::Span>>,
    ) -> impl svc::NewService<
        Target,
        Service = impl tower::Service<
            http::Request<http::boxed::BoxBody>,
            Response = http::Response<http::boxed::BoxBody>,
            Error = Error,
            Future = impl Send,
        > + Clone
                      + Send
                      + Sync
                      + Unpin,
    > + Unpin
           + Clone
           + Send
    where
        C: tower::Service<HttpEndpoint> + Unpin + Clone + Send + Sync + 'static,
        C::Error: Into<Error>,
        C::Response: tokio::io::AsyncRead + tokio::io::AsyncWrite + Unpin + Send + 'static,
        C::Future: Unpin + Send,
        P: profiles::GetProfile<NameAddr> + Unpin + Clone + Send + Sync + 'static,
        P::Future: Unpin + Send,
        P::Error: Send,
        // The loopback router processes requests sent to the inbound port.
        L: svc::NewService<Target, Service = S> + Unpin + Send + Clone + Sync + 'static,
        S: tower::Service<
                http::Request<http::boxed::BoxBody>,
                Response = http::Response<http::boxed::BoxBody>,
            > + Unpin
            + Send
            + 'static,
        S::Error: Into<Error>,
        S::Future: Unpin + Send,
    {
        let Config {
            allow_discovery,
            proxy:
                ProxyConfig {
                    connect,
                    buffer_capacity,
                    cache_max_idle_age,
                    dispatch_timeout,
                    ..
                },
            ..
        } = self.clone();

        let prevent_loop = prevent_loop.into();

        // Creates HTTP clients for each inbound port & HTTP settings.
        let endpoint = svc::stack(tcp_connect)
            .push(http::client::layer(
                connect.h1_settings,
                connect.h2_settings,
            ))
            .push(reconnect::layer({
                let backoff = connect.backoff;
                move |_| Ok(backoff.stream())
            }))
            .check_new_service::<HttpEndpoint, http::Request<_>>();

        let observe = svc::layers()
            // Registers the stack to be tapped.
            .push(tap_layer)
            // Records metrics for each `Target`.
            .push(metrics.http_endpoint.into_layer::<classify::Response>())
            .push_on_response(TraceContext::layer(
                span_sink
                    .clone()
                    .map(|span_sink| SpanConverter::client(span_sink, trace_labels())),
            ));

        let target = endpoint
            .push_map_target(HttpEndpoint::from)
            .push(observe)
            .push_on_response(svc::layers().box_http_response())
            .check_new_service::<Target, http::Request<_>>();

        // Attempts to discover a service profile for each logical target (as
        // informed by the request's headers). The stack is cached until a
        // request has not been received for `cache_max_idle_age`.
        let profile = target
            .clone()
            .check_new_service::<Target, http::Request<http::boxed::BoxBody>>()
            .push_on_response(svc::layers().box_http_request())
            // The target stack doesn't use the profile resolution, so drop it.
            .push_map_target(endpoint::Target::from)
            .push(profiles::http::route_request::layer(
                svc::proxies()
                    // Sets the route as a request extension so that it can be used
                    // by tap.
                    .push_http_insert_target()
                    // Records per-route metrics.
                    .push(metrics.http_route.into_layer::<classify::Response>())
                    // Sets the per-route response classifier as a request
                    // extension.
                    .push(classify::Layer::new())
                    .check_new_clone::<dst::Route>()
                    .push_map_target(endpoint::route)
                    .into_inner(),
            ))
            .push_map_target(endpoint::Logical::from)
            .push(profiles::discover::layer(
                profiles_client,
                AllowProfile(allow_discovery),
            ))
            .push_on_response(svc::layers().box_http_response())
            .instrument(|_: &Target| debug_span!("profile"))
            // Skip the profile stack if it takes too long to become ready.
            .push_when_unready(target.clone(), self.profile_idle_timeout)
            .check_new_service::<Target, http::Request<http::boxed::BoxBody>>();

        // If the traffic is targeted at the inbound port, send it through
        // the loopback service (i.e. as a gateway).
        let switch_loopback = svc::stack(loopback).push_switch(prevent_loop, profile);

        // Attempts to resolve the target as a service profile or, if that
        // fails, skips that stack to forward to the local endpoint.
        svc::stack(switch_loopback)
            .check_new_service::<Target, http::Request<http::boxed::BoxBody>>()
            .push_on_response(
                svc::layers()
                    .push_failfast(dispatch_timeout)
                    .push_spawn_buffer(buffer_capacity)
                    .push(metrics.stack.layer(stack_labels("http", "logical"))),
            )
            .push_cache(cache_max_idle_age)
            .push_on_response(
                svc::layers()
                    .push(http::Retain::layer())
                    .box_http_response(),
            )
            // Boxing is necessary purely to limit the link-time overhead of
            // having enormous types.
            .box_new_service()
            .check_new_service::<Target, http::Request<http::boxed::BoxBody>>()
            .into_inner()
    }

    pub fn build_accept<I, F, A, H, S>(
        &self,
        tcp_forward: F,
        http_router: H,
        metrics: metrics::Proxy,
        span_sink: Option<mpsc::Sender<oc::Span>>,
        drain: drain::Watch,
    ) -> impl svc::NewService<
        TcpAccept,
        Service = impl tower::Service<
            I,
            Response = (),
            Error = impl Into<Error>,
            Future = impl Send + 'static,
        > + Send
                      + 'static,
    > + Clone
           + Send
           + 'static
    where
        I: io::AsyncRead + io::AsyncWrite + io::PeerAddr + Unpin + Send + 'static,
        F: svc::NewService<TcpEndpoint, Service = A> + Unpin + Clone + Send + 'static,
        A: tower::Service<io::PrefixedIo<I>, Response = ()> + Clone + Send + Sync + 'static,
        A::Error: Into<Error>,
        A::Future: Send,
        H: svc::NewService<Target, Service = S> + Unpin + Clone + Send + Sync + 'static,
        S: tower::Service<
                http::Request<http::boxed::BoxBody>,
                Response = http::Response<http::boxed::BoxBody>,
                Error = Error,
            > + Clone
            + Send
            + 'static,
        S::Future: Send,
    {
        let ProxyConfig {
            server: ServerConfig { h2_settings, .. },
            dispatch_timeout,
            max_in_flight_requests,
            detect_protocol_timeout,
            cache_max_idle_age,
            ..
        } = self.proxy.clone();

        // Handles requests as they are initially received by the proxy.
        let http_admit_request = svc::layers()
            // Downgrades the protocol if upgraded by an outbound proxy.
            .push(svc::layer::mk(orig_proto::Downgrade::new))
            // Limits the number of in-flight requests.
            .push_concurrency_limit(max_in_flight_requests)
            // Eagerly fail requests when the proxy is out of capacity for a
            // dispatch_timeout.
            .push_failfast(dispatch_timeout)
            .push(metrics.http_errors)
            // Synthesizes responses for proxy errors.
            .push(errors::layer());

        let http_server = svc::stack(http_router)
            // Removes the override header after it has been used to
            // determine a reuquest target.
            .push_on_response(strip_header::request::layer(DST_OVERRIDE_HEADER))
            // Routes each request to a target, obtains a service for that
            // target, and dispatches the request.
            .instrument_from_target()
            .push(svc::layer::mk(|inner| {
                svc::stack::NewRouter::new(RequestTarget::from, inner)
            }))
            .check_new_service::<TcpAccept, http::Request<_>>()
            // Used by tap.
            .push_http_insert_target()
            .push_on_response(
                svc::layers()
                    .push(http_admit_request)
                    .push(TraceContext::layer(span_sink.map(|span_sink| {
                        SpanConverter::server(span_sink, trace_labels())
                    })))
<<<<<<< HEAD
                    .push(metrics.stack.layer(stack_labels("http", "source")))
=======
                    .push(metrics.stack.layer(stack_labels("http", "server")))
>>>>>>> 41152e8a
                    .box_http_request()
                    .box_http_response(),
            )
            .push(svc::layer::mk(http::normalize_uri::MakeNormalizeUri::new))
            .push_map_target(|(_, accept): (_, TcpAccept)| accept)
            .instrument(|(v, _): &(http::Version, _)| debug_span!("http", %v))
            .check_new_service::<(http::Version, TcpAccept), http::Request<_>>()
            .into_inner();

        svc::stack(http::NewServeHttp::new(
            h2_settings,
            http_server,
            svc::stack(tcp_forward)
                .push_map_target(TcpEndpoint::from)
                .into_inner(),
            drain.clone(),
        ))
        .check_new_clone::<(Option<http::Version>, TcpAccept)>()
        .push_cache(cache_max_idle_age)
        .push(transport::NewDetectService::layer(
            transport::detect::DetectTimeout::new(
                detect_protocol_timeout,
                http::DetectHttp::default(),
            ),
        ))
        .into_inner()
    }

    pub fn build_tls_accept<D, A, F, B>(
        self,
        detect: D,
        tcp_forward: F,
        identity: tls::Conditional<identity::Local>,
        metrics: metrics::Proxy,
    ) -> impl svc::NewService<
        listen::Addrs,
        Service = impl tower::Service<
            TcpStream,
            Response = (),
            Error = impl Into<Error>,
            Future = impl Send + 'static,
        > + Send
                      + 'static,
    > + Clone
           + Send
           + 'static
    where
        D: svc::NewService<TcpAccept, Service = A> + Unpin + Clone + Send + Sync + 'static,
        A: tower::Service<SensorIo<io::BoxedIo>, Response = ()> + Unpin + Send + 'static,
        A::Error: Into<Error>,
        A::Future: Send,
        F: svc::NewService<TcpEndpoint, Service = B> + Unpin + Clone + Send + Sync + 'static,
        B: tower::Service<SensorIo<TcpStream>, Response = ()> + Unpin + Send + 'static,
        B::Error: Into<Error>,
        B::Future: Send,
    {
        let ProxyConfig {
            detect_protocol_timeout,
            ..
        } = self.proxy;
        let require_identity = self.require_identity_for_inbound_ports;

        svc::stack(detect)
            .push_request_filter(require_identity)
            .push(metrics.transport.layer_accept())
            .push_map_target(TcpAccept::from)
            .push(tls::DetectTls::layer(
                identity.clone(),
                detect_protocol_timeout,
            ))
            .push_switch(
                self.disable_protocol_detection_for_ports,
                svc::stack(tcp_forward)
                    .push_map_target(TcpEndpoint::from)
                    .push(metrics.transport.layer_accept())
                    .push_map_target(TcpAccept::from)
                    .into_inner(),
            )
            .into_inner()
    }
}

pub fn trace_labels() -> HashMap<String, String> {
    let mut l = HashMap::new();
    l.insert("direction".to_string(), "inbound".to_string());
    l
}

fn stack_labels(proto: &'static str, name: &'static str) -> metrics::StackLabels {
    metrics::StackLabels::inbound(proto, name)
}

// === impl SkipByPort ===

impl From<indexmap::IndexSet<u16>> for SkipByPort {
    fn from(ports: indexmap::IndexSet<u16>) -> Self {
        SkipByPort(ports.into())
    }
}

impl svc::stack::Switch<listen::Addrs> for SkipByPort {
    fn use_primary(&self, t: &listen::Addrs) -> bool {
        !self.0.contains(&t.target_addr().port())
    }
}<|MERGE_RESOLUTION|>--- conflicted
+++ resolved
@@ -371,11 +371,7 @@
                     .push(TraceContext::layer(span_sink.map(|span_sink| {
                         SpanConverter::server(span_sink, trace_labels())
                     })))
-<<<<<<< HEAD
-                    .push(metrics.stack.layer(stack_labels("http", "source")))
-=======
                     .push(metrics.stack.layer(stack_labels("http", "server")))
->>>>>>> 41152e8a
                     .box_http_request()
                     .box_http_response(),
             )
