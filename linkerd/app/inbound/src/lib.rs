//! Configures and runs the inbound proxy.
//!
//! The inbound proxy is responsible for terminating traffic from other network
//! endpoints inbound to the local application.

#![deny(warnings, rust_2018_idioms)]

mod allow_discovery;
mod direct;
mod http;
mod prevent_loop;
mod require_identity;
pub mod target;

pub use self::target::{HttpEndpoint, Logical, RequestTarget, Target, TcpAccept, TcpEndpoint};
use self::{prevent_loop::PreventLoop, require_identity::RequireIdentityForPorts};
use linkerd_app_core::{
    config::{ConnectConfig, ProxyConfig},
    detect, drain, io, metrics,
    opencensus::proto::trace::v1 as oc,
    profiles,
    proxy::{identity::LocalCrtKey, tap, tcp},
    svc, tls,
    transport::{self, listen},
    Error, NameAddr, NameMatch,
};
use std::{fmt::Debug, net::SocketAddr, time::Duration};
use tokio::sync::mpsc;
use tracing::debug_span;

#[derive(Clone, Debug)]
pub struct Config {
    pub allow_discovery: NameMatch,
    pub proxy: ProxyConfig,
    pub require_identity_for_inbound_ports: RequireIdentityForPorts,
    pub disable_protocol_detection_for_ports: SkipByPort,
    pub profile_idle_timeout: Duration,
}

#[derive(Clone, Debug)]
pub struct SkipByPort(std::sync::Arc<indexmap::IndexSet<u16>>);

// === impl Config ===

pub fn tcp_connect<T: Into<u16>>(
    config: &ConnectConfig,
) -> impl svc::Service<
    T,
    Response = impl io::AsyncRead + io::AsyncWrite + Send,
    Error = Error,
    Future = impl Send,
> + Clone {
    // Establishes connections to remote peers (for both TCP
    // forwarding and HTTP proxying).
    svc::stack(transport::ConnectTcp::new(config.keepalive))
        .push_map_target(|t: T| ([127, 0, 0, 1], t.into()))
        // Limits the time we wait for a connection to be established.
        .push_timeout(config.timeout)
        .push(svc::stack::BoxFuture::layer())
        .into_inner()
}

#[allow(clippy::too_many_arguments)]
impl Config {
    pub fn build<I, C, L, LSvc, P>(
        self,
        listen_addr: SocketAddr,
        local_identity: Option<LocalCrtKey>,
        connect: C,
        http_loopback: L,
        profiles_client: P,
        tap: tap::Registry,
        metrics: metrics::Proxy,
        span_sink: Option<mpsc::Sender<oc::Span>>,
        drain: drain::Watch,
    ) -> impl svc::NewService<
        listen::Addrs,
        Service = impl svc::Service<I, Response = (), Error = Error, Future = impl Send>,
    > + Clone
    where
        I: io::AsyncRead + io::AsyncWrite + io::Peek + io::PeerAddr,
        I: Debug + Send + Sync + Unpin + 'static,
        C: svc::Service<TcpEndpoint> + Clone + Send + Sync + Unpin + 'static,
        C::Response: io::AsyncRead + io::AsyncWrite + Send + Unpin + 'static,
        C::Error: Into<Error>,
        C::Future: Send + Unpin,
        L: svc::NewService<Target, Service = LSvc> + Clone + Send + Sync + Unpin + 'static,
        LSvc: svc::Service<http::Request<http::BoxBody>, Response = http::Response<http::BoxBody>>
            + Send
            + 'static,
        LSvc::Error: Into<Error>,
        LSvc::Future: Send,
        P: profiles::GetProfile<NameAddr> + Clone + Send + Sync + 'static,
        P::Error: Send,
        P::Future: Send,
    {
        let prevent_loop = PreventLoop::from(listen_addr.port());

        // Forwards TCP streams that cannot be decoded as HTTP.
        //
        // Looping is always prevented.
        let tcp_forward = svc::stack(connect.clone())
            .push_request_filter(prevent_loop)
            .push(metrics.transport.layer_connect())
            .push_make_thunk()
            .push_on_response(
                svc::layers()
                    .push(tcp::Forward::layer())
                    .push(drain::Retain::layer(drain.clone())),
            )
            .instrument(|_: &_| debug_span!("tcp"))
            .check_new::<TcpEndpoint>();

        let direct = direct::stack(
            &self.proxy,
            local_identity.clone(),
            tcp_forward.clone().into_inner(),
            http_loopback,
            &metrics,
            span_sink.clone(),
            drain.clone(),
        );

        let http = http::router(
            &self,
            connect,
            profiles_client,
            tap,
            &metrics,
            span_sink.clone(),
        );
        svc::stack(http::server(&self.proxy, http, &metrics, span_sink, drain))
            .push(svc::NewUnwrapOr::layer(
                // When HTTP detection fails, forward the connection to the
                // application as an opaque TCP stream.
                tcp_forward
                    .clone()
                    .push_map_target(TcpEndpoint::from)
                    .into_inner(),
            ))
            .push_cache(self.proxy.cache_max_idle_age)
            .push(detect::NewDetectService::timeout(
                self.proxy.detect_protocol_timeout,
                http::DetectHttp::default(),
            ))
            .push_request_filter(self.require_identity_for_inbound_ports)
            .push(metrics.transport.layer_accept())
            .push_map_target(TcpAccept::from)
            .push(tls::NewDetectTls::layer(
                local_identity,
                self.proxy.detect_protocol_timeout,
            ))
            .push_switch(
                self.disable_protocol_detection_for_ports,
                tcp_forward
                    .push_map_target(TcpEndpoint::from)
                    .push(metrics.transport.layer_accept())
                    .push_map_target(TcpAccept::port_skipped)
                    .into_inner(),
            )
            .push_switch(prevent_loop, direct)
            .into_inner()
    }
<<<<<<< HEAD

    pub fn http_router<C, P>(
        &self,
        connect: C,
        profiles_client: P,
        tap: tap::Registry,
        metrics: &metrics::Proxy,
        span_sink: Option<mpsc::Sender<oc::Span>>,
    ) -> impl svc::NewService<
        Target,
        Service = impl svc::Service<
            http::Request<http::BoxBody>,
            Response = http::Response<http::BoxBody>,
            Error = Error,
            Future = impl Send,
        > + Clone,
    > + Clone
    where
        C: svc::Service<TcpEndpoint> + Clone + Send + Sync + Unpin + 'static,
        C::Response: io::AsyncRead + io::AsyncWrite + Send + Unpin + 'static,
        C::Error: Into<Error>,
        C::Future: Send + Unpin,
        P: profiles::GetProfile<NameAddr> + Clone + Send + Sync + 'static,
        P::Future: Send,
        P::Error: Send,
    {
        // Creates HTTP clients for each inbound port & HTTP settings.
        let endpoint = svc::stack(connect)
            .push(metrics.transport.layer_connect())
            .push_map_target(TcpEndpoint::from)
            .push(http::client::layer(
                self.proxy.connect.h1_settings,
                self.proxy.connect.h2_settings,
            ))
            .push(reconnect::layer({
                let backoff = self.proxy.connect.backoff;
                move |_| Ok(backoff.stream())
            }))
            .check_new_service::<HttpEndpoint, http::Request<_>>();

        let target = endpoint
            .push_map_target(HttpEndpoint::from)
            // Registers the stack to be tapped.
            .push(tap::NewTapHttp::layer(tap))
            // Records metrics for each `Target`.
            .push(metrics.http_endpoint.to_layer::<classify::Response, _>())
            .push_on_response(TraceContext::layer(
                span_sink.map(|span_sink| SpanConverter::client(span_sink, trace_labels())),
            ))
            .push_on_response(http::BoxResponse::layer())
            .check_new_service::<Target, http::Request<_>>();

        // Attempts to discover a service profile for each logical target (as
        // informed by the request's headers). The stack is cached until a
        // request has not been received for `cache_max_idle_age`.
        target
            .clone()
            .check_new_service::<Target, http::Request<http::BoxBody>>()
            .push_on_response(http::BoxRequest::layer())
            // The target stack doesn't use the profile resolution, so drop it.
            .push_map_target(Target::from)
            .push(profiles::http::route_request::layer(
                svc::proxies()
                    // Sets the route as a request extension so that it can be used
                    // by tap.
                    .push_http_insert_target()
                    // Records per-route metrics.
                    .push(metrics.http_route.to_layer::<classify::Response, _>())
                    // Sets the per-route response classifier as a request
                    // extension.
                    .push(classify::NewClassify::layer())
                    .check_new_clone::<dst::Route>()
                    .push_map_target(target::route)
                    .into_inner(),
            ))
            .push_map_target(Logical::from)
            .push(profiles::discover::layer(
                profiles_client,
                AllowProfile(self.allow_discovery.clone()),
            ))
            .push_on_response(http::BoxResponse::layer())
            .instrument(|_: &Target| debug_span!("profile"))
            // Skip the profile stack if it takes too long to become ready.
            .push_on_response(svc::layer::mk(svc::SpawnReady::new))
            .push_when_unready(
                self.profile_idle_timeout,
                target
                    .clone()
                    .push_on_response(svc::layer::mk(svc::SpawnReady::new))
                    .into_inner(),
            )
            .check_new_service::<Target, http::Request<http::BoxBody>>()
            .push_on_response(
                svc::layers()
                    .push(svc::FailFast::layer(
                        "HTTP Logical",
                        self.proxy.dispatch_timeout,
                    ))
                    .push_spawn_buffer(self.proxy.buffer_capacity)
                    .push(metrics.stack.layer(stack_labels("http", "logical"))),
            )
            .push_cache(self.proxy.cache_max_idle_age)
            .push_on_response(
                svc::layers()
                    .push(http::Retain::layer())
                    .push(http::BoxResponse::layer()),
            )
            // Boxing is necessary purely to limit the link-time overhead of
            // having enormous types.
            .push(svc::BoxNewService::layer())
            .check_new_service::<Target, http::Request<http::BoxBody>>()
            .into_inner()
    }

    pub fn http_server<I, H, HSvc>(
        &self,
        http: H,
        metrics: &metrics::Proxy,
        span_sink: Option<mpsc::Sender<oc::Span>>,
        drain: drain::Watch,
    ) -> impl svc::NewService<
        (http::Version, TcpAccept),
        Service = impl svc::Service<I, Response = (), Error = Error, Future = impl Send> + Clone,
    > + Clone
    where
        I: io::AsyncRead + io::AsyncWrite + io::PeerAddr + Send + Unpin + 'static,
        H: svc::NewService<Target, Service = HSvc> + Clone + Send + Sync + Unpin + 'static,
        HSvc: svc::Service<http::Request<http::BoxBody>, Response = http::Response<http::BoxBody>>
            + Clone
            + Send
            + 'static,
        HSvc::Error: Into<Error>,
        HSvc::Future: Send,
    {
        let ProxyConfig {
            server: ServerConfig { h2_settings, .. },
            dispatch_timeout,
            max_in_flight_requests,
            ..
        } = self.proxy.clone();

        svc::stack(http)
            // Removes the override header after it has been used to
            // determine a reuquest target.
            .push_on_response(strip_header::request::layer(DST_OVERRIDE_HEADER))
            // Routes each request to a target, obtains a service for that
            // target, and dispatches the request.
            .instrument_from_target()
            .push(svc::NewRouter::layer(RequestTarget::from))
            .check_new_service::<TcpAccept, http::Request<_>>()
            // Used by tap.
            .push_http_insert_target()
            .push_on_response(
                svc::layers()
                    // Downgrades the protocol if upgraded by an outbound proxy.
                    .push(orig_proto::Downgrade::layer())
                    // Limit the number of in-flight requests. When the proxy is
                    // at capacity, go into failfast after a dispatch timeout.
                    // Note that the inner service _always_ returns ready (due
                    // to `NewRouter`) and the concurrency limit need not be
                    // driven outside of the request path, so there's no need
                    // for SpawnReady
                    .push(svc::ConcurrencyLimit::layer(max_in_flight_requests))
                    .push(svc::FailFast::layer("HTTP Server", dispatch_timeout))
                    .push(metrics.http_errors.clone())
                    // Synthesizes responses for proxy errors.
                    .push(errors::layer())
                    .push(TraceContext::layer(span_sink.map(|span_sink| {
                        SpanConverter::server(span_sink, trace_labels())
                    })))
                    .push(metrics.stack.layer(stack_labels("http", "server")))
                    .push(http::BoxRequest::layer())
                    .push(http::BoxResponse::layer()),
            )
            .push(http::NewNormalizeUri::layer())
            .push_map_target(|(_, accept): (_, TcpAccept)| accept)
            .instrument(|(v, _): &(http::Version, _)| debug_span!("http", %v))
            .check_new_service::<(http::Version, TcpAccept), http::Request<_>>()
            .push(http::NewServeHttp::layer(h2_settings, drain))
            .into_inner()
    }
}

pub fn trace_labels() -> HashMap<String, String> {
    let mut l = HashMap::new();
    l.insert("direction".to_string(), "inbound".to_string());
    l
}

fn stack_labels(proto: &'static str, name: &'static str) -> metrics::StackLabels {
    metrics::StackLabels::inbound(proto, name)
=======
>>>>>>> 3cc419cf
}

// === impl SkipByPort ===

impl From<indexmap::IndexSet<u16>> for SkipByPort {
    fn from(ports: indexmap::IndexSet<u16>) -> Self {
        SkipByPort(ports.into())
    }
}

impl svc::stack::Switch<listen::Addrs> for SkipByPort {
    fn use_primary(&self, t: &listen::Addrs) -> bool {
        !self.0.contains(&t.target_addr().port())
    }
}<|MERGE_RESOLUTION|>--- conflicted
+++ resolved
@@ -161,200 +161,6 @@
             .push_switch(prevent_loop, direct)
             .into_inner()
     }
-<<<<<<< HEAD
-
-    pub fn http_router<C, P>(
-        &self,
-        connect: C,
-        profiles_client: P,
-        tap: tap::Registry,
-        metrics: &metrics::Proxy,
-        span_sink: Option<mpsc::Sender<oc::Span>>,
-    ) -> impl svc::NewService<
-        Target,
-        Service = impl svc::Service<
-            http::Request<http::BoxBody>,
-            Response = http::Response<http::BoxBody>,
-            Error = Error,
-            Future = impl Send,
-        > + Clone,
-    > + Clone
-    where
-        C: svc::Service<TcpEndpoint> + Clone + Send + Sync + Unpin + 'static,
-        C::Response: io::AsyncRead + io::AsyncWrite + Send + Unpin + 'static,
-        C::Error: Into<Error>,
-        C::Future: Send + Unpin,
-        P: profiles::GetProfile<NameAddr> + Clone + Send + Sync + 'static,
-        P::Future: Send,
-        P::Error: Send,
-    {
-        // Creates HTTP clients for each inbound port & HTTP settings.
-        let endpoint = svc::stack(connect)
-            .push(metrics.transport.layer_connect())
-            .push_map_target(TcpEndpoint::from)
-            .push(http::client::layer(
-                self.proxy.connect.h1_settings,
-                self.proxy.connect.h2_settings,
-            ))
-            .push(reconnect::layer({
-                let backoff = self.proxy.connect.backoff;
-                move |_| Ok(backoff.stream())
-            }))
-            .check_new_service::<HttpEndpoint, http::Request<_>>();
-
-        let target = endpoint
-            .push_map_target(HttpEndpoint::from)
-            // Registers the stack to be tapped.
-            .push(tap::NewTapHttp::layer(tap))
-            // Records metrics for each `Target`.
-            .push(metrics.http_endpoint.to_layer::<classify::Response, _>())
-            .push_on_response(TraceContext::layer(
-                span_sink.map(|span_sink| SpanConverter::client(span_sink, trace_labels())),
-            ))
-            .push_on_response(http::BoxResponse::layer())
-            .check_new_service::<Target, http::Request<_>>();
-
-        // Attempts to discover a service profile for each logical target (as
-        // informed by the request's headers). The stack is cached until a
-        // request has not been received for `cache_max_idle_age`.
-        target
-            .clone()
-            .check_new_service::<Target, http::Request<http::BoxBody>>()
-            .push_on_response(http::BoxRequest::layer())
-            // The target stack doesn't use the profile resolution, so drop it.
-            .push_map_target(Target::from)
-            .push(profiles::http::route_request::layer(
-                svc::proxies()
-                    // Sets the route as a request extension so that it can be used
-                    // by tap.
-                    .push_http_insert_target()
-                    // Records per-route metrics.
-                    .push(metrics.http_route.to_layer::<classify::Response, _>())
-                    // Sets the per-route response classifier as a request
-                    // extension.
-                    .push(classify::NewClassify::layer())
-                    .check_new_clone::<dst::Route>()
-                    .push_map_target(target::route)
-                    .into_inner(),
-            ))
-            .push_map_target(Logical::from)
-            .push(profiles::discover::layer(
-                profiles_client,
-                AllowProfile(self.allow_discovery.clone()),
-            ))
-            .push_on_response(http::BoxResponse::layer())
-            .instrument(|_: &Target| debug_span!("profile"))
-            // Skip the profile stack if it takes too long to become ready.
-            .push_on_response(svc::layer::mk(svc::SpawnReady::new))
-            .push_when_unready(
-                self.profile_idle_timeout,
-                target
-                    .clone()
-                    .push_on_response(svc::layer::mk(svc::SpawnReady::new))
-                    .into_inner(),
-            )
-            .check_new_service::<Target, http::Request<http::BoxBody>>()
-            .push_on_response(
-                svc::layers()
-                    .push(svc::FailFast::layer(
-                        "HTTP Logical",
-                        self.proxy.dispatch_timeout,
-                    ))
-                    .push_spawn_buffer(self.proxy.buffer_capacity)
-                    .push(metrics.stack.layer(stack_labels("http", "logical"))),
-            )
-            .push_cache(self.proxy.cache_max_idle_age)
-            .push_on_response(
-                svc::layers()
-                    .push(http::Retain::layer())
-                    .push(http::BoxResponse::layer()),
-            )
-            // Boxing is necessary purely to limit the link-time overhead of
-            // having enormous types.
-            .push(svc::BoxNewService::layer())
-            .check_new_service::<Target, http::Request<http::BoxBody>>()
-            .into_inner()
-    }
-
-    pub fn http_server<I, H, HSvc>(
-        &self,
-        http: H,
-        metrics: &metrics::Proxy,
-        span_sink: Option<mpsc::Sender<oc::Span>>,
-        drain: drain::Watch,
-    ) -> impl svc::NewService<
-        (http::Version, TcpAccept),
-        Service = impl svc::Service<I, Response = (), Error = Error, Future = impl Send> + Clone,
-    > + Clone
-    where
-        I: io::AsyncRead + io::AsyncWrite + io::PeerAddr + Send + Unpin + 'static,
-        H: svc::NewService<Target, Service = HSvc> + Clone + Send + Sync + Unpin + 'static,
-        HSvc: svc::Service<http::Request<http::BoxBody>, Response = http::Response<http::BoxBody>>
-            + Clone
-            + Send
-            + 'static,
-        HSvc::Error: Into<Error>,
-        HSvc::Future: Send,
-    {
-        let ProxyConfig {
-            server: ServerConfig { h2_settings, .. },
-            dispatch_timeout,
-            max_in_flight_requests,
-            ..
-        } = self.proxy.clone();
-
-        svc::stack(http)
-            // Removes the override header after it has been used to
-            // determine a reuquest target.
-            .push_on_response(strip_header::request::layer(DST_OVERRIDE_HEADER))
-            // Routes each request to a target, obtains a service for that
-            // target, and dispatches the request.
-            .instrument_from_target()
-            .push(svc::NewRouter::layer(RequestTarget::from))
-            .check_new_service::<TcpAccept, http::Request<_>>()
-            // Used by tap.
-            .push_http_insert_target()
-            .push_on_response(
-                svc::layers()
-                    // Downgrades the protocol if upgraded by an outbound proxy.
-                    .push(orig_proto::Downgrade::layer())
-                    // Limit the number of in-flight requests. When the proxy is
-                    // at capacity, go into failfast after a dispatch timeout.
-                    // Note that the inner service _always_ returns ready (due
-                    // to `NewRouter`) and the concurrency limit need not be
-                    // driven outside of the request path, so there's no need
-                    // for SpawnReady
-                    .push(svc::ConcurrencyLimit::layer(max_in_flight_requests))
-                    .push(svc::FailFast::layer("HTTP Server", dispatch_timeout))
-                    .push(metrics.http_errors.clone())
-                    // Synthesizes responses for proxy errors.
-                    .push(errors::layer())
-                    .push(TraceContext::layer(span_sink.map(|span_sink| {
-                        SpanConverter::server(span_sink, trace_labels())
-                    })))
-                    .push(metrics.stack.layer(stack_labels("http", "server")))
-                    .push(http::BoxRequest::layer())
-                    .push(http::BoxResponse::layer()),
-            )
-            .push(http::NewNormalizeUri::layer())
-            .push_map_target(|(_, accept): (_, TcpAccept)| accept)
-            .instrument(|(v, _): &(http::Version, _)| debug_span!("http", %v))
-            .check_new_service::<(http::Version, TcpAccept), http::Request<_>>()
-            .push(http::NewServeHttp::layer(h2_settings, drain))
-            .into_inner()
-    }
-}
-
-pub fn trace_labels() -> HashMap<String, String> {
-    let mut l = HashMap::new();
-    l.insert("direction".to_string(), "inbound".to_string());
-    l
-}
-
-fn stack_labels(proto: &'static str, name: &'static str) -> metrics::StackLabels {
-    metrics::StackLabels::inbound(proto, name)
-=======
->>>>>>> 3cc419cf
 }
 
 // === impl SkipByPort ===
