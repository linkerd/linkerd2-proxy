--- conflicted
+++ resolved
@@ -349,51 +349,6 @@
             ..
         } = self.proxy.clone();
 
-<<<<<<< HEAD
-        // Handles requests as they are initially received by the proxy.
-        let http_admit_request = svc::layers()
-            // Downgrades the protocol if upgraded by an outbound proxy.
-            .push(svc::layer::mk(orig_proto::Downgrade::new))
-            // Limits the number of in-flight requests.
-            .push_concurrency_limit(max_in_flight_requests)
-            // Eagerly fail requests when the proxy is out of capacity for a
-            // dispatch_timeout.
-            .push_failfast(dispatch_timeout)
-            .push(metrics.http_errors)
-            // Synthesizes responses for proxy errors.
-            .push(errors::layer());
-
-        let http_server = svc::stack(http_router)
-            // Removes the override header after it has been used to
-            // determine a reuquest target.
-            .push_on_response(strip_header::request::layer(DST_OVERRIDE_HEADER))
-            // Routes each request to a target, obtains a service for that
-            // target, and dispatches the request.
-            .instrument_from_target()
-            .push(svc::layer::mk(|inner| {
-                svc::stack::NewRouter::new(RequestTarget::from, inner)
-            }))
-            .check_new_service::<TcpAccept, http::Request<_>>()
-            // Used by tap.
-            .push_http_insert_target()
-            .push_on_response(
-                svc::layers()
-                    .push(http_admit_request)
-                    .push(TraceContext::layer(span_sink.map(|span_sink| {
-                        SpanConverter::server(span_sink, trace_labels())
-                    })))
-                    .push(metrics.stack.layer(stack_labels("http", "server")))
-                    .push(http::boxed::BoxRequest::layer())
-                    .push(http::boxed::BoxResponse::layer()),
-            )
-            .push(svc::layer::mk(http::normalize_uri::MakeNormalizeUri::new))
-            .push_map_target(|(_, accept): (_, TcpAccept)| accept)
-            .instrument(|(v, _): &(http::Version, _)| debug_span!("http", %v))
-            .check_new_service::<(http::Version, TcpAccept), http::Request<_>>()
-            .into_inner();
-
-=======
->>>>>>> 7e66ec5e
         // When HTTP detection fails, forward the connection to the application
         // as an opaque TCP stream.
         let tcp = svc::stack(tcp_forward.clone())
@@ -443,8 +398,8 @@
                         SpanConverter::server(span_sink, trace_labels())
                     })))
                     .push(metrics.stack.layer(stack_labels("http", "server")))
-                    .box_http_request()
-                    .box_http_response(),
+                    .push(http::boxed::BoxRequest::layer())
+                    .push(http::boxed::BoxResponse::layer()),
             )
             .push(http::NewNormalizeUri::layer())
             .push_map_target(|(_, accept): (_, TcpAccept)| accept)
