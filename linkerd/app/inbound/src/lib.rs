--- conflicted
+++ resolved
@@ -351,13 +351,9 @@
             // Routes each request to a target, obtains a service for that
             // target, and dispatches the request.
             .instrument_from_target()
-<<<<<<< HEAD
-            .push(router::Layer::new(RequestTarget::from))
-=======
             .push(svc::layer::mk(|inner| {
                 svc::stack::NewRouter::new(RequestTarget::from, inner)
             }))
->>>>>>> cf10f5f7
             // Used by tap.
             .push_http_insert_target()
             .check_new_service::<TcpAccept, http::Request<_>>()
