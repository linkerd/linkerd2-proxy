--- conflicted
+++ resolved
@@ -276,14 +276,7 @@
                     ))
                     .push_map_target(detect::allow_timeout)
                     .push(svc::BoxNewService::layer())
-<<<<<<< HEAD
                     .push(detect::NewDetectService::layer(cfg.proxy.detect_http()))
-=======
-                    .push(detect::NewDetectService::layer(
-                        detect_timeout,
-                        http::DetectHttp::default(),
-                    ))
->>>>>>> fd2c1bb0
                     .check_new_service::<TcpAccept, _>()
                     .push_request_filter(require_id)
                     .push(rt.metrics.transport.layer_accept())
