//! Configures and runs the inbound proxy.
//!
//! The inbound proxy is responsible for terminating traffic from other network
//! endpoints inbound to the local application.

#![deny(warnings, rust_2018_idioms)]
#![forbid(unsafe_code)]
#![allow(clippy::inconsistent_struct_constructor)]

mod allow_discovery;
pub mod direct;
pub mod http;
mod prevent_loop;
mod require_identity;
pub mod target;
#[cfg(any(test, fuzzing))]
pub(crate) mod test_util;

pub use self::target::{HttpEndpoint, Logical, RequestTarget, Target, TcpEndpoint};
use self::{
    prevent_loop::PreventLoop,
    require_identity::RequireIdentityForPorts,
    target::{HttpAccept, TcpAccept},
};
use linkerd_app_core::{
    config::{ConnectConfig, PortSet, ProxyConfig, ServerConfig},
    detect, drain, io, metrics, profiles,
    proxy::tcp,
    serve, svc, tls,
    transport::{self, listen::Bind, ClientAddr, Local, OrigDstAddr, Remote, ServerAddr},
    Error, NameMatch, Never, ProxyRuntime,
};
use std::{convert::TryFrom, fmt::Debug, future::Future, time::Duration};
use tracing::{debug_span, info_span};

#[derive(Clone, Debug)]
pub struct Config {
    pub allow_discovery: NameMatch,
    pub proxy: ProxyConfig,
    pub require_identity_for_inbound_ports: RequireIdentityForPorts,
    pub disable_protocol_detection_for_ports: PortSet,
    pub profile_idle_timeout: Duration,
}

#[derive(Clone)]
pub struct Inbound<S> {
    config: Config,
    runtime: ProxyRuntime,
    stack: svc::Stack<S>,
}

// === impl Inbound ===

impl<S> Inbound<S> {
    pub fn config(&self) -> &Config {
        &self.config
    }

    pub fn runtime(&self) -> &ProxyRuntime {
        &self.runtime
    }

    pub fn into_stack(self) -> svc::Stack<S> {
        self.stack
    }

    pub fn into_inner(self) -> S {
        self.stack.into_inner()
    }

    /// Creates a new `Inbound` by replacing the inner stack, as modified by `f`.
    fn map_stack<T>(
        self,
        f: impl FnOnce(&Config, &ProxyRuntime, svc::Stack<S>) -> svc::Stack<T>,
    ) -> Inbound<T> {
        let stack = f(&self.config, &self.runtime, self.stack);
        Inbound {
            config: self.config,
            runtime: self.runtime,
            stack,
        }
    }
}

impl Inbound<()> {
    pub fn new(config: Config, runtime: ProxyRuntime) -> Self {
        Self {
            config,
            runtime,
            stack: svc::stack(()),
        }
    }

    pub fn with_stack<S>(self, stack: S) -> Inbound<S> {
        self.map_stack(move |_, _, _| svc::stack(stack))
    }

    /// Readies the inbound stack to make TCP connections (for both TCP
    // forwarding and HTTP proxying).
    pub fn to_tcp_connect<T: svc::Param<u16>>(
        &self,
    ) -> Inbound<
        impl svc::Service<
                T,
                Response = impl io::AsyncRead + io::AsyncWrite + Send,
                Error = Error,
                Future = impl Send,
            > + Clone,
    > {
<<<<<<< HEAD
        let Self {
            config,
            runtime,
            stack: _,
        } = self.clone();

        let ConnectConfig {
            keepalive, timeout, ..
        } = config.proxy.connect;

        let stack = svc::stack(transport::ConnectTcp::new(keepalive))
            .push_map_target(|t: T| Remote(ServerAddr(([127, 0, 0, 1], t.param()).into())))
            // Limits the time we wait for a connection to be established.
            .push_connect_timeout(timeout);

        Inbound {
            config,
            runtime,
            stack,
        }
=======
        self.clone().map_stack(|config, _, _| {
            // Establishes connections to remote peers (for both TCP
            // forwarding and HTTP proxying).
            let ConnectConfig {
                keepalive, timeout, ..
            } = config.proxy.connect.clone();

            svc::stack(transport::ConnectTcp::new(keepalive))
                .push_map_target(|t: T| Remote(ServerAddr(([127, 0, 0, 1], t.param()).into())))
                // Limits the time we wait for a connection to be established.
                .push_timeout(timeout)
                .push(svc::stack::BoxFuture::layer())
        })
>>>>>>> 63700ed3
    }

    pub fn serve<B, G, GSvc, P>(
        self,
        bind: B,
        profiles: P,
        gateway: G,
    ) -> (Local<ServerAddr>, impl Future<Output = ()> + Send)
    where
        B: Bind<ServerConfig>,
        B::Addrs: svc::Param<Remote<ClientAddr>>
            + svc::Param<Local<ServerAddr>>
            + svc::Param<OrigDstAddr>,
        G: svc::NewService<direct::GatewayConnection, Service = GSvc>,
        G: Clone + Send + Sync + Unpin + 'static,
        GSvc: svc::Service<direct::GatewayIo<io::ScopedIo<B::Io>>, Response = ()> + Send + 'static,
        GSvc::Error: Into<Error>,
        GSvc::Future: Send,
        P: profiles::GetProfile<profiles::LookupAddr> + Clone + Send + Sync + Unpin + 'static,
        P::Error: Send,
        P::Future: Send,
    {
        let (listen_addr, listen) = bind
            .bind(&self.config.proxy.server)
            .expect("Failed to bind inbound listener");

        let serve = async move {
            let stack =
                self.to_tcp_connect()
                    .into_server(listen_addr.as_ref().port(), profiles, gateway);
            let shutdown = self.runtime.drain.signaled();
            serve::serve(listen, stack, shutdown).await
        };

        (listen_addr, serve)
    }
}

impl<C> Inbound<C>
where
    C: svc::Service<TcpEndpoint> + Clone + Send + Sync + Unpin + 'static,
    C::Response: io::AsyncRead + io::AsyncWrite + Send + Unpin + 'static,
    C::Error: Into<Error>,
    C::Future: Send,
{
    pub fn push_tcp_forward<I>(
        self,
        server_port: u16,
    ) -> Inbound<
        svc::BoxNewService<
            TcpEndpoint,
            impl svc::Service<I, Response = (), Error = Error, Future = impl Send> + Clone,
        >,
    >
    where
        I: io::AsyncRead + io::AsyncWrite,
        I: Debug + Send + Sync + Unpin + 'static,
    {
        self.map_stack(|_, rt, connect| {
            let prevent_loop = PreventLoop::from(server_port);

            // Forwards TCP streams that cannot be decoded as HTTP.
            //
            // Looping is always prevented.
            connect
                .push_request_filter(prevent_loop)
                .push(rt.metrics.transport.layer_connect())
                .push_make_thunk()
                .push_on_response(
                    svc::layers()
                        .push(tcp::Forward::layer())
                        .push(drain::Retain::layer(rt.drain.clone())),
                )
                .instrument(|_: &_| debug_span!("tcp"))
                .push(svc::BoxNewService::layer())
                .check_new::<TcpEndpoint>()
        })
    }

    pub fn into_server<T, I, G, GSvc, P>(
        self,
        server_port: u16,
        profiles: P,
        gateway: G,
    ) -> svc::BoxNewService<T, svc::BoxService<I, (), Error>>
    where
        T: svc::Param<Remote<ClientAddr>> + svc::Param<OrigDstAddr>,
        T: Clone + Send + 'static,
        I: io::AsyncRead + io::AsyncWrite + io::Peek + io::PeerAddr,
        I: Debug + Send + Sync + Unpin + 'static,
        G: svc::NewService<direct::GatewayConnection, Service = GSvc>,
        G: Clone + Send + Sync + Unpin + 'static,
        GSvc: svc::Service<direct::GatewayIo<I>, Response = ()> + Send + 'static,
        GSvc::Error: Into<Error>,
        GSvc::Future: Send,
        P: profiles::GetProfile<profiles::LookupAddr> + Clone + Send + Sync + Unpin + 'static,
        P::Error: Send,
        P::Future: Send,
    {
        let Self {
            config:
                Config {
                    proxy: config,
                    require_identity_for_inbound_ports: require_id,
                    disable_protocol_detection_for_ports: disable_detect,
                    ..
                },
            runtime: rt,
            stack: _,
        } = self.clone();

        self.clone()
            .push_http_router(profiles)
            .push_http_server()
            .stack
            .push_map_target(HttpAccept::from)
            .push(svc::UnwrapOr::layer(
                // When HTTP detection fails, forward the connection to the
                // application as an opaque TCP stream.
                self.clone()
                    .push_tcp_forward(server_port)
                    .into_stack()
                    .push_map_target(TcpEndpoint::from)
                    .push_on_response(svc::BoxService::layer())
                    .into_inner(),
            ))
            .push_on_response(svc::BoxService::layer())
            .push_map_target(detect::allow_timeout)
            .push(svc::BoxNewService::layer())
            .push(detect::NewDetectService::layer(
                config.detect_protocol_timeout,
                http::DetectHttp::default(),
            ))
            .push_request_filter(require_id)
            .push(rt.metrics.transport.layer_accept())
            .push_request_filter(TcpAccept::try_from)
            .push(svc::BoxNewService::layer())
            .push(tls::NewDetectTls::layer(
                rt.identity.clone(),
                config.detect_protocol_timeout,
            ))
            .instrument(|_: &_| debug_span!("proxy"))
            .push_switch(
                move |t: T| {
                    let OrigDstAddr(addr) = t.param();
                    if !disable_detect.contains(&addr.port()) {
                        Ok::<_, Never>(svc::Either::A(t))
                    } else {
                        Ok(svc::Either::B(TcpAccept::port_skipped(t)))
                    }
                },
                self.clone()
                    .push_tcp_forward(server_port)
                    .stack
                    .push_map_target(TcpEndpoint::from)
                    .push(rt.metrics.transport.layer_accept())
                    .check_new_service::<TcpAccept, _>()
                    .instrument(|_: &TcpAccept| debug_span!("forward"))
                    .into_inner(),
            )
            .check_new_service::<T, I>()
            .push_on_response(svc::BoxService::layer())
            .push(svc::BoxNewService::layer())
            .push_switch(
                PreventLoop::from(server_port).to_switch(),
                self.push_tcp_forward(server_port)
                    .push_direct(gateway)
                    .stack
                    .instrument(|_: &_| debug_span!("direct"))
                    .into_inner(),
            )
            .instrument(|a: &T| {
                let OrigDstAddr(target_addr) = a.param();
                info_span!("server", port = target_addr.port())
            })
            .push(rt.metrics.tcp_accept_errors.layer())
            .push_on_response(svc::BoxService::layer())
            .push(svc::BoxNewService::layer())
            .into_inner()
    }
}

fn stack_labels(proto: &'static str, name: &'static str) -> metrics::StackLabels {
    metrics::StackLabels::inbound(proto, name)
}<|MERGE_RESOLUTION|>--- conflicted
+++ resolved
@@ -97,7 +97,7 @@
 
     /// Readies the inbound stack to make TCP connections (for both TCP
     // forwarding and HTTP proxying).
-    pub fn to_tcp_connect<T: svc::Param<u16>>(
+    pub fn to_tcp_connect<T: svc::Param<u16> + 'static>(
         &self,
     ) -> Inbound<
         impl svc::Service<
@@ -107,28 +107,6 @@
                 Future = impl Send,
             > + Clone,
     > {
-<<<<<<< HEAD
-        let Self {
-            config,
-            runtime,
-            stack: _,
-        } = self.clone();
-
-        let ConnectConfig {
-            keepalive, timeout, ..
-        } = config.proxy.connect;
-
-        let stack = svc::stack(transport::ConnectTcp::new(keepalive))
-            .push_map_target(|t: T| Remote(ServerAddr(([127, 0, 0, 1], t.param()).into())))
-            // Limits the time we wait for a connection to be established.
-            .push_connect_timeout(timeout);
-
-        Inbound {
-            config,
-            runtime,
-            stack,
-        }
-=======
         self.clone().map_stack(|config, _, _| {
             // Establishes connections to remote peers (for both TCP
             // forwarding and HTTP proxying).
@@ -139,10 +117,9 @@
             svc::stack(transport::ConnectTcp::new(keepalive))
                 .push_map_target(|t: T| Remote(ServerAddr(([127, 0, 0, 1], t.param()).into())))
                 // Limits the time we wait for a connection to be established.
-                .push_timeout(timeout)
+                .push_connect_timeout(timeout)
                 .push(svc::stack::BoxFuture::layer())
         })
->>>>>>> 63700ed3
     }
 
     pub fn serve<B, G, GSvc, P>(
