--- conflicted
+++ resolved
@@ -249,49 +249,6 @@
 
         self.push_http_router(profiles)
             .push_http_server()
-<<<<<<< HEAD
-            .stack
-            .push_map_target(HttpAccept::from)
-            .push(svc::UnwrapOr::layer(
-                // When HTTP detection fails, forward the connection to the
-                // application as an opaque TCP stream.
-                self.clone()
-                    .push_tcp_forward(server_port)
-                    .into_stack()
-                    .push_map_target(TcpEndpoint::from)
-                    .push_on_response(svc::BoxService::layer())
-                    .into_inner(),
-            ))
-            .push_on_response(svc::BoxService::layer())
-            .push_map_target(detect::allow_timeout)
-            .push(svc::BoxNewService::layer())
-            .push(detect::NewDetectService::layer(
-                config.detect_protocol_timeout,
-                http::DetectHttp::default(),
-            ))
-            .push_request_filter(require_id)
-            .push(rt.metrics.transport.layer_accept())
-            .push_request_filter(TcpAccept::try_from)
-            .push(svc::BoxNewService::layer())
-            .push(tls::NewDetectTls::layer(
-                rt.identity.clone(),
-                config.detect_protocol_timeout,
-            ))
-            .instrument(|_: &_| debug_span!("proxy"))
-            .push_switch(
-                move |t: T| {
-                    let OrigDstAddr(addr) = t.param();
-                    if !disable_detect.contains(&addr.port()) {
-                        Ok::<_, Infallible>(svc::Either::A(t))
-                    } else {
-                        Ok(svc::Either::B(TcpAccept::port_skipped(t)))
-                    }
-                },
-                self.clone()
-                    .push_tcp_forward(server_port)
-                    .stack
-                    .push_map_target(TcpEndpoint::from)
-=======
             .map_stack(|cfg, rt, http| {
                 let detect_timeout = cfg.proxy.detect_protocol_timeout;
                 let require_id = cfg.require_identity_for_inbound_ports.clone();
@@ -312,7 +269,6 @@
                         http::DetectHttp::default(),
                     ))
                     .push_request_filter(require_id)
->>>>>>> 268b3bed
                     .push(rt.metrics.transport.layer_accept())
                     .push_request_filter(TcpAccept::try_from)
                     .push(svc::BoxNewService::layer())
@@ -326,10 +282,10 @@
                 detect
                     .instrument(|_: &_| debug_span!("proxy"))
                     .push_switch(
-                        move |t: T| {
+                        move |t: T| -> Result<_, Infallible> {
                             let OrigDstAddr(addr) = t.param();
                             if !disable_detect.contains(&addr.port()) {
-                                Ok::<_, Never>(svc::Either::A(t))
+                                Ok(svc::Either::A(t))
                             } else {
                                 Ok(svc::Either::B(TcpAccept::port_skipped(t)))
                             }
