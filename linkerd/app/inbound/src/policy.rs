mod api;
mod config;
pub mod defaults;
mod discover;
mod http;
mod store;
pub(crate) mod tcp;
#[cfg(test)]
pub mod test_util;

pub(crate) use self::store::Store;
pub use self::{
    config::Config,
    discover::Discover,
    http::{
        HttpInvalidPolicy, HttpRouteInvalidRedirect, HttpRouteNotFound, HttpRouteRedirect,
        HttpRouteUnauthorized, NewHttpPolicy,
    },
    tcp::NewTcpPolicy,
};

pub use linkerd_app_core::metrics::ServerLabel;
use linkerd_app_core::{
    metrics::{RouteAuthzLabels, ServerAuthzLabels},
    tls,
    transport::{ClientAddr, Remote, ServerAddr},
    Error,
};
use linkerd_idle_cache::Cached;
pub use linkerd_proxy_server_policy::{
    authz::Suffix,
    grpc::Route as GrpcRoute,
    http::{filter::Redirection, Route as HttpRoute},
    route, Authentication, Authorization, Meta, Protocol, RoutePolicy, ServerPolicy,
};
use std::{future::Future, net::SocketAddr, sync::Arc};
use thiserror::Error;
use tokio::sync::watch;

#[derive(Clone, Debug, Error)]
#[error("unauthorized connection on {}/{}", server.kind(), server.name())]
pub struct ServerUnauthorized {
    server: Arc<Meta>,
}

/// Returns the traffic policy configured for the destination address.
pub trait GetPolicy: Clone + Send + Sync + 'static {
    type Future: Future<Output = Result<AllowPolicy, Error>> + Unpin + Send;

    fn get_policy(&self, addr: LookupAddr) -> Self::Future;
}

<<<<<<< HEAD
#[derive(Copy, Clone, Debug, Hash, PartialEq, Eq)]
pub struct LookupAddr(pub SocketAddr);

#[derive(Clone, Debug, PartialEq, Eq)]
pub enum DefaultPolicy {
    Allow(ServerPolicy),
    Deny,
}

=======
>>>>>>> 93b06e69
#[derive(Clone, Debug)]
pub struct AllowPolicy {
    dst: ServerAddr,
    server: Cached<watch::Receiver<ServerPolicy>>,
}

// Describes an authorized non-HTTP connection.
#[derive(Clone, Debug, PartialEq, Eq, Hash)]
pub struct ServerPermit {
    pub dst: ServerAddr,
    pub protocol: Protocol,
    pub labels: ServerAuthzLabels,
}

// Describes an authorized HTTP request.
#[derive(Clone, Debug, PartialEq, Eq, Hash)]
pub struct HttpRoutePermit {
    pub dst: ServerAddr,
    pub labels: RouteAuthzLabels,
}

pub enum Routes {
    Http(Arc<[HttpRoute]>),
    Grpc(Arc<[GrpcRoute]>),
}

// === impl GetPolicy ===

impl<S> GetPolicy for S
where
    S: tower::Service<LookupAddr, Response = AllowPolicy, Error = Error>,
    S: Clone + Send + Sync + Unpin + 'static,
    S::Future: Send + Unpin,
{
    type Future = tower::util::Oneshot<S, LookupAddr>;

    #[inline]
    fn get_policy(&self, addr: LookupAddr) -> Self::Future {
        use tower::util::ServiceExt;

        self.clone().oneshot(addr)
    }
}

// === impl AllowPolicy ===

impl AllowPolicy {
    #[cfg(any(test, fuzzing, feature = "test-util"))]
    pub fn for_test(dst: ServerAddr, server: ServerPolicy) -> (Self, watch::Sender<ServerPolicy>) {
        let (tx, server) = watch::channel(server);
        let server = Cached::uncached(server);
        let p = Self { dst, server };
        (p, tx)
    }

    #[inline]
    pub(crate) fn borrow(&self) -> tokio::sync::watch::Ref<'_, ServerPolicy> {
        self.server.borrow()
    }

    #[inline]
    pub(crate) fn protocol(&self) -> Protocol {
        self.server.borrow().protocol.clone()
    }

    #[inline]
    pub fn dst_addr(&self) -> ServerAddr {
        self.dst
    }

    #[inline]
    pub fn meta(&self) -> Arc<Meta> {
        self.server.borrow().meta.clone()
    }

    #[inline]
    pub fn server_label(&self) -> ServerLabel {
        ServerLabel(self.server.borrow().meta.clone())
    }

    async fn changed(&mut self) {
        if self.server.changed().await.is_err() {
            // If the sender was dropped, then there can be no further changes.
            futures::future::pending::<()>().await;
        }
    }

    fn routes(&self) -> Option<Routes> {
        let borrow = self.server.borrow();
        match &borrow.protocol {
            Protocol::Detect { http, .. } | Protocol::Http1(http) | Protocol::Http2(http) => {
                Some(Routes::Http(http.clone()))
            }
            Protocol::Grpc(grpc) => Some(Routes::Grpc(grpc.clone())),
            _ => None,
        }
    }
}

fn is_authorized(
    authz: &Authorization,
    client_addr: Remote<ClientAddr>,
    tls: &tls::ConditionalServerTls,
) -> bool {
    if !authz.networks.iter().any(|n| n.contains(&client_addr.ip())) {
        return false;
    }

    match authz.authentication {
        Authentication::Unauthenticated => true,

        Authentication::TlsUnauthenticated => {
            matches!(
                tls,
                tls::ConditionalServerTls::Some(tls::ServerTls::Established { .. })
            )
        }

        Authentication::TlsAuthenticated {
            ref identities,
            ref suffixes,
        } => match tls {
            tls::ConditionalServerTls::Some(tls::ServerTls::Established {
                client_id: Some(tls::server::ClientId(ref id)),
                ..
            }) => {
                identities.contains(id.as_str()) || suffixes.iter().any(|s| s.contains(id.as_str()))
            }
            _ => false,
        },
    }
}

// === impl Permit ===

impl ServerPermit {
    fn new(dst: ServerAddr, server: &ServerPolicy, authz: &Authorization) -> Self {
        Self {
            dst,
            protocol: server.protocol.clone(),
            labels: ServerAuthzLabels {
                authz: authz.meta.clone(),
                server: ServerLabel(server.meta.clone()),
            },
        }
    }
}<|MERGE_RESOLUTION|>--- conflicted
+++ resolved
@@ -50,18 +50,9 @@
     fn get_policy(&self, addr: LookupAddr) -> Self::Future;
 }
 
-<<<<<<< HEAD
 #[derive(Copy, Clone, Debug, Hash, PartialEq, Eq)]
 pub struct LookupAddr(pub SocketAddr);
 
-#[derive(Clone, Debug, PartialEq, Eq)]
-pub enum DefaultPolicy {
-    Allow(ServerPolicy),
-    Deny,
-}
-
-=======
->>>>>>> 93b06e69
 #[derive(Clone, Debug)]
 pub struct AllowPolicy {
     dst: ServerAddr,
