--- conflicted
+++ resolved
@@ -169,15 +169,9 @@
                         name: "testsaz".into(),
                     }),
                 }]),
-<<<<<<< HEAD
-                filters: vec![Filter::RequestHeaders(filter::ModifyRequestHeader {
-                    add: vec![("testkey".parse().unwrap(), "testval".parse().unwrap())],
-                    ..filter::ModifyRequestHeader::default()
-=======
                 filters: vec![Filter::RequestHeaders(filter::ModifyHeader {
                     add: vec![("testkey".parse().unwrap(), "testval".parse().unwrap())],
                     ..filter::ModifyHeader::default()
->>>>>>> 043f084a
                 })],
                 meta: rmeta.clone(),
             },
@@ -213,7 +207,6 @@
 }
 
 #[tokio::test(flavor = "current_thread")]
-<<<<<<< HEAD
 async fn http_filter_redirect() {
     use linkerd_server_policy::http::{filter, r#match::MatchRequest, Filter, Policy, Route, Rule};
 
@@ -267,8 +260,6 @@
 }
 
 #[tokio::test(flavor = "current_thread")]
-=======
->>>>>>> 043f084a
 async fn grpc_route() {
     use linkerd_server_policy::grpc::{
         r#match::{MatchRoute, MatchRpc},
@@ -399,15 +390,9 @@
                         name: "testsaz".into(),
                     }),
                 }]),
-<<<<<<< HEAD
-                filters: vec![Filter::RequestHeaders(http::filter::ModifyRequestHeader {
-                    add: vec![("testkey".parse().unwrap(), "testval".parse().unwrap())],
-                    ..http::filter::ModifyRequestHeader::default()
-=======
                 filters: vec![Filter::RequestHeaders(http::filter::ModifyHeader {
                     add: vec![("testkey".parse().unwrap(), "testval".parse().unwrap())],
                     ..http::filter::ModifyHeader::default()
->>>>>>> 043f084a
                 })],
                 meta: rmeta.clone(),
             },
