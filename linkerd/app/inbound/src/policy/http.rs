--- conflicted
+++ resolved
@@ -11,13 +11,8 @@
     transport::{ClientAddr, OrigDstAddr, Remote},
     Error, Result,
 };
-<<<<<<< HEAD
 use linkerd_server_policy::{grpc, http, route::RouteMatch, Meta as RouteMeta};
 use std::{sync::Arc, task};
-=======
-use linkerd_server_policy::{grpc, http, route::RouteMatch};
-use std::task;
->>>>>>> 043f084a
 
 #[cfg(test)]
 mod tests;
@@ -156,19 +151,14 @@
         let permit = match self.policy.routes() {
             None => err!(self.mk_route_not_found()),
             Some(Routes::Http(routes)) => {
-<<<<<<< HEAD
-                let (permit, r#match, route) = try_fut!(self.authorize(&routes, &req));
-                try_fut!(apply_http_filters(r#match, route, &mut req));
-=======
-                let (permit, _, route) = try_fut!(self.authorize(&routes, &req));
-                try_fut!(apply_http_filters(route, &mut req));
->>>>>>> 043f084a
-                permit
+                let (p, m, r) = try_fut!(self.authorize(&routes, &req));
+                try_fut!(apply_http_filters(m, r, &mut req));
+                p
             }
             Some(Routes::Grpc(routes)) => {
-                let (permit, _, route) = try_fut!(self.authorize(&routes, &req));
-                try_fut!(apply_grpc_filters(route, &mut req));
-                permit
+                let (p, _, r) = try_fut!(self.authorize(&routes, &req));
+                try_fut!(apply_grpc_filters(r, &mut req));
+                p
             }
         };
 
@@ -259,22 +249,17 @@
     }
 }
 
-<<<<<<< HEAD
 fn apply_http_filters<B>(
     r#match: http::RouteMatch,
     route: &http::Policy,
     req: &mut ::http::Request<B>,
 ) -> Result<()> {
-=======
-fn apply_http_filters<B>(route: &http::Policy, req: &mut ::http::Request<B>) -> Result<()> {
->>>>>>> 043f084a
     // TODO Do any metrics apply here?
     for filter in &route.filters {
         match filter {
             http::Filter::RequestHeaders(rh) => {
                 rh.apply(req.headers_mut());
             }
-<<<<<<< HEAD
 
             http::Filter::Redirect(redir) => match redir.apply(req.uri(), &r#match) {
                 Ok(Some(redirection)) => {
@@ -286,7 +271,7 @@
                 }
 
                 Ok(None) => {
-                    tracing::debug!("Ignoring irrelvant redirect");
+                    tracing::debug!("Ignoring irrelevant redirect");
                 }
             },
 
@@ -298,8 +283,6 @@
                 let meta = route.meta.clone();
                 return Err(HttpRouteUnknownFilter(meta).into());
             }
-=======
->>>>>>> 043f084a
         }
     }
 
@@ -312,7 +295,6 @@
             grpc::Filter::RequestHeaders(rh) => {
                 rh.apply(req.headers_mut());
             }
-<<<<<<< HEAD
 
             grpc::Filter::Error(respond) => {
                 return Err(GrpcRouteErrorResponse(respond.clone()).into());
@@ -322,8 +304,6 @@
                 let meta = route.meta.clone();
                 return Err(HttpRouteUnknownFilter(meta).into());
             }
-=======
->>>>>>> 043f084a
         }
     }
 
