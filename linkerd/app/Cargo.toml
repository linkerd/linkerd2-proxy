[package]
name = "linkerd-app"
version = "0.1.0"
authors = ["Linkerd Developers <cncf-linkerd-dev@lists.cncf.io>"]
license = "Apache-2.0"
edition = "2018"
publish = false
description = """
Configures and executes the proxy

This is used by tests and the executable.
"""

[features]
allow-loopback = ["linkerd-app-outbound/allow-loopback"]

[dependencies]
futures = { version = "0.3", default-features = false }
<<<<<<< HEAD
ipnet = "2.0"
=======
indexmap = "1.0"
ipnet = "2.3"
>>>>>>> a813104f
linkerd-app-admin = { path = "./admin" }
linkerd-app-core = { path = "./core" }
linkerd-app-gateway = { path = "./gateway" }
linkerd-app-inbound = { path = "./inbound" }
linkerd-app-outbound = { path = "./outbound" }
linkerd-error = { path = "../error" }
linkerd-opencensus = { path = "../opencensus" }
regex = "1.4.6"
thiserror = "1.0"
tokio = { version = "1", features = ["rt"] }
tokio-stream = { version = "0.1.5", features = ["time", "sync"] }
tonic = { version = "0.4", default-features = false, features = ["prost"] }
tower = "0.4.7"
tracing = "0.1.23"<|MERGE_RESOLUTION|>--- conflicted
+++ resolved
@@ -16,12 +16,7 @@
 
 [dependencies]
 futures = { version = "0.3", default-features = false }
-<<<<<<< HEAD
-ipnet = "2.0"
-=======
-indexmap = "1.0"
 ipnet = "2.3"
->>>>>>> a813104f
 linkerd-app-admin = { path = "./admin" }
 linkerd-app-core = { path = "./core" }
 linkerd-app-gateway = { path = "./gateway" }
