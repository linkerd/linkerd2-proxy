--- conflicted
+++ resolved
@@ -24,31 +24,8 @@
 linkerd2-opencensus = { path = "../opencensus" }
 linkerd2-error = { path = "../error" }
 regex = "1.0.0"
-<<<<<<< HEAD
 tokio = { version = "0.3", features = ["rt"] }
 tonic = { version = "0.3", default-features = false, features = ["prost"] }
 tower = "0.4"
 tracing = "0.1.19"
-tracing-futures = { version = "0.2", features = ["std-future"]}
-html-escape = "0.2.5"
-
-[dev-dependencies]
-bytes = "0.6"
-h2 = { git = "https://github.com/hyperium/h2" }
-http = "0.2"
-hyper = "0.14.0-dev"
-linkerd2-metrics = { path = "../metrics", features = ["test_util"] }
-linkerd2-proxy-api = { git = "https://github.com/linkerd/linkerd2-proxy-api", tag = "v0.1.14", features = ["arbitrary"] }
-ring = "0.16"
-rustls = "0.18"
-tokio-connect = { git = "https://github.com/carllerche/tokio-connect" }
-tokio-io = "0.1.6"
-tokio-rustls = "0.20"
-webpki = "0.21"
-=======
-tokio = { version = "0.2", features = ["rt-util"] }
-tonic = { version = "0.3", default-features = false }
-tower = "0.3"
-tracing = "0.1.19"
-tracing-futures = { version = "0.2", features = ["std-future"]}
->>>>>>> 9e8dadea
+tracing-futures = { version = "0.2", features = ["std-future"]}