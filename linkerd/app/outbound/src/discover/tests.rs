--- conflicted
+++ resolved
@@ -163,11 +163,7 @@
     assert_eq!(
         profile_lookups.load(Ordering::SeqCst),
         2,
-<<<<<<< HEAD
-        "exactly one profile lookup"
-=======
         "second profile lookup after idle timeout"
->>>>>>> 3b641590
     );
 
     task2.abort();
