use futures::prelude::*;
use linkerd_app_core::{
    profiles,
    proxy::api_resolve::ConcreteAddr,
    svc::{layer, NewCloneService, NewService, Oneshot, Param, Service, ServiceExt},
    NameAddr,
};
use std::{
    collections::HashMap,
    sync::Arc,
    task::{Context, Poll},
};
use tokio::sync::watch;
use tracing::{error, trace, Instrument};

#[derive(Clone, Debug)]
pub struct NewRouter<N, U>(N, std::marker::PhantomData<fn(U)>);

#[derive(Clone, Debug)]
pub struct Router<S> {
    rx: watch::Receiver<Distribute<S>>,
    current: Distribute<S>,
}

type Distribution = linkerd_distribute::Distribution<NameAddr>;
type NewDistribute<S> = linkerd_distribute::NewDistribute<NameAddr, S>;
type Distribute<S> = linkerd_distribute::Distribute<NameAddr, S>;

// === impl NewServiceRouter ===

impl<N, U> NewRouter<N, U> {
    pub fn layer() -> impl layer::Layer<N, Service = Self> + Clone {
        layer::mk(|inner| Self(inner, std::marker::PhantomData))
    }
}

impl<T, U, N> NewService<T> for NewRouter<N, U>
where
    T: Param<profiles::LogicalAddr> + Param<profiles::Receiver>,
    T: Clone + Send + 'static,
    U: From<(ConcreteAddr, T)>,
    N: NewService<U> + Clone + Send + 'static,
    N::Service: Clone + Send + Sync + 'static,
{
    type Service = Router<N::Service>;

    fn new_service(&self, target: T) -> Self::Service {
        // Spawn a background task that watches for profile updates and, when a
        // change is necessary, rebuilds stacks:
        //
        // 1. Maintain a cache of backend backend services (i.e., load
        //    balancers). These services are shared across all routes and
        //    therefor must be cloneable (i.e., buffered).
        // 2.
        // 3. Publish these stacks so that they may be used

        let mut profiles: profiles::Receiver = target.param();
        // Build the initial stacks by checking the profile.
        let profile = profiles.borrow_and_update();

        // TODO(ver) use a different key type that is structured instead of
        // simply a name.
        let mut backends = HashMap::with_capacity(profile.targets.len().max(1));
        Self::mk_backends(&mut backends, &self.0, &profile.targets, &target);

        // Create a stack that can distribute requests to the backends.
        let distribute = Self::mk_distribute(&backends, &profile.targets, &target);
        let (tx, rx) = watch::channel(distribute.clone());
        drop(profile);

        let new_backend = self.0.clone();
        let span = tracing::debug_span!("router", target = %Param::<profiles::LogicalAddr>::param(&target));
        tokio::spawn(
            async move {
                while profiles.changed().await.is_ok() {
                    let profile = profiles.borrow_and_update();
                    // Update `backends`.
                    // TODO(eliza): can we avoid doing this if the backends haven't
                    // changed at all (e.g., handle updates that only change the
                    // routes?)
                    tracing::debug!(backends = profile.targets.len(), "Updating backends");
                    backends.clear();
                    Self::mk_backends(&mut backends, &new_backend, &profile.targets, &target);

                    // New distribution.
                    // TODO(eliza): if the backends and weights haven't changed, it
                    // would be nice to avoid rebuilding the distributor...
                    let distribute = Self::mk_distribute(&backends, &profile.targets, &target);

                    if tx.send(distribute).is_err() {
                        tracing::debug!(
                            "No services are listening for profile updates, shutting down"
                        );
                        return;
                    }
                }

                tracing::debug!("Profile watch has closed, shutting down");
            }
            .instrument(span),
        );
        Router {
            rx,
            current: distribute,
        }
    }
}

impl<N, U> NewRouter<N, U>
where
    N: NewService<U> + Clone,
    N::Service: Clone + Send + Sync + 'static,
{
    fn mk_backends<T>(
        backends: &mut HashMap<NameAddr, N::Service>,
        new_backend: &N,
        targets: &[profiles::Target],
        target: &T,
    ) where
        U: From<(ConcreteAddr, T)>,
        T: Param<profiles::LogicalAddr> + Clone,
    {
        backends.reserve(targets.len().max(1));
        for t in targets.iter() {
            let addr = t.addr.clone();
            let backend =
                new_backend.new_service(U::from((ConcreteAddr(addr.clone()), target.clone())));
            backends.insert(addr.clone(), backend);
        }

        // TODO(ver) we should make it a requirement of the provider that there
        // is always at least one backend.
        if backends.is_empty() {
            let profiles::LogicalAddr(addr) = target.param();
            let backend =
                new_backend.new_service(U::from((ConcreteAddr(addr.clone()), target.clone())));
            backends.insert(addr, backend);
        }
    }

    fn mk_distribute<T>(
        backends: &HashMap<NameAddr, N::Service>,
        targets: &[profiles::Target],
        target: &T,
    ) -> Distribute<N::Service>
    where
        T: Param<profiles::LogicalAddr>,
    {
        // Create a stack that can distribute requests to the backends.
        let new_distribute = backends
            .iter()
            .map(|(addr, svc)| (addr.clone(), svc.clone()))
            .collect::<NewDistribute<_>>();

        // Build a single distribution service that will be shared across all routes.
        //
        // TODO(ver) Move this into the route stack so that each route's
        // distribution may vary.
        let distribution = if targets.is_empty() {
            let profiles::LogicalAddr(addr) = target.param();
            Distribution::from(addr)
        } else {
<<<<<<< HEAD
            targets
                .iter()
                .cloned()
                .map(|profiles::Target { addr, weight }| (addr, weight))
                .collect::<Distribution>()
=======
            Distribution::random_available(
                profile
                    .targets
                    .iter()
                    .cloned()
                    .map(|profiles::Target { addr, weight }| (addr, weight)),
            )
            .expect("distribution must be valid")
>>>>>>> 890b757a
        };
        new_distribute.new_service(distribution)
    }
}

// === impl Router ===

impl<Req, S: Service<Req> + Clone> Service<Req> for Router<S> {
    type Response = S::Response;
    type Error = S::Error;
    type Future = S::Future;

    fn poll_ready(&mut self, cx: &mut Context<'_>) -> Poll<Result<(), S::Error>> {
        // does the current distribution need to be updated?
        if self
            .rx
            .has_changed()
            .expect("router background task terminated unexpectedly!")
        {
            self.current = self.rx.borrow().clone();
        }

        self.current.poll_ready(cx)
    }

    fn call(&mut self, req: Req) -> Self::Future {
        let fut = self.current.call(req);
        self.current = self.rx.borrow().clone();
        fut
    }
}<|MERGE_RESOLUTION|>--- conflicted
+++ resolved
@@ -160,22 +160,13 @@
             let profiles::LogicalAddr(addr) = target.param();
             Distribution::from(addr)
         } else {
-<<<<<<< HEAD
-            targets
-                .iter()
-                .cloned()
-                .map(|profiles::Target { addr, weight }| (addr, weight))
-                .collect::<Distribution>()
-=======
             Distribution::random_available(
-                profile
-                    .targets
+                targets
                     .iter()
                     .cloned()
                     .map(|profiles::Target { addr, weight }| (addr, weight)),
             )
             .expect("distribution must be valid")
->>>>>>> 890b757a
         };
         new_distribute.new_service(distribution)
     }
