use super::{Endpoint, Logical};
use crate::test_util::{
    support::{
        connect::{Connect, ConnectFuture},
        profile, resolver,
    },
    *,
};
use crate::Config;
use linkerd_app_core::{
    drain, io, metrics, svc, svc::NewService, tls, transport::listen, Addr, Conditional, Error,
    IpMatch,
};
use std::{
    future::Future,
    net::SocketAddr,
    str::FromStr,
    sync::{
        atomic::{AtomicBool, AtomicUsize, Ordering},
        Arc,
    },
    time::Duration,
};
use tower::ServiceExt;
use tracing_futures::Instrument;

#[tokio::test]
async fn plaintext_tcp() {
    let _trace = support::trace_init();

    // Since all of the actual IO in this test is mocked out, we won't actually
    // bind any of these addresses. Therefore, we don't need to use ephemeral
    // ports or anything. These will just be used so that the proxy has a socket
    // address to resolve, etc.
    let target_addr = SocketAddr::new([0, 0, 0, 0].into(), 666);
    let logical = Logical {
        orig_dst: target_addr,
        profile: Some(profile::only_default()),
        protocol: (),
    };

    let cfg = default_config(target_addr);

    // Configure mock IO for the upstream "server". It will read "hello" and
    // then write "world".
    let mut srv_io = support::io();
    srv_io.read(b"hello").write(b"world");
    // Build a mock "connector" that returns the upstream "server" IO.
    let connect = support::connect().endpoint_fn(target_addr, move |endpoint: Endpoint| {
        assert!(endpoint.tls.is_none());
        Ok(srv_io.build())
    });

    // Configure mock IO for the "client".
    let client_io = support::io().write(b"hello").read(b"world").build();

    // Configure the mock destination resolver to just give us a single endpoint
    // for the target, which always exists and has no metadata.
    let resolver =
        support::resolver().endpoint_exists(target_addr, target_addr, Default::default());

    // Build the outbound TCP balancer stack.
    let (_, drain) = drain::channel();
<<<<<<< HEAD
    let forward = super::balance::stack(&cfg.proxy, connect, resolver, drain)
        .new_service((Some(target_addr.into()), logical));
=======
    let (metrics, _) = metrics::Metrics::new(Duration::from_secs(10));
    let forward = super::balance::stack(&cfg.proxy, connect, resolver, &metrics.outbound, drain)
        .new_service(concrete);
>>>>>>> 7c9e1608

    forward
        .oneshot(client_io)
        .err_into::<Error>()
        .await
        .expect("conn should succeed");
}

#[tokio::test]
async fn tls_when_hinted() {
    let _trace = support::trace_init();

    let tls_addr = SocketAddr::new([0, 0, 0, 0].into(), 5550);
    let tls_logical = Logical {
        orig_dst: tls_addr,
        profile: Some(profile::only_default()),
        protocol: (),
    };

    let plain_addr = SocketAddr::new([0, 0, 0, 0].into(), 5551);
    let plain_logical = Logical {
        orig_dst: tls_addr,
        profile: Some(profile::only_default()),
        protocol: (),
    };

    let cfg = default_config(plain_addr);
    let id_name = tls::ServerId::from_str("foo.ns1.serviceaccount.identity.linkerd.cluster.local")
        .expect("hostname is valid");
    let mut srv_io = support::io();
    srv_io.write(b"hello").read(b"world");
    let id_name2 = id_name.clone();
    let mut tls_srv_io = srv_io.clone();

    // Build a mock "connector" that returns the upstream "server" IO.
    let connect = support::connect()
        // The plaintext endpoint should use plaintext...
        .endpoint_fn(plain_addr, move |endpoint: Endpoint| {
            assert!(endpoint.tls.is_none());
            let io = tls_srv_io.build();
            Ok(io)
        })
        .endpoint_fn(tls_addr, move |endpoint: Endpoint| {
            assert_eq!(endpoint.tls, Conditional::Some(id_name2.clone().into()));
            let io = srv_io.build();
            Ok(io)
        });

    let tls_meta = support::resolver::Metadata::new(
        Default::default(),
        support::resolver::ProtocolHint::Unknown,
        None,
        Some(id_name),
        None,
    );

    // Configure the mock destination resolver to just give us a single endpoint
    // for the target, which always exists and has no metadata.
    let resolver = support::resolver()
        .endpoint_exists(plain_addr, plain_addr, Default::default())
        .endpoint_exists(tls_addr, tls_addr, tls_meta);

    // Configure mock IO for the "client".
    let mut client_io = support::io();
    client_io.read(b"hello").write(b"world");

    // Build the outbound TCP balancer stack.
    let (_, drain) = drain::channel();
    let (metrics, _) = metrics::Metrics::new(Duration::from_secs(10));
    let mut balance =
        super::balance::stack(&cfg.proxy, connect, resolver, &metrics.outbound, drain);

    let plain = balance
        .new_service((Some(plain_addr.into()), plain_logical))
        .oneshot(client_io.build())
        .err_into::<Error>();
    let tls = balance
        .new_service((Some(tls_addr.into()), tls_logical))
        .oneshot(client_io.build())
        .err_into::<Error>();

    let res = tokio::try_join! { plain, tls };
    res.expect("neither connection should fail");
}

#[tokio::test]
async fn resolutions_are_reused() {
    let _trace = support::trace_init();

    let addr = SocketAddr::new([0, 0, 0, 0].into(), 5550);
    let cfg = default_config(addr);
    let svc_name = profile::Name::from_str("foo.ns1.svc.example.com").unwrap();
    let id_name = tls::ServerId::from_str("foo.ns1.serviceaccount.identity.linkerd.cluster.local")
        .expect("hostname is valid");

    // Build a mock "connector" that returns the upstream "server" IO.
    let connect = support::connect().endpoint(
        addr,
        Connection {
            tls: Conditional::Some(id_name.clone().into()),
            ..Connection::default()
        },
    );

    let meta = support::resolver::Metadata::new(
        Default::default(),
        support::resolver::ProtocolHint::Unknown,
        None,
        Some(id_name),
        None,
    );

    // Configure the mock destination resolver to just give us a single endpoint
    // for the target, which always exists and has no metadata.
    let resolver = support::resolver().endpoint_exists((svc_name.clone(), addr.port()), addr, meta);
    let resolve_state = resolver.handle();

    let profiles = support::profiles().profile(
        addr,
        profile::Profile {
            name: Some(svc_name),
            ..profile::Profile::default()
        },
    );
    let profile_state = profiles.handle();

    // Build the outbound server
    let mut server = build_server(cfg, profiles, resolver, connect);

    let conns = (0..10)
        .map(|number| {
            tokio::spawn(
                hello_world_client(addr, &mut server)
                    .instrument(tracing::trace_span!("conn", number)),
            )
            .err_into::<Error>()
        })
        .collect::<Vec<_>>();

    for (i, res) in futures::future::join_all(conns).await.drain(..).enumerate() {
        if let Err(e) = res {
            panic!("task {} panicked: {:?}", i, e);
        }
    }
    assert!(resolve_state.is_empty());
    assert!(
        resolve_state.only_configured(),
        "destinations were resolved multiple times for the same address!"
    );
    assert!(profile_state.is_empty());
    assert!(
        profile_state.only_configured(),
        "profiles were resolved multiple times for the same address!"
    );
}

#[tokio::test]
async fn load_balances() {
    let _trace = support::trace_init();

    let svc_addr = SocketAddr::new([10, 0, 142, 80].into(), 5550);
    let endpoints = &[
        (
            SocketAddr::new([10, 0, 170, 42].into(), 5550),
            Arc::new(AtomicUsize::new(0)),
        ),
        (
            SocketAddr::new([10, 0, 170, 68].into(), 5550),
            Arc::new(AtomicUsize::new(0)),
        ),
        (
            SocketAddr::new([10, 0, 106, 66].into(), 5550),
            Arc::new(AtomicUsize::new(0)),
        ),
    ];

    let cfg = default_config(svc_addr);
    let svc_name = profile::Name::from_str("foo.ns1.svc.example.com").unwrap();
    let id_name = tls::ServerId::from_str("foo.ns1.serviceaccount.identity.linkerd.cluster.local")
        .expect("hostname is valid");

    // Build a mock "connector" that returns the upstream "server" IO
    let mut connect = support::connect();
    for &(addr, ref conns) in endpoints {
        connect = connect.endpoint(
            addr,
            Connection {
                tls: Conditional::Some(id_name.clone().into()),
                count: conns.clone(),
                ..Connection::default()
            },
        );
    }

    let profiles = support::profile::resolver().profile(
        svc_addr,
        profile::Profile {
            name: Some(svc_name.clone()),
            ..Default::default()
        },
    );
    let profile_state = profiles.handle();

    let meta = support::resolver::Metadata::new(
        Default::default(),
        support::resolver::ProtocolHint::Unknown,
        None,
        Some(id_name),
        None,
    );

    let resolver = support::resolver();
    let mut dst = resolver.endpoint_tx((svc_name, svc_addr.port()));
    dst.add(endpoints.iter().map(|&(addr, _)| (addr, meta.clone())))
        .expect("still listening");
    let resolve_state = resolver.handle();

    // Build the outbound server
    let mut server = build_server(cfg, profiles, resolver, connect);

    let conns = (0..10)
        .map(|i| {
            tokio::spawn(
                hello_world_client(svc_addr, &mut server)
                    .instrument(tracing::info_span!("conn", i)),
            )
            .err_into::<Error>()
        })
        .collect::<Vec<_>>();

    if let Err(e) = futures::future::try_join_all(conns).await {
        panic!("connection panicked: {:?}", e);
    }

    for (addr, conns) in endpoints {
        let conns = conns.load(Ordering::Acquire);
        tracing::info!("endpoint {} was connected to {} times", addr, conns);
        assert!(conns >= 1, "endpoint {} was never connected to!", addr);
    }

    assert!(resolve_state.is_empty());
    assert!(
        resolve_state.only_configured(),
        "destinations were resolved multiple times for the same address!"
    );
    assert!(profile_state.is_empty());
    assert!(
        profile_state.only_configured(),
        "profiles were resolved multiple times for the same address!"
    );
}

#[tokio::test]
async fn load_balancer_add_endpoints() {
    let _trace = support::trace_init();

    let svc_addr = SocketAddr::new([10, 0, 142, 80].into(), 5550);
    let endpoints = &[
        (
            SocketAddr::new([10, 0, 170, 42].into(), 5550),
            Arc::new(AtomicUsize::new(0)),
        ),
        (
            SocketAddr::new([10, 0, 170, 68].into(), 5550),
            Arc::new(AtomicUsize::new(0)),
        ),
        (
            SocketAddr::new([10, 0, 106, 66].into(), 5550),
            Arc::new(AtomicUsize::new(0)),
        ),
    ];

    let cfg = default_config(svc_addr);
    let svc_name = profile::Name::from_str("foo.ns1.svc.example.com").unwrap();
    let id_name = tls::ServerId::from_str("foo.ns1.serviceaccount.identity.linkerd.cluster.local")
        .expect("hostname is valid");

    let mut connect = support::connect();
    for &(addr, ref conns) in endpoints {
        connect = connect.endpoint(
            addr,
            Connection {
                tls: Conditional::Some(id_name.clone().into()),
                count: conns.clone(),
                ..Connection::default()
            },
        );
    }

    let profiles = support::profile::resolver().profile(
        svc_addr,
        profile::Profile {
            name: Some(svc_name.clone()),
            ..Default::default()
        },
    );

    let meta = support::resolver::Metadata::new(
        Default::default(),
        support::resolver::ProtocolHint::Unknown,
        None,
        Some(id_name),
        None,
    );

    let resolver = support::resolver();
    let mut dst = resolver.endpoint_tx((svc_name, svc_addr.port()));
    dst.add(Some((endpoints[0].0, meta.clone())))
        .expect("still listening");

    // Build the outbound server
    let mut server = build_server(cfg, profiles, resolver, connect);

    let mut conns = || {
        let conns = (0..10)
            .map(|i| {
                tokio::spawn(
                    hello_world_client(svc_addr, &mut server)
                        .instrument(tracing::info_span!("conn", i)),
                )
                .err_into::<Error>()
            })
            .collect::<Vec<_>>();

        async move {
            if let Err(e) = futures::future::try_join_all(conns).await {
                panic!("connection panicked: {:?}", e);
            }
        }
    };

    // Only endpoint 0 is in the load balancer.
    conns().await;
    assert_eq!(endpoints[0].1.load(Ordering::Acquire), 10);
    assert_eq!(endpoints[1].1.load(Ordering::Acquire), 0);
    assert_eq!(endpoints[2].1.load(Ordering::Acquire), 0);

    // Add endpoint 1.
    dst.add(Some((endpoints[1].0, meta.clone())))
        .expect("still listening");

    conns().await;
    assert!(endpoints[0].1.load(Ordering::Acquire) >= 10);
    assert_ne!(
        endpoints[1].1.load(Ordering::Acquire),
        0,
        "no connections to endpoint 1 after it was added"
    );
    assert_eq!(endpoints[2].1.load(Ordering::Acquire), 0);
    // Add endpoint 2.
    dst.add(Some((endpoints[2].0, meta.clone())))
        .expect("still listening");

    conns().await;
    assert_ne!(
        endpoints[1].1.load(Ordering::Acquire),
        0,
        "no connections to endpoint 1"
    );
    assert_ne!(
        endpoints[2].1.load(Ordering::Acquire),
        0,
        "no connections to endpoint 2 after it was added"
    );
}

#[tokio::test]
async fn load_balancer_remove_endpoints() {
    let _trace = support::trace_init();

    let svc_addr = SocketAddr::new([10, 0, 142, 80].into(), 5550);
    let endpoints = &[
        (
            SocketAddr::new([10, 0, 170, 42].into(), 5550),
            Arc::new(AtomicBool::new(true)),
        ),
        (
            SocketAddr::new([10, 0, 170, 68].into(), 5550),
            Arc::new(AtomicBool::new(true)),
        ),
        (
            SocketAddr::new([10, 0, 106, 66].into(), 5550),
            Arc::new(AtomicBool::new(true)),
        ),
    ];

    let cfg = default_config(svc_addr);
    let svc_name = profile::Name::from_str("foo.ns1.svc.example.com").unwrap();
    let id_name = tls::ServerId::from_str("foo.ns1.serviceaccount.identity.linkerd.cluster.local")
        .expect("hostname is valid");

    let mut connect = support::connect();
    for &(addr, ref enabled) in endpoints {
        connect = connect.endpoint(
            addr,
            Connection {
                tls: Conditional::Some(id_name.clone().into()),
                enabled: enabled.clone(),
                ..Default::default()
            },
        );
    }

    let profiles = support::profile::resolver().profile(
        svc_addr,
        profile::Profile {
            name: Some(svc_name.clone()),
            ..Default::default()
        },
    );

    let meta = support::resolver::Metadata::new(
        Default::default(),
        support::resolver::ProtocolHint::Unknown,
        None,
        Some(id_name),
        None,
    );

    let resolver = support::resolver();
    let mut dst = resolver.endpoint_tx((svc_name, svc_addr.port()));
    dst.add(Some((endpoints[0].0, meta.clone())))
        .expect("still listening");

    // Build the outbound server
    let mut server = build_server(cfg, profiles, resolver, connect);

    let mut conns = || {
        let conns = (0..10)
            .map(|i| {
                tokio::spawn(
                    hello_world_client(svc_addr, &mut server)
                        .instrument(tracing::info_span!("conn", i)),
                )
                .err_into::<Error>()
            })
            .collect::<Vec<_>>();

        async move {
            if let Err(e) = futures::future::try_join_all(conns).await {
                panic!("connection panicked: {:?}", e);
            }
        }
    };

    // All endpoints are enabled
    conns().await;

    let mut remove = |i: usize| {
        dst.remove(Some(endpoints[i].0)).expect("still listening");
        endpoints[i].1.store(false, Ordering::Release);
        tracing::info!(removed = i, addr = %endpoints[i].0);
    };

    // Remove endpoint 2.
    remove(2);
    conns().await;

    // Remove endpoint 1.
    remove(1);
    conns().await;

    // Remove endpoint 0, and add endpoint 2.
    remove(0);
    drop(remove);
    dst.add(Some((endpoints[2].0, meta.clone())))
        .expect("still listening");
    endpoints[2].1.store(true, Ordering::Release);
    tracing::info!(added = 2);
    conns().await;
}

#[tokio::test]
async fn no_profiles_when_outside_search_nets() {
    let _trace = support::trace_init();

    let profile_addr = SocketAddr::new([10, 0, 0, 42].into(), 5550);
    let no_profile_addr = SocketAddr::new([126, 32, 5, 18].into(), 5550);
    let cfg = Config {
        allow_discovery: IpMatch::new(Some(IpNet::from_str("10.0.0.0/8").unwrap())).into(),
        ..default_config(profile_addr)
    };
    let svc_name = profile::Name::from_str("foo.ns1.svc.example.com").unwrap();
    let id_name = tls::ServerId::from_str("foo.ns1.serviceaccount.identity.linkerd.cluster.local")
        .expect("hostname is invalid");
    let id_name2 = id_name.clone();

    // Build a mock "connector" that returns the upstream "server" IO.
    let connect = support::connect()
        .endpoint_fn(profile_addr, move |endpoint: Endpoint| {
            assert_eq!(endpoint.tls, Conditional::Some(id_name2.clone().into()));
            let io = support::io()
                .write(b"hello")
                .read(b"world")
                .read_error(std::io::ErrorKind::ConnectionReset.into())
                .build();
            Ok(io)
        })
        .endpoint_fn(no_profile_addr, move |endpoint: Endpoint| {
            assert!(endpoint.tls.is_none());
            let io = support::io()
                .write(b"hello")
                .read(b"world")
                .read_error(std::io::ErrorKind::ConnectionReset.into())
                .build();
            Ok(io)
        });

    let meta = support::resolver::Metadata::new(
        Default::default(),
        support::resolver::ProtocolHint::Unknown,
        None,
        Some(id_name),
        None,
    );

    // Configure the mock destination resolver to just give us a single endpoint
    // for the target, which always exists and has no metadata.
    let resolver = support::resolver().endpoint_exists(
        (svc_name.clone(), profile_addr.port()),
        profile_addr,
        meta,
    );
    let resolve_state = resolver.handle();

    let profiles = support::profiles().profile(
        profile_addr,
        profile::Profile {
            name: Some(svc_name),
            ..Default::default()
        },
    );
    let profile_state = profiles.handle();

    // Build the outbound server
    let mut server = build_server(cfg, profiles, resolver, connect);

    tokio::join! {
        hello_world_client(profile_addr, &mut server),
        hello_world_client(no_profile_addr, &mut server)
    };

    assert!(resolve_state.is_empty());
    assert!(
        resolve_state.only_configured(),
        "destinations outside the search networks were resolved"
    );
    assert!(profile_state.is_empty());
    assert!(
        profile_state.only_configured(),
        "profiles outside the search networks were resolved"
    );
}

#[tokio::test(flavor = "current_thread")]
async fn no_discovery_when_profile_has_an_endpoint() {
    let _trace = support::trace_init();

    let ep = SocketAddr::new([10, 0, 0, 41].into(), 5550);
    let cfg = default_config(ep);
    let id_name = tls::ServerId::from_str("foo.ns1.serviceaccount.identity.linkerd.cluster.local")
        .expect("hostname is invalid");
    let meta = support::resolver::Metadata::new(
        Default::default(),
        support::resolver::ProtocolHint::Unknown,
        None,
        Some(id_name.clone()),
        None,
    );

    // Build a mock "connector" that returns the upstream "server" IO.
    let connect = support::connect().endpoint(
        ep,
        Connection {
            tls: Conditional::Some(id_name.clone().into()),
            ..Connection::default()
        },
    );

    let resolver = support::resolver::<Addr, support::resolver::Metadata>();
    let resolve_state = resolver.handle();

    let profiles = profile::resolver().profile(
        ep,
        profile::Profile {
            opaque_protocol: true,
            endpoint: Some((ep, meta.clone())),
            ..Default::default()
        },
    );

    // Build the outbound server
    let mut server = build_server(cfg, profiles, resolver, connect);

    hello_world_client(ep, &mut server).await;

    assert!(
        resolve_state.is_empty(),
        "proxy tried to resolve endpoints provided by profile discovery!"
    );
}

#[tokio::test(flavor = "current_thread")]
async fn profile_endpoint_propagates_conn_errors() {
    // This test asserts that when profile resolution returns an endpoint, and
    // connecting to that endpoint fails, the proxy will resolve a new endpoint
    // for subsequent connections to the same original destination.
    let _trace = support::trace_init();

    let ep1 = SocketAddr::new([10, 0, 0, 41].into(), 5550);
    let ep2 = SocketAddr::new([10, 0, 0, 42].into(), 5550);

    let cfg = default_config(ep1);
    let id_name = tls::ServerId::from_str("foo.ns1.serviceaccount.identity.linkerd.cluster.local")
        .expect("hostname is invalid");
    let meta = support::resolver::Metadata::new(
        Default::default(),
        support::resolver::ProtocolHint::Unknown,
        None,
        Some(id_name.clone()),
        None,
    );

    // Build a mock "connector" that returns the upstream "server" IO.
    let connect = support::connect()
        .endpoint_fn(ep1, |_| {
            Err(Box::new(io::Error::new(
                io::ErrorKind::ConnectionReset,
                "i dont like you, go away",
            )))
        })
        .endpoint(
            ep2,
            Connection {
                tls: Conditional::Some(id_name.clone().into()),
                ..Connection::default()
            },
        );

    let profiles = profile::resolver();
    let profile_tx = profiles.profile_tx(ep1);
    profile_tx
        .send(profile::Profile {
            opaque_protocol: true,
            endpoint: Some((ep1, meta.clone())),
            ..Default::default()
        })
        .expect("still listening to profiles");

    let resolver = support::resolver::<Addr, support::resolver::Metadata>();

    // Build the outbound server
    let mut server = build_server(cfg, profiles, resolver, connect);

    let svc = server.new_service(listen::Addrs::new(
        ([127, 0, 0, 1], 4140).into(),
        ([127, 0, 0, 1], 666).into(),
        Some(ep1),
    ));

    let res = svc
        .oneshot(
            support::io()
                .read_error(io::Error::new(
                    io::ErrorKind::ConnectionReset,
                    "i dont like you, go away",
                ))
                .build(),
        )
        .await
        .map_err(Into::into);
    tracing::debug!(?res);
    assert_eq!(
        res.unwrap_err()
            .downcast_ref::<io::Error>()
            .map(io::Error::kind),
        Some(io::ErrorKind::ConnectionReset)
    );
}

struct Connection {
    tls: tls::ConditionalClientTls,
    count: Arc<AtomicUsize>,
    enabled: Arc<AtomicBool>,
}

impl Default for Connection {
    fn default() -> Self {
        Self {
            tls: Conditional::None(tls::NoClientTls::NotProvidedByServiceDiscovery),
            count: Arc::new(AtomicUsize::new(0)),
            enabled: Arc::new(AtomicBool::new(true)),
        }
    }
}

impl Into<Box<dyn FnMut(Endpoint) -> ConnectFuture + Send + 'static>> for Connection {
    fn into(self) -> Box<dyn FnMut(Endpoint) -> ConnectFuture + Send + 'static> {
        Box::new(move |endpoint| {
            assert!(
                self.enabled.load(Ordering::Acquire),
                "tried to connect to an endpoint that should not be connected to!"
            );
            let num = self.count.fetch_add(1, Ordering::Release) + 1;
            tracing::info!(?endpoint, num, "connecting");
            assert_eq!(endpoint.tls, self.tls);
            let io = support::io()
                .write(b"hello")
                .read(b"world")
                .read_error(std::io::ErrorKind::ConnectionReset.into())
                .build();
            Box::pin(async move { Ok(io::BoxedIo::new(io)) })
        })
    }
}

fn build_server<I>(
    cfg: Config,
    profiles: resolver::Profiles<SocketAddr>,
    resolver: resolver::Dst<Addr, resolver::Metadata>,
    connect: Connect<Endpoint>,
) -> impl svc::NewService<
    listen::Addrs,
    Service = impl tower::Service<
        I,
        Response = (),
        Error = impl Into<Error>,
        Future = impl Send + 'static,
    > + Send
                  + 'static,
> + Send
       + 'static
where
    I: io::AsyncRead + io::AsyncWrite + io::PeerAddr + std::fmt::Debug + Unpin + Send + 'static,
{
    let (metrics, _) = metrics::Metrics::new(Duration::from_secs(10));
    let (_, drain) = drain::channel();
    crate::server::stack(
        &cfg,
        profiles,
        resolver,
        connect,
        support::service::no_http(),
        metrics.outbound,
        None,
        drain,
    )
}

fn hello_world_client<N, S>(
    orig_dst: SocketAddr,
    new_svc: &mut N,
) -> impl Future<Output = ()> + Send
where
    N: svc::NewService<listen::Addrs, Service = S> + Send + 'static,
    S: svc::Service<support::io::Mock, Response = ()> + Send + 'static,
    S::Error: Into<Error>,
    S::Future: Send + 'static,
{
    let span = tracing::info_span!("hello_world_client", %orig_dst);
    let svc = {
        let _e = span.enter();
        let addrs = listen::Addrs::new(
            ([127, 0, 0, 1], 4140).into(),
            ([127, 0, 0, 1], 666).into(),
            Some(orig_dst),
        );
        let svc = new_svc.new_service(addrs);
        tracing::trace!("new service");
        svc
    };
    async move {
        let io = support::io().read(b"hello\n").write(b"world").build();
        let res = svc.oneshot(io).err_into::<Error>().await;
        tracing::trace!(?res);
        if let Err(err) = res {
            if let Some(err) = err.downcast_ref::<std::io::Error>() {
                // did the pretend server hang up, or did something
                // actually unexpected happen?
                assert_eq!(err.kind(), std::io::ErrorKind::ConnectionReset);
            } else {
                panic!("connection failed unexpectedly: {}", err)
            }
        }
    }
    .instrument(span)
}<|MERGE_RESOLUTION|>--- conflicted
+++ resolved
@@ -61,14 +61,9 @@
 
     // Build the outbound TCP balancer stack.
     let (_, drain) = drain::channel();
-<<<<<<< HEAD
-    let forward = super::balance::stack(&cfg.proxy, connect, resolver, drain)
-        .new_service((Some(target_addr.into()), logical));
-=======
     let (metrics, _) = metrics::Metrics::new(Duration::from_secs(10));
     let forward = super::balance::stack(&cfg.proxy, connect, resolver, &metrics.outbound, drain)
-        .new_service(concrete);
->>>>>>> 7c9e1608
+        .new_service((Some(target_addr.into()), logical));
 
     forward
         .oneshot(client_io)
