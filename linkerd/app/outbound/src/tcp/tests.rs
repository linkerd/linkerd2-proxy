use super::{Endpoint, Logical};
use crate::{
    test_util::{
        support::{
            connect::{Connect, ConnectFuture},
            profile, resolver,
        },
        *,
    },
    Config, Outbound,
};
use linkerd_app_core::{
    io,
    profiles::Receiver,
    svc,
    svc::NewService,
    tls,
    transport::{addrs::*, listen, orig_dst},
    Addr, Conditional, Error, IpMatch, NameAddr,
};
use std::{
    future::Future,
    net::SocketAddr,
    str::FromStr,
    sync::{
        atomic::{AtomicBool, AtomicUsize, Ordering},
        Arc,
    },
};
use tower::ServiceExt;
use tracing::instrument::Instrument;

#[tokio::test]
async fn plaintext_tcp() {
    let _trace = support::trace_init();

    // Since all of the actual IO in this test is mocked out, we won't actually
    // bind any of these addresses. Therefore, we don't need to use ephemeral
    // ports or anything. These will just be used so that the proxy has a socket
    // address to resolve, etc.
    let target_addr = SocketAddr::new([0, 0, 0, 0].into(), 666);
<<<<<<< HEAD
    let logical = Logical {
        orig_dst: OrigDstAddr(target_addr),
        profile: profile::only_default(),
        protocol: (),
    };
=======
    let profile_recv = profile::only_default();
    let logical = build_logical(target_addr, profile_recv);
>>>>>>> 74a16321

    // Configure mock IO for the upstream "server". It will read "hello" and
    // then write "world".
    let mut srv_io = support::io();
    srv_io.read(b"hello").write(b"world");
    // Build a mock "connector" that returns the upstream "server" IO.
    let connect = support::connect().endpoint_fn(target_addr, move |endpoint: Endpoint| {
        assert!(endpoint.tls.is_none());
        Ok(srv_io.build())
    });

    // Configure mock IO for the "client".
    let client_io = support::io().write(b"hello").read(b"world").build();

    // Configure the mock destination resolver to just give us a single endpoint
    // for the target, which always exists and has no metadata.
    let resolver =
        support::resolver().endpoint_exists(target_addr, target_addr, Default::default());

    // Build the outbound TCP balancer stack.
    let cfg = default_config();
    let (rt, _) = runtime();
    Outbound::new(cfg, rt)
        .with_stack(connect)
        .push_tcp_logical(resolver)
        .into_inner()
        .new_service(logical)
        .oneshot(client_io)
        .err_into::<Error>()
        .await
        .expect("conn should succeed");
}

#[tokio::test]
async fn tls_when_hinted() {
    let _trace = support::trace_init();

    let tls_addr = SocketAddr::new([0, 0, 0, 0].into(), 5550);
<<<<<<< HEAD
    let tls = Logical {
        orig_dst: OrigDstAddr(tls_addr),
        profile: profile::only_with_addr("tls:5550"),
        protocol: (),
    };

    let plain_addr = SocketAddr::new([0, 0, 0, 0].into(), 5551);
    let plain = Logical {
        orig_dst: OrigDstAddr(plain_addr),
        profile: profile::only_with_addr("plain:5551"),
        protocol: (),
    };
=======
    let tls_recv = profile::only_with_addr("tls:5550");
    let tls = build_logical(tls_addr, tls_recv);

    let plain_addr = SocketAddr::new([0, 0, 0, 0].into(), 5551);
    let plain_recv = profile::only_with_addr("plain:5551");
    let plain = build_logical(plain_addr, plain_recv);
>>>>>>> 74a16321

    let id_name = tls::ServerId::from_str("foo.ns1.serviceaccount.identity.linkerd.cluster.local")
        .expect("hostname is valid");
    let mut srv_io = support::io();
    srv_io.write(b"hello").read(b"world");
    let mut tls_srv_io = srv_io.clone();

    // Build a mock "connector" that returns the upstream "server" IO.
    let connect = support::connect()
        // The plaintext endpoint should use plaintext...
        .endpoint_fn(plain_addr, move |endpoint: Endpoint| {
            assert!(endpoint.tls.is_none());
            let io = tls_srv_io.build();
            Ok(io)
        })
        .endpoint_fn(tls_addr, move |endpoint: Endpoint| {
            // XXX identity is disabled in tests, so we can't actually test
            //assert_eq!(endpoint.tls, Conditional::Some(id_name2.clone().into()));
            assert_eq!(endpoint.tls, Conditional::None(tls::NoClientTls::Disabled));
            let io = srv_io.build();
            Ok(io)
        });

    // Configure the mock destination resolver to just give us a single endpoint
    // for the target, which always exists and has no metadata.
    let resolver = support::resolver()
        .endpoint_exists(
            Addr::from_str("plain:5551").unwrap(),
            plain_addr,
            Default::default(),
        )
        .endpoint_exists(
            Addr::from_str("tls:5550").unwrap(),
            tls_addr,
            support::resolver::Metadata::new(
                Default::default(),
                support::resolver::ProtocolHint::Unknown,
                None,
                Some(id_name),
                None,
            ),
        );

    // Configure mock IO for the "client".
    let mut client_io = support::io();
    client_io.read(b"hello").write(b"world");

    // Build the outbound TCP balancer stack.
    let (rt, _) = runtime();
    let mut stack = Outbound::new(default_config(), rt)
        .with_stack(connect)
        .push_tcp_logical(resolver)
        .into_inner();

    let plain = stack
        .new_service(plain)
        .oneshot(client_io.build())
        .err_into::<Error>();

    let tls = stack
        .new_service(tls)
        .oneshot(client_io.build())
        .err_into::<Error>();

    tokio::try_join!(plain, tls).expect("neither connection should fail");
}

#[tokio::test]
async fn resolutions_are_reused() {
    let _trace = support::trace_init();

    let addr = SocketAddr::new([0, 0, 0, 0].into(), 5550);
    let cfg = default_config();
    let svc_addr = NameAddr::from_str("foo.ns1.svc.example.com:5550").unwrap();

    // Build a mock "connector" that returns the upstream "server" IO.
    let connect = support::connect().endpoint(addr, Connection::default());

    let meta = support::resolver::Metadata::new(
        Default::default(),
        support::resolver::ProtocolHint::Unknown,
        None,
        None,
        None,
    );

    // Configure the mock destination resolver to just give us a single endpoint
    // for the target, which always exists and has no metadata.
    let resolver = support::resolver().endpoint_exists(svc_addr.clone(), addr, meta);
    let resolve_state = resolver.handle();

    let profiles = support::profiles().profile(
        addr,
        profile::Profile {
            addr: Some(svc_addr.into()),
            ..profile::Profile::default()
        },
    );
    let profile_state = profiles.handle();

    // Build the outbound server
    let mut server = build_server(cfg, profiles, resolver, connect);

    let conns = (0..10)
        .map(|number| {
            tokio::spawn(
                hello_world_client(addr, &mut server)
                    .instrument(tracing::trace_span!("conn", number)),
            )
            .err_into::<Error>()
        })
        .collect::<Vec<_>>();

    for (i, res) in futures::future::join_all(conns).await.drain(..).enumerate() {
        if let Err(e) = res {
            panic!("task {} panicked: {:?}", i, e);
        }
    }
    assert!(resolve_state.is_empty());
    assert!(
        resolve_state.only_configured(),
        "destinations were resolved multiple times for the same address!"
    );
    assert!(profile_state.is_empty());
    assert!(
        profile_state.only_configured(),
        "profiles were resolved multiple times for the same address!"
    );
}

#[tokio::test]
async fn load_balances() {
    let _trace = support::trace_init();

    let addr = SocketAddr::new([10, 0, 142, 80].into(), 5550);
    let endpoints = &[
        (
            SocketAddr::new([10, 0, 170, 42].into(), 5550),
            Arc::new(AtomicUsize::new(0)),
        ),
        (
            SocketAddr::new([10, 0, 170, 68].into(), 5550),
            Arc::new(AtomicUsize::new(0)),
        ),
        (
            SocketAddr::new([10, 0, 106, 66].into(), 5550),
            Arc::new(AtomicUsize::new(0)),
        ),
    ];

    let cfg = default_config();
    let svc_addr = NameAddr::from_str("foo.ns1.svc.example.com:5550").unwrap();
    let id_name = tls::ServerId::from_str("foo.ns1.serviceaccount.identity.linkerd.cluster.local")
        .expect("hostname is valid");

    // Build a mock "connector" that returns the upstream "server" IO
    let mut connect = support::connect();
    for &(addr, ref conns) in endpoints {
        connect = connect.endpoint(
            addr,
            Connection {
                count: conns.clone(),
                ..Connection::default()
            },
        );
    }

    let profiles = support::profile::resolver().profile(
        addr,
        profile::Profile {
            addr: Some(svc_addr.clone().into()),
            ..Default::default()
        },
    );
    let profile_state = profiles.handle();

    let meta = support::resolver::Metadata::new(
        Default::default(),
        support::resolver::ProtocolHint::Unknown,
        None,
        Some(id_name),
        None,
    );

    let resolver = support::resolver();
    let mut dst = resolver.endpoint_tx(svc_addr);
    dst.add(endpoints.iter().map(|&(addr, _)| (addr, meta.clone())))
        .expect("still listening");
    let resolve_state = resolver.handle();

    // Build the outbound server
    let mut server = build_server(cfg, profiles, resolver, connect);

    let conns = (0..10)
        .map(|i| {
            tokio::spawn(
                hello_world_client(addr, &mut server).instrument(tracing::info_span!("conn", i)),
            )
            .err_into::<Error>()
        })
        .collect::<Vec<_>>();

    if let Err(e) = futures::future::try_join_all(conns).await {
        panic!("connection panicked: {:?}", e);
    }

    for (addr, conns) in endpoints {
        let conns = conns.load(Ordering::Acquire);
        tracing::info!("endpoint {} was connected to {} times", addr, conns);
        assert!(conns >= 1, "endpoint {} was never connected to!", addr);
    }

    assert!(resolve_state.is_empty());
    assert!(
        resolve_state.only_configured(),
        "destinations were resolved multiple times for the same address!"
    );
    assert!(profile_state.is_empty());
    assert!(
        profile_state.only_configured(),
        "profiles were resolved multiple times for the same address!"
    );
}

#[tokio::test]
async fn load_balancer_add_endpoints() {
    let _trace = support::trace_init();

    let addr = SocketAddr::new([10, 0, 142, 80].into(), 5550);
    let endpoints = &[
        (
            SocketAddr::new([10, 0, 170, 42].into(), 5550),
            Arc::new(AtomicUsize::new(0)),
        ),
        (
            SocketAddr::new([10, 0, 170, 68].into(), 5550),
            Arc::new(AtomicUsize::new(0)),
        ),
        (
            SocketAddr::new([10, 0, 106, 66].into(), 5550),
            Arc::new(AtomicUsize::new(0)),
        ),
    ];

    let cfg = default_config();
    let svc_addr = NameAddr::from_str("foo.ns1.svc.example.com:5550").unwrap();
    let id_name = tls::ServerId::from_str("foo.ns1.serviceaccount.identity.linkerd.cluster.local")
        .expect("hostname is valid");

    let mut connect = support::connect();
    for &(addr, ref conns) in endpoints {
        connect = connect.endpoint(
            addr,
            Connection {
                count: conns.clone(),
                ..Connection::default()
            },
        );
    }

    let profiles = support::profile::resolver().profile(
        addr,
        profile::Profile {
            addr: Some(svc_addr.clone().into()),
            ..Default::default()
        },
    );

    let meta = support::resolver::Metadata::new(
        Default::default(),
        support::resolver::ProtocolHint::Unknown,
        None,
        Some(id_name),
        None,
    );

    let resolver = support::resolver();
    let mut dst = resolver.endpoint_tx(svc_addr);
    dst.add(Some((endpoints[0].0, meta.clone())))
        .expect("still listening");

    // Build the outbound server
    let mut server = build_server(cfg, profiles, resolver, connect);

    let mut conns = || {
        let conns = (0..10)
            .map(|i| {
                tokio::spawn(
                    hello_world_client(addr, &mut server)
                        .instrument(tracing::info_span!("conn", i)),
                )
                .err_into::<Error>()
            })
            .collect::<Vec<_>>();

        async move {
            if let Err(e) = futures::future::try_join_all(conns).await {
                panic!("connection panicked: {:?}", e);
            }
        }
    };

    // Only endpoint 0 is in the load balancer.
    conns().await;
    assert_eq!(endpoints[0].1.load(Ordering::Acquire), 10);
    assert_eq!(endpoints[1].1.load(Ordering::Acquire), 0);
    assert_eq!(endpoints[2].1.load(Ordering::Acquire), 0);

    // Add endpoint 1.
    dst.add(Some((endpoints[1].0, meta.clone())))
        .expect("still listening");

    conns().await;
    assert!(endpoints[0].1.load(Ordering::Acquire) >= 10);
    assert_ne!(
        endpoints[1].1.load(Ordering::Acquire),
        0,
        "no connections to endpoint 1 after it was added"
    );
    assert_eq!(endpoints[2].1.load(Ordering::Acquire), 0);
    // Add endpoint 2.
    dst.add(Some((endpoints[2].0, meta.clone())))
        .expect("still listening");

    conns().await;
    assert_ne!(
        endpoints[1].1.load(Ordering::Acquire),
        0,
        "no connections to endpoint 1"
    );
    assert_ne!(
        endpoints[2].1.load(Ordering::Acquire),
        0,
        "no connections to endpoint 2 after it was added"
    );
}

#[tokio::test]
async fn load_balancer_remove_endpoints() {
    let _trace = support::trace_init();

    let addr = SocketAddr::new([10, 0, 142, 80].into(), 5550);
    let endpoints = &[
        (
            SocketAddr::new([10, 0, 170, 42].into(), 5550),
            Arc::new(AtomicBool::new(true)),
        ),
        (
            SocketAddr::new([10, 0, 170, 68].into(), 5550),
            Arc::new(AtomicBool::new(true)),
        ),
        (
            SocketAddr::new([10, 0, 106, 66].into(), 5550),
            Arc::new(AtomicBool::new(true)),
        ),
    ];

    let cfg = default_config();
    let svc_addr = NameAddr::from_str("foo.ns1.svc.example.com:5550").unwrap();
    let id_name = tls::ServerId::from_str("foo.ns1.serviceaccount.identity.linkerd.cluster.local")
        .expect("hostname is valid");

    let mut connect = support::connect();
    for &(addr, ref enabled) in endpoints {
        connect = connect.endpoint(
            addr,
            Connection {
                enabled: enabled.clone(),
                ..Default::default()
            },
        );
    }

    let profiles = support::profile::resolver().profile(
        addr,
        profile::Profile {
            addr: Some(svc_addr.clone().into()),
            ..Default::default()
        },
    );

    let meta = support::resolver::Metadata::new(
        Default::default(),
        support::resolver::ProtocolHint::Unknown,
        None,
        Some(id_name),
        None,
    );

    let resolver = support::resolver();
    let mut dst = resolver.endpoint_tx(svc_addr);
    dst.add(Some((endpoints[0].0, meta.clone())))
        .expect("still listening");

    // Build the outbound server
    let mut server = build_server(cfg, profiles, resolver, connect);

    let mut conns = || {
        let conns = (0..10)
            .map(|i| {
                tokio::spawn(
                    hello_world_client(addr, &mut server)
                        .instrument(tracing::info_span!("conn", i)),
                )
                .err_into::<Error>()
            })
            .collect::<Vec<_>>();

        async move {
            if let Err(e) = futures::future::try_join_all(conns).await {
                panic!("connection panicked: {:?}", e);
            }
        }
    };

    // All endpoints are enabled
    conns().await;

    let mut remove = |i: usize| {
        dst.remove(Some(endpoints[i].0)).expect("still listening");
        endpoints[i].1.store(false, Ordering::Release);
        tracing::info!(removed = i, addr = %endpoints[i].0);
    };

    // Remove endpoint 2.
    remove(2);
    conns().await;

    // Remove endpoint 1.
    remove(1);
    conns().await;

    // Remove endpoint 0, and add endpoint 2.
    remove(0);
    drop(remove);
    dst.add(Some((endpoints[2].0, meta.clone())))
        .expect("still listening");
    endpoints[2].1.store(true, Ordering::Release);
    tracing::info!(added = 2);
    conns().await;
}

#[tokio::test]
async fn no_profiles_when_outside_search_nets() {
    let _trace = support::trace_init();

    let profile_addr = SocketAddr::new([10, 0, 0, 42].into(), 5550);
    let no_profile_addr = SocketAddr::new([126, 32, 5, 18].into(), 5550);
    let cfg = Config {
        allow_discovery: IpMatch::new(Some(IpNet::from_str("10.0.0.0/8").unwrap())).into(),
        ..default_config()
    };
    let svc_addr = NameAddr::from_str("foo.ns1.svc.example.com:5550").unwrap();
    let id_name = tls::ServerId::from_str("foo.ns1.serviceaccount.identity.linkerd.cluster.local")
        .expect("hostname is invalid");

    // Build a mock "connector" that returns the upstream "server" IO.
    let connect = support::connect()
        .endpoint_fn(profile_addr, move |endpoint: Endpoint| {
            assert_eq!(endpoint.tls, Conditional::None(tls::NoClientTls::Disabled));
            let io = support::io()
                .write(b"hello")
                .read(b"world")
                .read_error(std::io::ErrorKind::ConnectionReset.into())
                .build();
            Ok(io)
        })
        .endpoint_fn(no_profile_addr, move |endpoint: Endpoint| {
            assert!(endpoint.tls.is_none());
            let io = support::io()
                .write(b"hello")
                .read(b"world")
                .read_error(std::io::ErrorKind::ConnectionReset.into())
                .build();
            Ok(io)
        });

    let meta = support::resolver::Metadata::new(
        Default::default(),
        support::resolver::ProtocolHint::Unknown,
        None,
        Some(id_name),
        None,
    );

    // Configure the mock destination resolver to just give us a single endpoint
    // for the target, which always exists and has no metadata.
    let resolver = support::resolver().endpoint_exists(svc_addr.clone(), profile_addr, meta);
    let resolve_state = resolver.handle();

    let profiles = support::profiles().profile(
        profile_addr,
        profile::Profile {
            addr: Some(svc_addr.into()),
            ..Default::default()
        },
    );
    let profile_state = profiles.handle();

    // Build the outbound server
    let mut server = build_server(cfg, profiles, resolver, connect);

    tokio::join! {
        hello_world_client(profile_addr, &mut server),
        hello_world_client(no_profile_addr, &mut server)
    };

    assert!(resolve_state.is_empty());
    assert!(
        resolve_state.only_configured(),
        "destinations outside the search networks were resolved"
    );
    assert!(profile_state.is_empty());
    assert!(
        profile_state.only_configured(),
        "profiles outside the search networks were resolved"
    );
}

#[tokio::test(flavor = "current_thread")]
async fn no_discovery_when_profile_has_an_endpoint() {
    let _trace = support::trace_init();

    let ep = SocketAddr::new([10, 0, 0, 41].into(), 5550);
    let cfg = default_config();
    let meta = support::resolver::Metadata::new(
        Default::default(),
        support::resolver::ProtocolHint::Unknown,
        None,
        None,
        None,
    );

    // Build a mock "connector" that returns the upstream "server" IO.
    let connect = support::connect().endpoint(ep, Connection::default());

    let resolver = support::resolver::<support::resolver::Metadata>();
    let resolve_state = resolver.handle();

    let profiles = profile::resolver().profile(
        ep,
        profile::Profile {
            opaque_protocol: true,
            endpoint: Some((ep, meta.clone())),
            ..Default::default()
        },
    );

    // Build the outbound server
    let mut server = build_server(cfg, profiles, resolver, connect);

    hello_world_client(ep, &mut server).await;

    assert!(
        resolve_state.is_empty(),
        "proxy tried to resolve endpoints provided by profile discovery!"
    );
}

#[tokio::test(flavor = "current_thread")]
async fn profile_endpoint_propagates_conn_errors() {
    // This test asserts that when profile resolution returns an endpoint, and
    // connecting to that endpoint fails, the proxy will resolve a new endpoint
    // for subsequent connections to the same original destination.
    let _trace = support::trace_init();

    let ep1 = SocketAddr::new([10, 0, 0, 41].into(), 5550);
    let ep2 = SocketAddr::new([10, 0, 0, 42].into(), 5550);

    let cfg = default_config();
    let id_name = tls::ServerId::from_str("foo.ns1.serviceaccount.identity.linkerd.cluster.local")
        .expect("hostname is invalid");
    let meta = support::resolver::Metadata::new(
        Default::default(),
        support::resolver::ProtocolHint::Unknown,
        None,
        Some(id_name.clone()),
        None,
    );

    // Build a mock "connector" that returns the upstream "server" IO.
    let connect = support::connect()
        .endpoint_fn(ep1, |_| {
            Err(Box::new(io::Error::new(
                io::ErrorKind::ConnectionReset,
                "i dont like you, go away",
            )))
        })
        .endpoint(ep2, Connection::default());

    let profiles = profile::resolver();
    let profile_tx = profiles.profile_tx(ep1);
    profile_tx
        .send(profile::Profile {
            opaque_protocol: true,
            endpoint: Some((ep1, meta.clone())),
            ..Default::default()
        })
        .expect("still listening to profiles");

    let resolver = support::resolver::<support::resolver::Metadata>();

    // Build the outbound server
    let mut server = build_server(cfg, profiles, resolver, connect);

    let svc = server.new_service(addrs(ep1));
    let res = svc
        .oneshot(
            support::io()
                .read_error(io::Error::new(
                    io::ErrorKind::ConnectionReset,
                    "i dont like you, go away",
                ))
                .build(),
        )
        .await
        .map_err(Into::into);
    tracing::debug!(?res);
    assert_eq!(
        res.unwrap_err()
            .downcast_ref::<io::Error>()
            .map(io::Error::kind),
        Some(io::ErrorKind::ConnectionReset)
    );
}

struct Connection {
    tls: tls::ConditionalClientTls,
    count: Arc<AtomicUsize>,
    enabled: Arc<AtomicBool>,
}

impl Default for Connection {
    fn default() -> Self {
        Self {
            tls: Conditional::None(tls::NoClientTls::Disabled),
            count: Arc::new(AtomicUsize::new(0)),
            enabled: Arc::new(AtomicBool::new(true)),
        }
    }
}

impl Into<Box<dyn FnMut(Endpoint) -> ConnectFuture + Send + 'static>> for Connection {
    fn into(self) -> Box<dyn FnMut(Endpoint) -> ConnectFuture + Send + 'static> {
        Box::new(move |endpoint| {
            assert!(
                self.enabled.load(Ordering::Acquire),
                "tried to connect to an endpoint that should not be connected to!"
            );
            let num = self.count.fetch_add(1, Ordering::Release) + 1;
            tracing::info!(?endpoint, num, "connecting");
            assert_eq!(endpoint.tls, self.tls);
            let io = support::io()
                .write(b"hello")
                .read(b"world")
                .read_error(std::io::ErrorKind::ConnectionReset.into())
                .build();
            Box::pin(async move { Ok(io::BoxedIo::new(io)) })
        })
    }
}

fn build_server<I>(
    cfg: Config,
    profiles: resolver::Profiles,
    resolver: resolver::Dst<resolver::Metadata>,
    connect: Connect<Endpoint>,
) -> impl svc::NewService<
    orig_dst::Addrs,
    Service = impl tower::Service<
        I,
        Response = (),
        Error = impl Into<Error>,
        Future = impl Send + 'static,
    > + Send
                  + 'static,
> + Send
       + 'static
where
    I: io::AsyncRead + io::AsyncWrite + io::PeerAddr + std::fmt::Debug + Unpin + Send + 'static,
{
    let (rt, _) = runtime();
    let connect = Outbound::new(cfg, rt).with_stack(connect);
    let endpoint = connect
        .clone()
        .push_tcp_forward()
        .push_into_endpoint::<(), super::Accept>()
        .push_detect_http::<_, _, _, _, _, crate::http::Accept, _>(support::service::no_http())
        .into_inner();
    connect
        .push_tcp_logical(resolver)
        .push_detect_with_skip(support::service::no_http())
        .push_unwrap_logical(endpoint)
        .push_discover(profiles)
        .into_inner()
}

fn hello_world_client<N, S>(
    orig_dst: SocketAddr,
    new_svc: &mut N,
) -> impl Future<Output = ()> + Send
where
    N: svc::NewService<orig_dst::Addrs, Service = S> + Send + 'static,
    S: svc::Service<support::io::Mock, Response = ()> + Send + 'static,
    S::Error: Into<Error>,
    S::Future: Send + 'static,
{
    let span = tracing::info_span!("hello_world_client", %orig_dst);
    let svc = {
        let _e = span.enter();
        let addrs = orig_dst::Addrs {
            orig_dst: OrigDstAddr(orig_dst),
            inner: listen::Addrs {
                server: Local(ServerAddr(([127, 0, 0, 1], 4140).into())),
                client: Remote(ClientAddr(([127, 0, 0, 1], 666).into())),
            },
        };
        let svc = new_svc.new_service(addrs);
        tracing::trace!("new service");
        svc
    };
    async move {
        let io = support::io().read(b"hello\n").write(b"world").build();
        let res = svc.oneshot(io).err_into::<Error>().await;
        tracing::trace!(?res);
        if let Err(err) = res {
            if let Some(err) = err.downcast_ref::<std::io::Error>() {
                // did the pretend server hang up, or did something
                // actually unexpected happen?
                assert_eq!(err.kind(), std::io::ErrorKind::ConnectionReset);
            } else {
                panic!("connection failed unexpectedly: {}", err)
            }
        }
    }
    .instrument(span)
}

fn build_logical(addr: SocketAddr, profile_recv: Receiver) -> Logical {
    let logical_addr = profile_recv.borrow().addr.clone();
    Logical {
        orig_dst: OrigDstAddr(addr),
        profile: Some(profile_recv),
        protocol: (),
        logical_addr,
    }
}<|MERGE_RESOLUTION|>--- conflicted
+++ resolved
@@ -39,16 +39,8 @@
     // ports or anything. These will just be used so that the proxy has a socket
     // address to resolve, etc.
     let target_addr = SocketAddr::new([0, 0, 0, 0].into(), 666);
-<<<<<<< HEAD
-    let logical = Logical {
-        orig_dst: OrigDstAddr(target_addr),
-        profile: profile::only_default(),
-        protocol: (),
-    };
-=======
     let profile_recv = profile::only_default();
     let logical = build_logical(target_addr, profile_recv);
->>>>>>> 74a16321
 
     // Configure mock IO for the upstream "server". It will read "hello" and
     // then write "world".
@@ -87,27 +79,12 @@
     let _trace = support::trace_init();
 
     let tls_addr = SocketAddr::new([0, 0, 0, 0].into(), 5550);
-<<<<<<< HEAD
-    let tls = Logical {
-        orig_dst: OrigDstAddr(tls_addr),
-        profile: profile::only_with_addr("tls:5550"),
-        protocol: (),
-    };
-
-    let plain_addr = SocketAddr::new([0, 0, 0, 0].into(), 5551);
-    let plain = Logical {
-        orig_dst: OrigDstAddr(plain_addr),
-        profile: profile::only_with_addr("plain:5551"),
-        protocol: (),
-    };
-=======
     let tls_recv = profile::only_with_addr("tls:5550");
     let tls = build_logical(tls_addr, tls_recv);
 
     let plain_addr = SocketAddr::new([0, 0, 0, 0].into(), 5551);
     let plain_recv = profile::only_with_addr("plain:5551");
     let plain = build_logical(plain_addr, plain_recv);
->>>>>>> 74a16321
 
     let id_name = tls::ServerId::from_str("foo.ns1.serviceaccount.identity.linkerd.cluster.local")
         .expect("hostname is valid");
@@ -850,7 +827,7 @@
     let logical_addr = profile_recv.borrow().addr.clone();
     Logical {
         orig_dst: OrigDstAddr(addr),
-        profile: Some(profile_recv),
+        profile: profile_recv,
         protocol: (),
         logical_addr,
     }
