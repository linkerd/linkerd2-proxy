--- conflicted
+++ resolved
@@ -697,13 +697,6 @@
     // Build the outbound server
     let mut server = build_server(cfg, profiles, resolver, connect);
 
-<<<<<<< HEAD
-    let svc = server.new_service(listen::Addrs::new(
-        Local(ServerAddr(([127, 0, 0, 1], 4140).into())),
-        Remote(ClientAddr(([127, 0, 0, 1], 666).into())),
-        OrigDstAddr(ep1),
-    ));
-=======
     let svc = server.new_service(orig_dst::Addrs {
         orig_dst: OrigDstAddr(ep1),
         inner: listen::Addrs {
@@ -711,7 +704,6 @@
             client: Remote(ClientAddr(([127, 0, 0, 1], 666).into())),
         },
     });
->>>>>>> aad758d9
 
     let res = svc
         .oneshot(
@@ -769,8 +761,8 @@
     }
 }
 
-fn build_server<I, A>(
-    cfg: Config<A>,
+fn build_server<I>(
+    cfg: Config,
     profiles: resolver::Profiles,
     resolver: resolver::Dst<resolver::Metadata>,
     connect: Connect<Endpoint>,
@@ -787,7 +779,6 @@
        + 'static
 where
     I: io::AsyncRead + io::AsyncWrite + io::PeerAddr + std::fmt::Debug + Unpin + Send + 'static,
-    A: 'static,
 {
     let (rt, _) = runtime();
     Outbound::new(cfg, rt)
@@ -811,13 +802,6 @@
     let span = tracing::info_span!("hello_world_client", %orig_dst);
     let svc = {
         let _e = span.enter();
-<<<<<<< HEAD
-        let addrs = listen::Addrs::new(
-            Local(ServerAddr(([127, 0, 0, 1], 4140).into())),
-            Remote(ClientAddr(([127, 0, 0, 1], 666).into())),
-            OrigDstAddr(orig_dst),
-        );
-=======
         let addrs = orig_dst::Addrs {
             orig_dst: OrigDstAddr(orig_dst),
             inner: listen::Addrs {
@@ -825,7 +809,6 @@
                 client: Remote(ClientAddr(([127, 0, 0, 1], 666).into())),
             },
         };
->>>>>>> aad758d9
         let svc = new_svc.new_service(addrs);
         tracing::trace!("new service");
         svc
