use super::{Endpoint, Logical};
use crate::{
    test_util::{
        support::{
            connect::{Connect, ConnectFuture},
            profile, resolver,
        },
        *,
    },
    Config, Outbound,
};
use linkerd_app_core::{
    io, svc, svc::NewService, tls, transport::listen, Addr, Conditional, Error, IpMatch,
};
use std::{
    future::Future,
    net::SocketAddr,
    str::FromStr,
    sync::{
        atomic::{AtomicBool, AtomicUsize, Ordering},
        Arc,
    },
};
use tower::ServiceExt;
use tracing::instrument::Instrument;

#[tokio::test]
async fn plaintext_tcp() {
    let _trace = support::trace_init();

    // Since all of the actual IO in this test is mocked out, we won't actually
    // bind any of these addresses. Therefore, we don't need to use ephemeral
    // ports or anything. These will just be used so that the proxy has a socket
    // address to resolve, etc.
    let target_addr = SocketAddr::new([0, 0, 0, 0].into(), 666);
    let logical = Logical {
        orig_dst: target_addr,
        profile: Some(profile::only_default()),
        protocol: (),
    };

    // Configure mock IO for the upstream "server". It will read "hello" and
    // then write "world".
    let mut srv_io = support::io();
    srv_io.read(b"hello").write(b"world");
    // Build a mock "connector" that returns the upstream "server" IO.
    let connect = support::connect().endpoint_fn(target_addr, move |endpoint: Endpoint| {
        assert!(endpoint.tls.is_none());
        Ok(srv_io.build())
    });

    // Configure mock IO for the "client".
    let client_io = support::io().write(b"hello").read(b"world").build();

    // Configure the mock destination resolver to just give us a single endpoint
    // for the target, which always exists and has no metadata.
    let resolver =
        support::resolver().endpoint_exists(target_addr, target_addr, Default::default());

    // Build the outbound TCP balancer stack.
    let cfg = default_config(target_addr);
    let (rt, _) = runtime();
    Outbound::new(cfg, rt)
        .with_stack(connect)
<<<<<<< HEAD
        .push_tcp_balance(resolver)
=======
        .push_tcp_logical(resolver)
>>>>>>> 8bea5cc8
        .into_inner()
        .new_service(logical)
        .oneshot(client_io)
        .err_into::<Error>()
        .await
        .expect("conn should succeed");
}

// FIXME tls hinting requires a local identity.
#[ignore]
#[tokio::test]
async fn tls_when_hinted() {
    let _trace = support::trace_init();

    let tls = Logical {
        orig_dst: SocketAddr::new([0, 0, 0, 0].into(), 5550),
        profile: Some(profile::only_default()),
        protocol: (),
    };

    let plain = Logical {
        orig_dst: SocketAddr::new([0, 0, 0, 0].into(), 5551),
        profile: Some(profile::only_default()),
        protocol: (),
    };

    let id_name = tls::ServerId::from_str("foo.ns1.serviceaccount.identity.linkerd.cluster.local")
        .expect("hostname is valid");
    let mut srv_io = support::io();
    srv_io.write(b"hello").read(b"world");
    let id_name2 = id_name.clone();
    let mut tls_srv_io = srv_io.clone();

    // Build a mock "connector" that returns the upstream "server" IO.
    let connect = support::connect()
        // The plaintext endpoint should use plaintext...
        .endpoint_fn(plain.orig_dst, move |endpoint: Endpoint| {
            assert!(endpoint.tls.is_none());
            let io = tls_srv_io.build();
            Ok(io)
        })
        .endpoint_fn(tls.orig_dst, move |endpoint: Endpoint| {
            assert_eq!(endpoint.tls, Conditional::Some(id_name2.clone().into()));
            let io = srv_io.build();
            Ok(io)
        });

    // Configure the mock destination resolver to just give us a single endpoint
    // for the target, which always exists and has no metadata.
    let resolver = support::resolver()
        .endpoint_exists(plain.orig_dst, plain.orig_dst, Default::default())
        .endpoint_exists(
            tls.orig_dst,
            tls.orig_dst,
            support::resolver::Metadata::new(
                Default::default(),
                support::resolver::ProtocolHint::Unknown,
                None,
                Some(id_name),
                None,
            ),
        );

    // Configure mock IO for the "client".
    let mut client_io = support::io();
    client_io.read(b"hello").write(b"world");

    // Build the outbound TCP balancer stack.
    let (rt, _) = runtime();
<<<<<<< HEAD
    let mut balance = Outbound::new(cfg.clone(), rt.clone())
        .with_stack(connect)
        .push_tcp_balance(resolver)
        .into_inner();
    let plain = balance
        .new_service((Some(plain_addr.into()), plain_logical))
=======
    let plain = Outbound::new(default_config(plain.orig_dst), rt.clone())
        .with_stack(connect.clone())
        .push_tcp_logical(resolver.clone())
        .into_inner()
        .new_service(plain)
>>>>>>> 8bea5cc8
        .oneshot(client_io.build())
        .err_into::<Error>();

    let tls = Outbound::new(default_config(tls.orig_dst), rt)
        .with_stack(connect)
        .push_tcp_logical(resolver)
        .into_inner()
        .new_service(tls)
        .oneshot(client_io.build())
        .err_into::<Error>();

    tokio::try_join!(plain, tls).expect("neither connection should fail");
}

#[tokio::test]
async fn resolutions_are_reused() {
    let _trace = support::trace_init();

    let addr = SocketAddr::new([0, 0, 0, 0].into(), 5550);
    let cfg = default_config(addr);
    let svc_name = profile::Name::from_str("foo.ns1.svc.example.com").unwrap();
    let id_name = tls::ServerId::from_str("foo.ns1.serviceaccount.identity.linkerd.cluster.local")
        .expect("hostname is valid");

    // Build a mock "connector" that returns the upstream "server" IO.
    let connect = support::connect().endpoint(
        addr,
        Connection {
            tls: Conditional::Some(id_name.clone().into()),
            ..Connection::default()
        },
    );

    let meta = support::resolver::Metadata::new(
        Default::default(),
        support::resolver::ProtocolHint::Unknown,
        None,
        Some(id_name),
        None,
    );

    // Configure the mock destination resolver to just give us a single endpoint
    // for the target, which always exists and has no metadata.
    let resolver = support::resolver().endpoint_exists((svc_name.clone(), addr.port()), addr, meta);
    let resolve_state = resolver.handle();

    let profiles = support::profiles().profile(
        addr,
        profile::Profile {
            name: Some(svc_name),
            ..profile::Profile::default()
        },
    );
    let profile_state = profiles.handle();

    // Build the outbound server
    let mut server = build_server(cfg, profiles, resolver, connect);

    let conns = (0..10)
        .map(|number| {
            tokio::spawn(
                hello_world_client(addr, &mut server)
                    .instrument(tracing::trace_span!("conn", number)),
            )
            .err_into::<Error>()
        })
        .collect::<Vec<_>>();

    for (i, res) in futures::future::join_all(conns).await.drain(..).enumerate() {
        if let Err(e) = res {
            panic!("task {} panicked: {:?}", i, e);
        }
    }
    assert!(resolve_state.is_empty());
    assert!(
        resolve_state.only_configured(),
        "destinations were resolved multiple times for the same address!"
    );
    assert!(profile_state.is_empty());
    assert!(
        profile_state.only_configured(),
        "profiles were resolved multiple times for the same address!"
    );
}

#[tokio::test]
async fn load_balances() {
    let _trace = support::trace_init();

    let svc_addr = SocketAddr::new([10, 0, 142, 80].into(), 5550);
    let endpoints = &[
        (
            SocketAddr::new([10, 0, 170, 42].into(), 5550),
            Arc::new(AtomicUsize::new(0)),
        ),
        (
            SocketAddr::new([10, 0, 170, 68].into(), 5550),
            Arc::new(AtomicUsize::new(0)),
        ),
        (
            SocketAddr::new([10, 0, 106, 66].into(), 5550),
            Arc::new(AtomicUsize::new(0)),
        ),
    ];

    let cfg = default_config(svc_addr);
    let svc_name = profile::Name::from_str("foo.ns1.svc.example.com").unwrap();
    let id_name = tls::ServerId::from_str("foo.ns1.serviceaccount.identity.linkerd.cluster.local")
        .expect("hostname is valid");

    // Build a mock "connector" that returns the upstream "server" IO
    let mut connect = support::connect();
    for &(addr, ref conns) in endpoints {
        connect = connect.endpoint(
            addr,
            Connection {
                tls: Conditional::Some(id_name.clone().into()),
                count: conns.clone(),
                ..Connection::default()
            },
        );
    }

    let profiles = support::profile::resolver().profile(
        svc_addr,
        profile::Profile {
            name: Some(svc_name.clone()),
            ..Default::default()
        },
    );
    let profile_state = profiles.handle();

    let meta = support::resolver::Metadata::new(
        Default::default(),
        support::resolver::ProtocolHint::Unknown,
        None,
        Some(id_name),
        None,
    );

    let resolver = support::resolver();
    let mut dst = resolver.endpoint_tx((svc_name, svc_addr.port()));
    dst.add(endpoints.iter().map(|&(addr, _)| (addr, meta.clone())))
        .expect("still listening");
    let resolve_state = resolver.handle();

    // Build the outbound server
    let mut server = build_server(cfg, profiles, resolver, connect);

    let conns = (0..10)
        .map(|i| {
            tokio::spawn(
                hello_world_client(svc_addr, &mut server)
                    .instrument(tracing::info_span!("conn", i)),
            )
            .err_into::<Error>()
        })
        .collect::<Vec<_>>();

    if let Err(e) = futures::future::try_join_all(conns).await {
        panic!("connection panicked: {:?}", e);
    }

    for (addr, conns) in endpoints {
        let conns = conns.load(Ordering::Acquire);
        tracing::info!("endpoint {} was connected to {} times", addr, conns);
        assert!(conns >= 1, "endpoint {} was never connected to!", addr);
    }

    assert!(resolve_state.is_empty());
    assert!(
        resolve_state.only_configured(),
        "destinations were resolved multiple times for the same address!"
    );
    assert!(profile_state.is_empty());
    assert!(
        profile_state.only_configured(),
        "profiles were resolved multiple times for the same address!"
    );
}

#[tokio::test]
async fn load_balancer_add_endpoints() {
    let _trace = support::trace_init();

    let svc_addr = SocketAddr::new([10, 0, 142, 80].into(), 5550);
    let endpoints = &[
        (
            SocketAddr::new([10, 0, 170, 42].into(), 5550),
            Arc::new(AtomicUsize::new(0)),
        ),
        (
            SocketAddr::new([10, 0, 170, 68].into(), 5550),
            Arc::new(AtomicUsize::new(0)),
        ),
        (
            SocketAddr::new([10, 0, 106, 66].into(), 5550),
            Arc::new(AtomicUsize::new(0)),
        ),
    ];

    let cfg = default_config(svc_addr);
    let svc_name = profile::Name::from_str("foo.ns1.svc.example.com").unwrap();
    let id_name = tls::ServerId::from_str("foo.ns1.serviceaccount.identity.linkerd.cluster.local")
        .expect("hostname is valid");

    let mut connect = support::connect();
    for &(addr, ref conns) in endpoints {
        connect = connect.endpoint(
            addr,
            Connection {
                tls: Conditional::Some(id_name.clone().into()),
                count: conns.clone(),
                ..Connection::default()
            },
        );
    }

    let profiles = support::profile::resolver().profile(
        svc_addr,
        profile::Profile {
            name: Some(svc_name.clone()),
            ..Default::default()
        },
    );

    let meta = support::resolver::Metadata::new(
        Default::default(),
        support::resolver::ProtocolHint::Unknown,
        None,
        Some(id_name),
        None,
    );

    let resolver = support::resolver();
    let mut dst = resolver.endpoint_tx((svc_name, svc_addr.port()));
    dst.add(Some((endpoints[0].0, meta.clone())))
        .expect("still listening");

    // Build the outbound server
    let mut server = build_server(cfg, profiles, resolver, connect);

    let mut conns = || {
        let conns = (0..10)
            .map(|i| {
                tokio::spawn(
                    hello_world_client(svc_addr, &mut server)
                        .instrument(tracing::info_span!("conn", i)),
                )
                .err_into::<Error>()
            })
            .collect::<Vec<_>>();

        async move {
            if let Err(e) = futures::future::try_join_all(conns).await {
                panic!("connection panicked: {:?}", e);
            }
        }
    };

    // Only endpoint 0 is in the load balancer.
    conns().await;
    assert_eq!(endpoints[0].1.load(Ordering::Acquire), 10);
    assert_eq!(endpoints[1].1.load(Ordering::Acquire), 0);
    assert_eq!(endpoints[2].1.load(Ordering::Acquire), 0);

    // Add endpoint 1.
    dst.add(Some((endpoints[1].0, meta.clone())))
        .expect("still listening");

    conns().await;
    assert!(endpoints[0].1.load(Ordering::Acquire) >= 10);
    assert_ne!(
        endpoints[1].1.load(Ordering::Acquire),
        0,
        "no connections to endpoint 1 after it was added"
    );
    assert_eq!(endpoints[2].1.load(Ordering::Acquire), 0);
    // Add endpoint 2.
    dst.add(Some((endpoints[2].0, meta.clone())))
        .expect("still listening");

    conns().await;
    assert_ne!(
        endpoints[1].1.load(Ordering::Acquire),
        0,
        "no connections to endpoint 1"
    );
    assert_ne!(
        endpoints[2].1.load(Ordering::Acquire),
        0,
        "no connections to endpoint 2 after it was added"
    );
}

#[tokio::test]
async fn load_balancer_remove_endpoints() {
    let _trace = support::trace_init();

    let svc_addr = SocketAddr::new([10, 0, 142, 80].into(), 5550);
    let endpoints = &[
        (
            SocketAddr::new([10, 0, 170, 42].into(), 5550),
            Arc::new(AtomicBool::new(true)),
        ),
        (
            SocketAddr::new([10, 0, 170, 68].into(), 5550),
            Arc::new(AtomicBool::new(true)),
        ),
        (
            SocketAddr::new([10, 0, 106, 66].into(), 5550),
            Arc::new(AtomicBool::new(true)),
        ),
    ];

    let cfg = default_config(svc_addr);
    let svc_name = profile::Name::from_str("foo.ns1.svc.example.com").unwrap();
    let id_name = tls::ServerId::from_str("foo.ns1.serviceaccount.identity.linkerd.cluster.local")
        .expect("hostname is valid");

    let mut connect = support::connect();
    for &(addr, ref enabled) in endpoints {
        connect = connect.endpoint(
            addr,
            Connection {
                tls: Conditional::Some(id_name.clone().into()),
                enabled: enabled.clone(),
                ..Default::default()
            },
        );
    }

    let profiles = support::profile::resolver().profile(
        svc_addr,
        profile::Profile {
            name: Some(svc_name.clone()),
            ..Default::default()
        },
    );

    let meta = support::resolver::Metadata::new(
        Default::default(),
        support::resolver::ProtocolHint::Unknown,
        None,
        Some(id_name),
        None,
    );

    let resolver = support::resolver();
    let mut dst = resolver.endpoint_tx((svc_name, svc_addr.port()));
    dst.add(Some((endpoints[0].0, meta.clone())))
        .expect("still listening");

    // Build the outbound server
    let mut server = build_server(cfg, profiles, resolver, connect);

    let mut conns = || {
        let conns = (0..10)
            .map(|i| {
                tokio::spawn(
                    hello_world_client(svc_addr, &mut server)
                        .instrument(tracing::info_span!("conn", i)),
                )
                .err_into::<Error>()
            })
            .collect::<Vec<_>>();

        async move {
            if let Err(e) = futures::future::try_join_all(conns).await {
                panic!("connection panicked: {:?}", e);
            }
        }
    };

    // All endpoints are enabled
    conns().await;

    let mut remove = |i: usize| {
        dst.remove(Some(endpoints[i].0)).expect("still listening");
        endpoints[i].1.store(false, Ordering::Release);
        tracing::info!(removed = i, addr = %endpoints[i].0);
    };

    // Remove endpoint 2.
    remove(2);
    conns().await;

    // Remove endpoint 1.
    remove(1);
    conns().await;

    // Remove endpoint 0, and add endpoint 2.
    remove(0);
    drop(remove);
    dst.add(Some((endpoints[2].0, meta.clone())))
        .expect("still listening");
    endpoints[2].1.store(true, Ordering::Release);
    tracing::info!(added = 2);
    conns().await;
}

#[tokio::test]
async fn no_profiles_when_outside_search_nets() {
    let _trace = support::trace_init();

    let profile_addr = SocketAddr::new([10, 0, 0, 42].into(), 5550);
    let no_profile_addr = SocketAddr::new([126, 32, 5, 18].into(), 5550);
    let cfg = Config {
        allow_discovery: IpMatch::new(Some(IpNet::from_str("10.0.0.0/8").unwrap())).into(),
        ..default_config(profile_addr)
    };
    let svc_name = profile::Name::from_str("foo.ns1.svc.example.com").unwrap();
    let id_name = tls::ServerId::from_str("foo.ns1.serviceaccount.identity.linkerd.cluster.local")
        .expect("hostname is invalid");
    let id_name2 = id_name.clone();

    // Build a mock "connector" that returns the upstream "server" IO.
    let connect = support::connect()
        .endpoint_fn(profile_addr, move |endpoint: Endpoint| {
            assert_eq!(endpoint.tls, Conditional::Some(id_name2.clone().into()));
            let io = support::io()
                .write(b"hello")
                .read(b"world")
                .read_error(std::io::ErrorKind::ConnectionReset.into())
                .build();
            Ok(io)
        })
        .endpoint_fn(no_profile_addr, move |endpoint: Endpoint| {
            assert!(endpoint.tls.is_none());
            let io = support::io()
                .write(b"hello")
                .read(b"world")
                .read_error(std::io::ErrorKind::ConnectionReset.into())
                .build();
            Ok(io)
        });

    let meta = support::resolver::Metadata::new(
        Default::default(),
        support::resolver::ProtocolHint::Unknown,
        None,
        Some(id_name),
        None,
    );

    // Configure the mock destination resolver to just give us a single endpoint
    // for the target, which always exists and has no metadata.
    let resolver = support::resolver().endpoint_exists(
        (svc_name.clone(), profile_addr.port()),
        profile_addr,
        meta,
    );
    let resolve_state = resolver.handle();

    let profiles = support::profiles().profile(
        profile_addr,
        profile::Profile {
            name: Some(svc_name),
            ..Default::default()
        },
    );
    let profile_state = profiles.handle();

    // Build the outbound server
    let mut server = build_server(cfg, profiles, resolver, connect);

    tokio::join! {
        hello_world_client(profile_addr, &mut server),
        hello_world_client(no_profile_addr, &mut server)
    };

    assert!(resolve_state.is_empty());
    assert!(
        resolve_state.only_configured(),
        "destinations outside the search networks were resolved"
    );
    assert!(profile_state.is_empty());
    assert!(
        profile_state.only_configured(),
        "profiles outside the search networks were resolved"
    );
}

#[tokio::test(flavor = "current_thread")]
async fn no_discovery_when_profile_has_an_endpoint() {
    let _trace = support::trace_init();

    let ep = SocketAddr::new([10, 0, 0, 41].into(), 5550);
    let cfg = default_config(ep);
    let id_name = tls::ServerId::from_str("foo.ns1.serviceaccount.identity.linkerd.cluster.local")
        .expect("hostname is invalid");
    let meta = support::resolver::Metadata::new(
        Default::default(),
        support::resolver::ProtocolHint::Unknown,
        None,
        Some(id_name.clone()),
        None,
    );

    // Build a mock "connector" that returns the upstream "server" IO.
    let connect = support::connect().endpoint(
        ep,
        Connection {
            tls: Conditional::Some(id_name.clone().into()),
            ..Connection::default()
        },
    );

    let resolver = support::resolver::<Addr, support::resolver::Metadata>();
    let resolve_state = resolver.handle();

    let profiles = profile::resolver().profile(
        ep,
        profile::Profile {
            opaque_protocol: true,
            endpoint: Some((ep, meta.clone())),
            ..Default::default()
        },
    );

    // Build the outbound server
    let mut server = build_server(cfg, profiles, resolver, connect);

    hello_world_client(ep, &mut server).await;

    assert!(
        resolve_state.is_empty(),
        "proxy tried to resolve endpoints provided by profile discovery!"
    );
}

#[tokio::test(flavor = "current_thread")]
async fn profile_endpoint_propagates_conn_errors() {
    // This test asserts that when profile resolution returns an endpoint, and
    // connecting to that endpoint fails, the proxy will resolve a new endpoint
    // for subsequent connections to the same original destination.
    let _trace = support::trace_init();

    let ep1 = SocketAddr::new([10, 0, 0, 41].into(), 5550);
    let ep2 = SocketAddr::new([10, 0, 0, 42].into(), 5550);

    let cfg = default_config(ep1);
    let id_name = tls::ServerId::from_str("foo.ns1.serviceaccount.identity.linkerd.cluster.local")
        .expect("hostname is invalid");
    let meta = support::resolver::Metadata::new(
        Default::default(),
        support::resolver::ProtocolHint::Unknown,
        None,
        Some(id_name.clone()),
        None,
    );

    // Build a mock "connector" that returns the upstream "server" IO.
    let connect = support::connect()
        .endpoint_fn(ep1, |_| {
            Err(Box::new(io::Error::new(
                io::ErrorKind::ConnectionReset,
                "i dont like you, go away",
            )))
        })
        .endpoint(
            ep2,
            Connection {
                tls: Conditional::Some(id_name.clone().into()),
                ..Connection::default()
            },
        );

    let profiles = profile::resolver();
    let profile_tx = profiles.profile_tx(ep1);
    profile_tx
        .send(profile::Profile {
            opaque_protocol: true,
            endpoint: Some((ep1, meta.clone())),
            ..Default::default()
        })
        .expect("still listening to profiles");

    let resolver = support::resolver::<Addr, support::resolver::Metadata>();

    // Build the outbound server
    let mut server = build_server(cfg, profiles, resolver, connect);

    let svc = server.new_service(listen::Addrs::new(
        ([127, 0, 0, 1], 4140).into(),
        ([127, 0, 0, 1], 666).into(),
        Some(ep1),
    ));

    let res = svc
        .oneshot(
            support::io()
                .read_error(io::Error::new(
                    io::ErrorKind::ConnectionReset,
                    "i dont like you, go away",
                ))
                .build(),
        )
        .await
        .map_err(Into::into);
    tracing::debug!(?res);
    assert_eq!(
        res.unwrap_err()
            .downcast_ref::<io::Error>()
            .map(io::Error::kind),
        Some(io::ErrorKind::ConnectionReset)
    );
}

struct Connection {
    tls: tls::ConditionalClientTls,
    count: Arc<AtomicUsize>,
    enabled: Arc<AtomicBool>,
}

impl Default for Connection {
    fn default() -> Self {
        Self {
            tls: Conditional::None(tls::NoClientTls::NotProvidedByServiceDiscovery),
            count: Arc::new(AtomicUsize::new(0)),
            enabled: Arc::new(AtomicBool::new(true)),
        }
    }
}

impl Into<Box<dyn FnMut(Endpoint) -> ConnectFuture + Send + 'static>> for Connection {
    fn into(self) -> Box<dyn FnMut(Endpoint) -> ConnectFuture + Send + 'static> {
        Box::new(move |endpoint| {
            assert!(
                self.enabled.load(Ordering::Acquire),
                "tried to connect to an endpoint that should not be connected to!"
            );
            let num = self.count.fetch_add(1, Ordering::Release) + 1;
            tracing::info!(?endpoint, num, "connecting");
            assert_eq!(endpoint.tls, self.tls);
            let io = support::io()
                .write(b"hello")
                .read(b"world")
                .read_error(std::io::ErrorKind::ConnectionReset.into())
                .build();
            Box::pin(async move { Ok(io::BoxedIo::new(io)) })
        })
    }
}

fn build_server<I>(
    cfg: Config,
    profiles: resolver::Profiles<SocketAddr>,
    resolver: resolver::Dst<Addr, resolver::Metadata>,
    connect: Connect<Endpoint>,
) -> impl svc::NewService<
    listen::Addrs,
    Service = impl tower::Service<
        I,
        Response = (),
        Error = impl Into<Error>,
        Future = impl Send + 'static,
    > + Send
                  + 'static,
> + Send
       + 'static
where
    I: io::AsyncRead + io::AsyncWrite + io::PeerAddr + std::fmt::Debug + Unpin + Send + 'static,
{
    let (rt, _) = runtime();
    Outbound::new(cfg, rt)
        .with_stack(connect)
<<<<<<< HEAD
        .push_tcp_balance(resolver)
        .push_tcp_logical()
=======
        .push_tcp_logical(resolver)
>>>>>>> 8bea5cc8
        .push_detect_http(support::service::no_http())
        .push_discover(profiles)
        .into_inner()
}

fn hello_world_client<N, S>(
    orig_dst: SocketAddr,
    new_svc: &mut N,
) -> impl Future<Output = ()> + Send
where
    N: svc::NewService<listen::Addrs, Service = S> + Send + 'static,
    S: svc::Service<support::io::Mock, Response = ()> + Send + 'static,
    S::Error: Into<Error>,
    S::Future: Send + 'static,
{
    let span = tracing::info_span!("hello_world_client", %orig_dst);
    let svc = {
        let _e = span.enter();
        let addrs = listen::Addrs::new(
            ([127, 0, 0, 1], 4140).into(),
            ([127, 0, 0, 1], 666).into(),
            Some(orig_dst),
        );
        let svc = new_svc.new_service(addrs);
        tracing::trace!("new service");
        svc
    };
    async move {
        let io = support::io().read(b"hello\n").write(b"world").build();
        let res = svc.oneshot(io).err_into::<Error>().await;
        tracing::trace!(?res);
        if let Err(err) = res {
            if let Some(err) = err.downcast_ref::<std::io::Error>() {
                // did the pretend server hang up, or did something
                // actually unexpected happen?
                assert_eq!(err.kind(), std::io::ErrorKind::ConnectionReset);
            } else {
                panic!("connection failed unexpectedly: {}", err)
            }
        }
    }
    .instrument(span)
}<|MERGE_RESOLUTION|>--- conflicted
+++ resolved
@@ -62,11 +62,7 @@
     let (rt, _) = runtime();
     Outbound::new(cfg, rt)
         .with_stack(connect)
-<<<<<<< HEAD
-        .push_tcp_balance(resolver)
-=======
         .push_tcp_logical(resolver)
->>>>>>> 8bea5cc8
         .into_inner()
         .new_service(logical)
         .oneshot(client_io)
@@ -136,20 +132,11 @@
 
     // Build the outbound TCP balancer stack.
     let (rt, _) = runtime();
-<<<<<<< HEAD
-    let mut balance = Outbound::new(cfg.clone(), rt.clone())
-        .with_stack(connect)
-        .push_tcp_balance(resolver)
-        .into_inner();
-    let plain = balance
-        .new_service((Some(plain_addr.into()), plain_logical))
-=======
     let plain = Outbound::new(default_config(plain.orig_dst), rt.clone())
         .with_stack(connect.clone())
         .push_tcp_logical(resolver.clone())
         .into_inner()
         .new_service(plain)
->>>>>>> 8bea5cc8
         .oneshot(client_io.build())
         .err_into::<Error>();
 
@@ -817,12 +804,7 @@
     let (rt, _) = runtime();
     Outbound::new(cfg, rt)
         .with_stack(connect)
-<<<<<<< HEAD
-        .push_tcp_balance(resolver)
-        .push_tcp_logical()
-=======
         .push_tcp_logical(resolver)
->>>>>>> 8bea5cc8
         .push_detect_http(support::service::no_http())
         .push_discover(profiles)
         .into_inner()
