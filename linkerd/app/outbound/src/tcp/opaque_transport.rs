--- conflicted
+++ resolved
@@ -66,13 +66,8 @@
 
     fn call(&mut self, ep: T) -> Self::Future {
         let tls: tls::ConditionalClientTls = ep.param();
-<<<<<<< HEAD
-        if tls.is_none() {
-            trace!("Not attempting opaque transport");
-=======
         if let tls::ConditionalClientTls::None(reason) = tls {
             trace!(%reason, "Not attempting opaque transport");
->>>>>>> cac988e2
             let target = Connect {
                 addr: ep.param(),
                 tls,
