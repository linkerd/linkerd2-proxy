<<<<<<< HEAD
#[cfg(test)]
mod tests;

use super::{Concrete, Endpoint, Logical};
use crate::{endpoint, resolve, Outbound};
use linkerd_app_core::{
    drain, io,
    profiles::{self, Profile},
    proxy::{
        api_resolve::{ConcreteAddr, Metadata},
        core::Resolve,
        resolve::map_endpoint,
        tcp,
    },
    svc, Error, Infallible,
};
use linkerd_distribute as distribute;
use linkerd_router as router;
=======
use super::{Concrete, Logical};
use crate::Outbound;
use linkerd_app_core::{io, profiles, proxy::api_resolve::ConcreteAddr, svc, Error};
>>>>>>> c56ac566
use tracing::debug_span;

#[derive(Debug, thiserror::Error)]
#[error("no route")]
pub struct NoRoute;

#[derive(Clone, Debug, PartialEq, Eq)]
struct Params {
    logical: Logical,
    route: RouteParams,
    backends: distribute::Backends<Concrete>,
}

#[derive(Clone, Debug, PartialEq, Eq, Hash)]
struct RouteParams {
    logical: Logical,
    distribution: Distribution,
}

type BackendCache<N, S> = distribute::BackendCache<Concrete, N, S>;
type Distribution = distribute::Distribution<Concrete>;

// === impl Outbound ===

<<<<<<< HEAD
impl<C> Outbound<C> {
    /// Constructs a TCP load balancer.
    pub fn push_tcp_concrete<I, R>(
=======
impl<N> Outbound<N> {
    pub fn push_tcp_logical<I, NSvc>(
>>>>>>> c56ac566
        self,
    ) -> Outbound<
        svc::ArcNewService<
            Concrete,
            impl svc::Service<I, Response = (), Error = Error, Future = impl Send> + Clone,
        >,
    >
    where
        N: svc::NewService<Concrete, Service = NSvc> + Clone + Send + Sync + 'static,
        NSvc: svc::Service<I, Response = (), Error = Error> + Send + 'static,
        NSvc::Future: Send,
        I: io::AsyncRead + io::AsyncWrite + std::fmt::Debug + Send + Unpin + 'static,
    {
        self.map_stack(|config, rt, concrete| {
            let crate::Config {
                discovery_idle_timeout,
                tcp_connection_buffer,
                ..
            } = config;

<<<<<<< HEAD
            let resolve = svc::stack(resolve.into_service())
                .check_service::<ConcreteAddr>()
                .push_request_filter(|c: Concrete| Ok::<_, Infallible>(c.resolve))
                .push(svc::layer::mk(move |inner| {
                    map_endpoint::Resolve::new(
                        endpoint::FromMetadata {
                            inbound_ips: config.inbound_ips.clone(),
                        },
                        inner,
                    )
                }))
                .check_service::<Concrete>()
                .into_inner();

            connect
                .push(svc::stack::WithoutConnectionMetadata::layer())
                .push_make_thunk()
                .instrument(|t: &Endpoint| debug_span!("endpoint", addr = %t.addr))
                .push(resolve::layer(resolve, *discovery_idle_timeout * 2))
                .push_on_service(
                    svc::layers()
                        .push(tcp::balance::layer(
                            crate::EWMA_DEFAULT_RTT,
                            crate::EWMA_DECAY,
                        ))
                        .push(tcp::Forward::layer())
                        .push(drain::Retain::layer(rt.drain.clone())),
                )
                .into_new_service()
=======
            concrete
                .push_map_target(Concrete::from)
                .check_new_service::<(ConcreteAddr, Logical), I>()
                .push(profiles::split::layer())
>>>>>>> c56ac566
                .push_on_service(
                    svc::layers()
                        .push(
                            rt.metrics
                                .proxy
                                .stack
                                .layer(crate::stack_labels("tcp", "concrete")),
                        )
                        .push_buffer("TCP Concrete", tcp_connection_buffer)
                        .push(svc::LoadShed::layer()),
                )
                .check_new_service::<Concrete, I>()
                .push(svc::ArcNewService::layer())
        })
    }
}

impl<N> Outbound<N> {
    pub fn push_tcp_logical<I, NSvc>(
        self,
    ) -> Outbound<
        svc::ArcNewService<
            Logical,
            impl svc::Service<I, Response = (), Error = Error, Future = impl Send> + Clone,
        >,
    >
    where
        N: svc::NewService<Concrete, Service = NSvc> + Clone + Send + Sync + 'static,
        NSvc: svc::Service<I, Response = (), Error = Error> + Clone + Send + Sync + 'static,
        NSvc::Future: Send,
        I: io::AsyncRead + io::AsyncWrite + std::fmt::Debug + Send + Unpin + 'static,
    {
        self.map_stack(|config, _, concrete| {
            // A `NewService`--instantiated once per logical target--that caches
            // a set of concrete services so that, as the watch provides new
            // `Params`, we can reuse inner services.
            let router = svc::layers()
                // Each `RouteParams` provides a `Distribution` that is used to
                // choose a concrete service for a given route.
                .push(BackendCache::layer())
                // Lazily cache a service for each `RouteParams`
                // returned from the `SelectRoute` impl.
                .push(router::NewOneshotRoute::<Params, _, _>::layer_cached());

            // For each `Logical` target, watch its `Profile`, maintaining a
            // cache of all concrete services used by the router.
            let watch = concrete
                // Share the concrete stack each router stack.
                .push_new_clone()
                .check_new_new::<Logical, Concrete>()
                // Rebuild this router stack every time the profile changes.
                .push_on_service(router)
                .check_new_new::<Logical, Params>()
                .push(svc::NewSpawnWatch::<Profile, _>::layer_into::<Params>());

            // This caches each logical stack so that it can be reused across
            // per-connection server stacks (i.e., created by the
            // DetectService).
            //
            // TODO(ver) Update the detection stack so this dynamic caching can
            // be removed.
            watch
                .check_new_service::<Logical, I>()
                .push_idle_cache(config.discovery_idle_timeout)
                .instrument(|_: &Logical| debug_span!("tcp"))
                .check_new_service::<Logical, I>()
                .push(svc::ArcNewService::layer())
        })
    }
}

// === impl Params ===

impl From<(Profile, Logical)> for Params {
    fn from((profile, logical): (Profile, Logical)) -> Self {
        // Create concrete targets for all of the profile's routes.
        let (backends, distribution) = if profile.targets.is_empty() {
            let concrete = super::Concrete {
                resolve: ConcreteAddr(logical.logical_addr.clone().into()),
                logical: logical.clone(),
            };
            let backends = std::iter::once(concrete.clone()).collect();
            let distribution = Distribution::first_available(std::iter::once(concrete));
            (backends, distribution)
        } else {
            let backends = profile
                .targets
                .iter()
                .map(|t| super::Concrete {
                    resolve: ConcreteAddr(t.addr.clone()),
                    logical: logical.clone(),
                })
                .collect();
            let distribution = Distribution::random_available(profile.targets.iter().cloned().map(
                |profiles::Target { addr, weight }| {
                    let concrete = Concrete {
                        logical: logical.clone(),
                        resolve: ConcreteAddr(addr),
                    };
                    (concrete, weight)
                },
            ))
            .expect("distribution must be valid");

            (backends, distribution)
        };

        let route = RouteParams {
            logical: logical.clone(),
            distribution,
        };

        Self {
            logical,
            backends,
            route,
        }
    }
}

impl svc::Param<distribute::Backends<Concrete>> for Params {
    fn param(&self) -> distribute::Backends<Concrete> {
        self.backends.clone()
    }
}

impl svc::Param<profiles::LogicalAddr> for Params {
    fn param(&self) -> profiles::LogicalAddr {
        self.logical.logical_addr.clone()
    }
}

impl<I> router::SelectRoute<I> for Params {
    type Key = RouteParams;
    type Error = std::convert::Infallible;

    fn select(&self, _: &I) -> Result<Self::Key, Self::Error> {
        Ok(self.route.clone())
    }
}

// === impl RouteParams ===

impl svc::Param<Distribution> for RouteParams {
    fn param(&self) -> Distribution {
        self.distribution.clone()
    }
}<|MERGE_RESOLUTION|>--- conflicted
+++ resolved
@@ -1,27 +1,11 @@
-<<<<<<< HEAD
-#[cfg(test)]
-mod tests;
-
-use super::{Concrete, Endpoint, Logical};
-use crate::{endpoint, resolve, Outbound};
+use super::{Concrete, Logical, Outbound};
 use linkerd_app_core::{
-    drain, io,
+    io,
     profiles::{self, Profile},
-    proxy::{
-        api_resolve::{ConcreteAddr, Metadata},
-        core::Resolve,
-        resolve::map_endpoint,
-        tcp,
-    },
-    svc, Error, Infallible,
+    proxy::api_resolve::ConcreteAddr,
+    svc, Error,
 };
 use linkerd_distribute as distribute;
-use linkerd_router as router;
-=======
-use super::{Concrete, Logical};
-use crate::Outbound;
-use linkerd_app_core::{io, profiles, proxy::api_resolve::ConcreteAddr, svc, Error};
->>>>>>> c56ac566
 use tracing::debug_span;
 
 #[derive(Debug, thiserror::Error)]
@@ -45,87 +29,6 @@
 type Distribution = distribute::Distribution<Concrete>;
 
 // === impl Outbound ===
-
-<<<<<<< HEAD
-impl<C> Outbound<C> {
-    /// Constructs a TCP load balancer.
-    pub fn push_tcp_concrete<I, R>(
-=======
-impl<N> Outbound<N> {
-    pub fn push_tcp_logical<I, NSvc>(
->>>>>>> c56ac566
-        self,
-    ) -> Outbound<
-        svc::ArcNewService<
-            Concrete,
-            impl svc::Service<I, Response = (), Error = Error, Future = impl Send> + Clone,
-        >,
-    >
-    where
-        N: svc::NewService<Concrete, Service = NSvc> + Clone + Send + Sync + 'static,
-        NSvc: svc::Service<I, Response = (), Error = Error> + Send + 'static,
-        NSvc::Future: Send,
-        I: io::AsyncRead + io::AsyncWrite + std::fmt::Debug + Send + Unpin + 'static,
-    {
-        self.map_stack(|config, rt, concrete| {
-            let crate::Config {
-                discovery_idle_timeout,
-                tcp_connection_buffer,
-                ..
-            } = config;
-
-<<<<<<< HEAD
-            let resolve = svc::stack(resolve.into_service())
-                .check_service::<ConcreteAddr>()
-                .push_request_filter(|c: Concrete| Ok::<_, Infallible>(c.resolve))
-                .push(svc::layer::mk(move |inner| {
-                    map_endpoint::Resolve::new(
-                        endpoint::FromMetadata {
-                            inbound_ips: config.inbound_ips.clone(),
-                        },
-                        inner,
-                    )
-                }))
-                .check_service::<Concrete>()
-                .into_inner();
-
-            connect
-                .push(svc::stack::WithoutConnectionMetadata::layer())
-                .push_make_thunk()
-                .instrument(|t: &Endpoint| debug_span!("endpoint", addr = %t.addr))
-                .push(resolve::layer(resolve, *discovery_idle_timeout * 2))
-                .push_on_service(
-                    svc::layers()
-                        .push(tcp::balance::layer(
-                            crate::EWMA_DEFAULT_RTT,
-                            crate::EWMA_DECAY,
-                        ))
-                        .push(tcp::Forward::layer())
-                        .push(drain::Retain::layer(rt.drain.clone())),
-                )
-                .into_new_service()
-=======
-            concrete
-                .push_map_target(Concrete::from)
-                .check_new_service::<(ConcreteAddr, Logical), I>()
-                .push(profiles::split::layer())
->>>>>>> c56ac566
-                .push_on_service(
-                    svc::layers()
-                        .push(
-                            rt.metrics
-                                .proxy
-                                .stack
-                                .layer(crate::stack_labels("tcp", "concrete")),
-                        )
-                        .push_buffer("TCP Concrete", tcp_connection_buffer)
-                        .push(svc::LoadShed::layer()),
-                )
-                .check_new_service::<Concrete, I>()
-                .push(svc::ArcNewService::layer())
-        })
-    }
-}
 
 impl<N> Outbound<N> {
     pub fn push_tcp_logical<I, NSvc>(
@@ -152,7 +55,7 @@
                 .push(BackendCache::layer())
                 // Lazily cache a service for each `RouteParams`
                 // returned from the `SelectRoute` impl.
-                .push(router::NewOneshotRoute::<Params, _, _>::layer_cached());
+                .push(svc::NewOneshotRoute::<Params, _, _>::layer_cached());
 
             // For each `Logical` target, watch its `Profile`, maintaining a
             // cache of all concrete services used by the router.
@@ -242,7 +145,7 @@
     }
 }
 
-impl<I> router::SelectRoute<I> for Params {
+impl<I> svc::router::SelectRoute<I> for Params {
     type Key = RouteParams;
     type Error = std::convert::Infallible;
 
