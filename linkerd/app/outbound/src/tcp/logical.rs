mod router;
#[cfg(test)]
mod tests;

use self::router::NewRouter;
use super::{Concrete, Endpoint, Logical};
use crate::{endpoint, resolve, Outbound};
use linkerd_app_core::{
    drain, io, profiles,
    proxy::{
        api_resolve::{ConcreteAddr, Metadata},
        core::Resolve,
        resolve::map_endpoint,
        tcp,
    },
    svc, Error, Infallible,
};
use tracing::debug_span;

impl<C> Outbound<C> {
    /// Constructs a TCP load balancer.
    pub fn push_tcp_logical<I, R>(
        self,
        resolve: R,
    ) -> Outbound<
        svc::ArcNewService<
            Logical,
            impl svc::Service<I, Response = (), Error = Error, Future = impl Send> + Clone,
        >,
    >
    where
        C: svc::MakeConnection<Endpoint> + Clone + Send + 'static,
        C::Connection: Send + Unpin,
        C::Metadata: Send + Unpin,
        C::Future: Send,
        C: Send + Sync + 'static,
        I: io::AsyncRead + io::AsyncWrite + std::fmt::Debug + Send + Unpin + 'static,
        R: Resolve<ConcreteAddr, Endpoint = Metadata, Error = Error>
            + Clone
            + Send
            + Sync
            + 'static,
        R::Resolution: Send,
        R::Future: Send + Unpin,
    {
        self.map_stack(|config, rt, connect| {
            let crate::Config {
<<<<<<< HEAD
                orig_dst_idle_timeout,
                tcp_logical_buffer,
=======
                discovery_idle_timeout,
                tcp_connection_buffer,
>>>>>>> ab861588
                ..
            } = config;

            let resolve = svc::stack(resolve.into_service())
                .check_service::<ConcreteAddr>()
                .push_request_filter(|c: Concrete| Ok::<_, Infallible>(c.resolve))
                .push(svc::layer::mk(move |inner| {
                    map_endpoint::Resolve::new(
                        endpoint::FromMetadata {
                            inbound_ips: config.inbound_ips.clone(),
                        },
                        inner,
                    )
                }))
                .check_service::<Concrete>()
                .into_inner();

            let concrete = connect
                .push(svc::stack::WithoutConnectionMetadata::layer())
                .push_make_thunk()
<<<<<<< HEAD
                .instrument(|t: &Endpoint| {
                    debug_span!(
                        "endpoint",
                        server.addr = %t.addr,
                        server.id = t.tls.value().map(|tls| tracing::field::display(&tls.server_id)),
                    )
                })
                .push(resolve::layer(resolve, *orig_dst_idle_timeout * 2))
=======
                .instrument(|t: &Endpoint| debug_span!("endpoint", addr = %t.addr))
                .push(resolve::layer(resolve, *discovery_idle_timeout * 2))
>>>>>>> ab861588
                .push_on_service(
                    svc::layers()
                        .push(tcp::balance::layer(
                            crate::EWMA_DEFAULT_RTT,
                            crate::EWMA_DECAY,
                        ))
                        .push(tcp::Forward::layer())
                        .push(drain::Retain::layer(rt.drain.clone())),
                )
                .into_new_service()
<<<<<<< HEAD
=======
                .push(svc::ArcNewService::layer());

            concrete
                .push_map_target(Concrete::from)
                .check_new_service::<(ConcreteAddr, Logical), I>()
                .push(profiles::split::layer())
>>>>>>> ab861588
                .push_on_service(
                    svc::layers()
                        .push(
                            rt.metrics
                                .proxy
                                .stack
                                .layer(crate::stack_labels("tcp", "concrete")),
                        )
<<<<<<< HEAD
                        .push_buffer("TCP Concrete", tcp_logical_buffer.capacity, tcp_logical_buffer.failfast_timeout)
                )
                .check_new_service::<Concrete, I>()
                .push(svc::ArcNewService::layer());

            concrete
                .push_map_target(Concrete::from)
                .check_new_service::<(ConcreteAddr, Logical), I>()
                .push(NewRouter::layer())
=======
                        // TODO(ver) We should instead buffer per concrete
                        // target.
                        .push_buffer("TCP Logical", tcp_connection_buffer),
                )
                // TODO(ver) Can we replace this evicting cache? The detect
                // stack would have to hold/reuse inner stacks.
                .push_cache(*discovery_idle_timeout)
>>>>>>> ab861588
                .check_new_service::<Logical, I>()
                .instrument(|_: &Logical| debug_span!("tcp"))
                .check_new_service::<Logical, I>()
                .push(svc::ArcNewService::layer())
        })
    }
}<|MERGE_RESOLUTION|>--- conflicted
+++ resolved
@@ -45,13 +45,8 @@
     {
         self.map_stack(|config, rt, connect| {
             let crate::Config {
-<<<<<<< HEAD
-                orig_dst_idle_timeout,
-                tcp_logical_buffer,
-=======
                 discovery_idle_timeout,
                 tcp_connection_buffer,
->>>>>>> ab861588
                 ..
             } = config;
 
@@ -72,19 +67,8 @@
             let concrete = connect
                 .push(svc::stack::WithoutConnectionMetadata::layer())
                 .push_make_thunk()
-<<<<<<< HEAD
-                .instrument(|t: &Endpoint| {
-                    debug_span!(
-                        "endpoint",
-                        server.addr = %t.addr,
-                        server.id = t.tls.value().map(|tls| tracing::field::display(&tls.server_id)),
-                    )
-                })
-                .push(resolve::layer(resolve, *orig_dst_idle_timeout * 2))
-=======
                 .instrument(|t: &Endpoint| debug_span!("endpoint", addr = %t.addr))
                 .push(resolve::layer(resolve, *discovery_idle_timeout * 2))
->>>>>>> ab861588
                 .push_on_service(
                     svc::layers()
                         .push(tcp::balance::layer(
@@ -95,15 +79,6 @@
                         .push(drain::Retain::layer(rt.drain.clone())),
                 )
                 .into_new_service()
-<<<<<<< HEAD
-=======
-                .push(svc::ArcNewService::layer());
-
-            concrete
-                .push_map_target(Concrete::from)
-                .check_new_service::<(ConcreteAddr, Logical), I>()
-                .push(profiles::split::layer())
->>>>>>> ab861588
                 .push_on_service(
                     svc::layers()
                         .push(
@@ -112,8 +87,9 @@
                                 .stack
                                 .layer(crate::stack_labels("tcp", "concrete")),
                         )
-<<<<<<< HEAD
-                        .push_buffer("TCP Concrete", tcp_logical_buffer.capacity, tcp_logical_buffer.failfast_timeout)
+                        // TODO(ver) We should instead buffer per concrete
+                        // target.
+                        .push_buffer("TCP Concrete", tcp_connection_buffer),
                 )
                 .check_new_service::<Concrete, I>()
                 .push(svc::ArcNewService::layer());
@@ -122,15 +98,6 @@
                 .push_map_target(Concrete::from)
                 .check_new_service::<(ConcreteAddr, Logical), I>()
                 .push(NewRouter::layer())
-=======
-                        // TODO(ver) We should instead buffer per concrete
-                        // target.
-                        .push_buffer("TCP Logical", tcp_connection_buffer),
-                )
-                // TODO(ver) Can we replace this evicting cache? The detect
-                // stack would have to hold/reuse inner stacks.
-                .push_cache(*discovery_idle_timeout)
->>>>>>> ab861588
                 .check_new_service::<Logical, I>()
                 .instrument(|_: &Logical| debug_span!("tcp"))
                 .check_new_service::<Logical, I>()
