use crate::Config;
pub use futures::prelude::*;
pub use ipnet::IpNet;
use linkerd_app_core::{
    config, drain, exp_backoff, metrics,
    proxy::{
        http::{h1, h2},
        tap,
    },
<<<<<<< HEAD
    transport::{BindTcp, Keepalive},
=======
    transport::{BindTcp, ListenAddr},
>>>>>>> 0c1e0deb
    IpMatch, ProxyRuntime,
};
pub use linkerd_app_test as support;
use std::{net::SocketAddr, str::FromStr, time::Duration};

const LOCALHOST: [u8; 4] = [127, 0, 0, 1];

pub fn default_config(orig_dst: SocketAddr) -> Config {
    Config {
        ingress_mode: false,
        allow_discovery: IpMatch::new(Some(IpNet::from_str("0.0.0.0/0").unwrap())).into(),
        proxy: config::ProxyConfig {
            server: config::ServerConfig {
<<<<<<< HEAD
                bind: BindTcp::new(SocketAddr::new(LOCALHOST.into(), 0), Keepalive(None))
=======
                bind: BindTcp::new(ListenAddr(SocketAddr::new(LOCALHOST.into(), 0)), None)
>>>>>>> 0c1e0deb
                    .with_orig_dst_addr(orig_dst.into()),
                h2_settings: h2::Settings::default(),
            },
            connect: config::ConnectConfig {
                keepalive: Keepalive(None),
                timeout: Duration::from_secs(1),
                backoff: exp_backoff::ExponentialBackoff::new(
                    Duration::from_millis(100),
                    Duration::from_millis(500),
                    0.1,
                )
                .unwrap(),
                h1_settings: h1::PoolSettings {
                    max_idle: 1,
                    idle_timeout: Duration::from_secs(1),
                },
                h2_settings: h2::Settings::default(),
            },
            buffer_capacity: 10_000,
            cache_max_idle_age: Duration::from_secs(60),
            dispatch_timeout: Duration::from_secs(3),
            max_in_flight_requests: 10_000,
            detect_protocol_timeout: Duration::from_secs(3),
        },
    }
}

pub fn runtime() -> (ProxyRuntime, drain::Signal) {
    let (metrics, _) = metrics::Metrics::new(std::time::Duration::from_secs(10));
    let (drain_tx, drain) = drain::channel();
    let (tap, _) = tap::new();
    let runtime = ProxyRuntime {
        identity: None,
        metrics: metrics.outbound,
        tap,
        span_sink: None,
        drain,
    };
    (runtime, drain_tx)
}<|MERGE_RESOLUTION|>--- conflicted
+++ resolved
@@ -7,11 +7,7 @@
         http::{h1, h2},
         tap,
     },
-<<<<<<< HEAD
-    transport::{BindTcp, Keepalive},
-=======
-    transport::{BindTcp, ListenAddr},
->>>>>>> 0c1e0deb
+    transport::{BindTcp, Keepalive, ListenAddr},
     IpMatch, ProxyRuntime,
 };
 pub use linkerd_app_test as support;
@@ -25,12 +21,11 @@
         allow_discovery: IpMatch::new(Some(IpNet::from_str("0.0.0.0/0").unwrap())).into(),
         proxy: config::ProxyConfig {
             server: config::ServerConfig {
-<<<<<<< HEAD
-                bind: BindTcp::new(SocketAddr::new(LOCALHOST.into(), 0), Keepalive(None))
-=======
-                bind: BindTcp::new(ListenAddr(SocketAddr::new(LOCALHOST.into(), 0)), None)
->>>>>>> 0c1e0deb
-                    .with_orig_dst_addr(orig_dst.into()),
+                bind: BindTcp::new(
+                    ListenAddr(SocketAddr::new(LOCALHOST.into(), 0)),
+                    Keepalive(None),
+                )
+                .with_orig_dst_addr(orig_dst.into()),
                 h2_settings: h2::Settings::default(),
             },
             connect: config::ConnectConfig {
