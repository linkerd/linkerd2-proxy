--- conflicted
+++ resolved
@@ -1,16 +1,12 @@
 use crate::Config;
 pub use futures::prelude::*;
 pub use ipnet::IpNet;
-<<<<<<< HEAD
-use linkerd2_app_core::{config, exp_backoff, proxy::http::h2, transport::listen, IpMatch};
-=======
 use linkerd2_app_core::{
-    config, exp_backoff, profiles,
+    config, exp_backoff,
     proxy::http::{h1, h2},
     transport::listen,
     IpMatch,
 };
->>>>>>> 9e8dadea
 pub use linkerd2_app_test as support;
 use std::{net::SocketAddr, str::FromStr, time::Duration};
 
