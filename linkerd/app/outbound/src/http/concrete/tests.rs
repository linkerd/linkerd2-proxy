use super::{balance::*, *};
use crate::test_util::*;
use linkerd_app_core::{proxy::http::balance::EwmaConfig, svc::NewService, trace};
use linkerd_proxy_client_policy as policy;
use std::{net::SocketAddr, num::NonZeroU16, sync::Arc};
use tokio::{task, time};

#[tokio::test(flavor = "current_thread")]
async fn gauges_endpoints() {
    let _trace = trace::test::trace_init();
    let (rt, _shutdown) = runtime();
    let outbound = Outbound::new(default_config(), rt);

    let addr = "mysvc.myns.svc.cluster.local:80"
        .parse::<NameAddr>()
        .unwrap();
    let ep0 = SocketAddr::new([192, 0, 2, 41].into(), 8080);
    let ep1 = SocketAddr::new([192, 0, 2, 42].into(), 8080);

    let resolve = support::resolver::<Metadata>();
    let mut resolve_tx = resolve.endpoint_tx(addr.clone());

    let (svc0, mut handle0) = tower_test::mock::pair();
    let (svc1, mut handle1) = tower_test::mock::pair();

    let stk = move |ep: Endpoint<_>| {
        if *ep.addr == ep0 {
            return svc0.clone();
        }
        if *ep.addr == ep1 {
            return svc1.clone();
        }
        panic!("unexpected endpoint: {:?}", ep)
    };

<<<<<<< HEAD
    let _svc = svc::stack(stk)
        .push(Balance::layer(
=======
    let mut svc = svc::stack(stk)
        .push(balance::Balance::layer(
>>>>>>> 0ee7e5c5
            &outbound.config,
            &outbound.runtime,
            &mut Default::default(),
            resolve,
        ))
        .into_inner()
        .new_service(balance::Balance {
            addr,
            parent: Target,
            queue: QueueConfig {
<<<<<<< HEAD
                capacity: 100,
                failfast_timeout: time::Duration::from_secs(3),
=======
                capacity: 10,
                failfast_timeout: time::Duration::from_secs(1),
>>>>>>> 0ee7e5c5
            },
            ewma: EwmaConfig {
                default_rtt: time::Duration::from_millis(100),
                decay: time::Duration::from_secs(10),
            },
        });

    let gauge = outbound
        .runtime
        .metrics
        .http_balancer
        .http_endpoints(svc::Param::param(&Target), svc::Param::param(&Target));
    assert_eq!(
        (gauge.pending.value(), gauge.ready.value()),
        (0, 0),
        "No endpoints"
    );

    // Begin with a single endpoint. When the balancer can process requests, the
    // gauge is accurate.
    resolve_tx.add(vec![(ep0, Metadata::default())]).unwrap();
    handle0.allow(1);
    task::yield_now().await;
    assert_eq!(
        (gauge.pending.value(), gauge.ready.value()),
        (0, 1),
        "After adding an endpoint one should be ready"
    );

    // Add a second endpoint and ensure the gauge is updated.
    resolve_tx.add(vec![(ep1, Metadata::default())]).unwrap();
    handle1.allow(0);
    task::yield_now().await;
    assert_eq!(
        (gauge.pending.value(), gauge.ready.value()),
        (1, 1),
        "Added a pending endpoint"
    );

    handle1.allow(1);
    task::yield_now().await;
    assert_eq!(
        (gauge.pending.value(), gauge.ready.value()),
        (0, 2),
        "Pending endpoint became ready"
    );

    // Remove the first endpoint.
    resolve_tx.remove(vec![ep0]).unwrap();
    task::yield_now().await;
    assert_eq!(
        (gauge.pending.value(), gauge.ready.value()),
        (0, 1),
        "Removed first endpoint"
    );

    // Dropping the remaining endpoint, the gauge is updated.
    resolve_tx.remove(vec![ep1]).unwrap();
    task::yield_now().await;
    assert_eq!(
        (gauge.pending.value(), gauge.ready.value()),
        (0, 0),
        "Removed all endpoints"
    );
}

#[derive(Clone, Debug)]
struct Target;

// === impl Target ===

impl svc::Param<ParentRef> for Target {
    fn param(&self) -> ParentRef {
        ParentRef(Arc::new(policy::Meta::Resource {
            group: "core".into(),
            kind: "Service".into(),
            namespace: "myns".into(),
            name: "mysvc".into(),
            port: NonZeroU16::new(80),
            section: None,
        }))
    }
}

impl svc::Param<BackendRef> for Target {
    fn param(&self) -> BackendRef {
        BackendRef(Arc::new(policy::Meta::Resource {
            group: "core".into(),
            kind: "Service".into(),
            namespace: "myns".into(),
            name: "mysvc".into(),
            port: NonZeroU16::new(80),
            section: None,
        }))
    }
}

impl svc::Param<FailureAccrual> for Target {
    fn param(&self) -> FailureAccrual {
        FailureAccrual::default()
    }
}<|MERGE_RESOLUTION|>--- conflicted
+++ resolved
@@ -33,13 +33,8 @@
         panic!("unexpected endpoint: {:?}", ep)
     };
 
-<<<<<<< HEAD
     let _svc = svc::stack(stk)
         .push(Balance::layer(
-=======
-    let mut svc = svc::stack(stk)
-        .push(balance::Balance::layer(
->>>>>>> 0ee7e5c5
             &outbound.config,
             &outbound.runtime,
             &mut Default::default(),
@@ -50,13 +45,8 @@
             addr,
             parent: Target,
             queue: QueueConfig {
-<<<<<<< HEAD
                 capacity: 100,
                 failfast_timeout: time::Duration::from_secs(3),
-=======
-                capacity: 10,
-                failfast_timeout: time::Duration::from_secs(1),
->>>>>>> 0ee7e5c5
             },
             ewma: EwmaConfig {
                 default_rtt: time::Duration::from_millis(100),
