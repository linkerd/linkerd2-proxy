--- conflicted
+++ resolved
@@ -1,11 +1,7 @@
 //! A stack that routes HTTP requests to concrete backends.
 
 use super::concrete;
-<<<<<<< HEAD
-use crate::{Outbound, ParentRef};
-=======
-use crate::{Outbound, OutboundMetrics};
->>>>>>> df78f296
+use crate::{Outbound, OutboundMetrics, ParentRef};
 use linkerd_app_core::{
     proxy::{api_resolve::Metadata, http},
     svc,
@@ -174,10 +170,7 @@
                     |prms: Self| {
                         Ok::<_, Infallible>(match prms {
                             Self::Endpoint(remote, meta, parent) => svc::Either::A(Concrete {
-<<<<<<< HEAD
                                 parent_ref: ParentRef::endpoint(&meta),
-=======
->>>>>>> df78f296
                                 target: concrete::Dispatch::Forward(remote, meta),
                                 authority: None,
                                 parent,
