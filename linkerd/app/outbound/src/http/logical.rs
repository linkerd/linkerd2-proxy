--- conflicted
+++ resolved
@@ -125,14 +125,7 @@
                             .push(http::BoxRequest::layer())
                             .push(http::BoxResponse::layer()),
                     )
-<<<<<<< HEAD
-                    .push_map_target({
-                        let no_tls_reason = no_tls_reason;
-                        move |logical: Logical| Endpoint::from((no_tls_reason, logical))
-                    })
-=======
                     .push_map_target(move |l: Logical| Endpoint::from((no_tls_reason, l)))
->>>>>>> affd6459
                     .into_inner(),
             ))
             // Distribute requests over a distribution of balancers via a
