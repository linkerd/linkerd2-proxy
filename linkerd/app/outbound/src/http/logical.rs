use super::{CanonicalDstHeader, Concrete, Endpoint, Logical};
use crate::{resolve, stack_labels, target, Outbound};
use linkerd_app_core::{
    classify, config, profiles,
    proxy::{
        api_resolve::{ConcreteAddr, Metadata},
        core::Resolve,
        http,
        resolve::map_endpoint,
    },
    retry, svc, tls, Error, Never, DST_OVERRIDE_HEADER,
};
use tracing::debug_span;

impl<E> Outbound<E> {
    pub fn push_http_logical<B, ESvc, R>(
        self,
        resolve: R,
    ) -> Outbound<
        impl svc::NewService<
                Logical,
                Service = impl svc::Service<
                    http::Request<B>,
                    Response = http::Response<http::BoxBody>,
                    Error = Error,
                    Future = impl Send,
                >,
            > + Clone,
    >
    where
        B: http::HttpBody<Error = Error> + std::fmt::Debug + Default + Send + 'static,
        B::Data: Send + 'static,
        E: svc::NewService<Endpoint, Service = ESvc> + Clone + Send + 'static,
        ESvc: svc::Service<http::Request<http::BoxBody>, Response = http::Response<http::BoxBody>>
            + Send
            + 'static,
        ESvc::Error: Into<Error>,
        ESvc::Future: Send,
        R: Resolve<ConcreteAddr, Error = Error, Endpoint = Metadata> + Clone + Send + 'static,
        R::Resolution: Send,
        R::Future: Send + Unpin,
    {
        let Self {
            config,
            runtime: rt,
            stack: endpoint,
        } = self;
        let config::ProxyConfig {
            buffer_capacity,
            cache_max_idle_age,
            dispatch_timeout,
            ..
        } = config.proxy;
        let watchdog = cache_max_idle_age * 2;

<<<<<<< HEAD
        let endpoint =
            endpoint.instrument(|e: &Endpoint| debug_span!("endpoint", server.addr = %e.addr));

=======
>>>>>>> 827762d1
        let identity_disabled = rt.identity.is_none();
        let no_tls_reason = if identity_disabled {
            tls::NoClientTls::Disabled
        } else {
            tls::NoClientTls::NotProvidedByServiceDiscovery
        };
        let resolve = svc::stack(resolve.into_service())
            .check_service::<ConcreteAddr>()
            .push_request_filter(|c: Concrete| Ok::<_, Never>(c.resolve))
            .push(svc::layer::mk(move |inner| {
                map_endpoint::Resolve::new(
                    target::EndpointFromMetadata { identity_disabled },
                    inner,
                )
            }))
            .check_service::<Concrete>()
            .into_inner();

        let stack = endpoint
            .clone()
            .check_new_service::<Endpoint, http::Request<http::BoxBody>>()
            .push_on_response(
                svc::layers()
                    .push(http::BoxRequest::layer())
                    .push(
                        rt.metrics
                            .stack
                            .layer(stack_labels("http", "balance.endpoint")),
                    )
                    // Ensure individual endpoints are driven to readiness so that
                    // the balancer need not drive them all directly.
                    .push(svc::layer::mk(svc::SpawnReady::new)),
            )
            .check_new_service::<Endpoint, http::Request<_>>()
            // Resolve the service to its endpoints and balance requests over them.
            //
            // If the balancer has been empty/unavailable, eagerly fail requests.
            // When the balancer is in failfast, spawn the service in a background
            // task so it becomes ready without new requests.
            .push(resolve::layer(resolve, watchdog))
            .push_on_response(
                svc::layers()
                    .push(http::balance::layer(
                        crate::EWMA_DEFAULT_RTT,
                        crate::EWMA_DECAY,
                    ))
                    .push(rt.metrics.stack.layer(stack_labels("http", "balancer")))
                    .push(svc::layer::mk(svc::SpawnReady::new))
                    .push(svc::FailFast::layer("HTTP Balancer", dispatch_timeout))
                    .push(http::BoxResponse::layer()),
            )
            .check_make_service::<Concrete, http::Request<_>>()
            .push(svc::MapErrLayer::new(Into::into))
            // Drives the initial resolution via the service's readiness.
            .into_new_service()
            // The concrete address is only set when the profile could be
            // resolved. Endpoint resolution is skipped when there is no
            // concrete address.
            .instrument(|c: &Concrete| debug_span!("concrete", addr = %c.resolve))
            .push_map_target(Concrete::from)
            // If there's no resolveable address, bypass the load balancer.
            .push(svc::UnwrapOr::layer(
                endpoint
                    .clone()
                    .push_on_response(
                        svc::layers()
                            .push(http::BoxRequest::layer())
                            .push(http::BoxResponse::layer()),
                    )
<<<<<<< HEAD
                    .push_map_target({
                        let no_tls_reason = no_tls_reason;
                        move |logical: Logical| Endpoint::from((no_tls_reason, logical))
                    })
=======
                    .push_map_target(move |l: Logical| Endpoint::from((no_tls_reason, l)))
>>>>>>> 827762d1
                    .into_inner(),
            ))
            // Distribute requests over a distribution of balancers via a
            // traffic split.
            //
            // If the traffic split is empty/unavailable, eagerly fail requests.
            // When the split is in failfast, spawn the service in a background
            // task so it becomes ready without new requests.
            .push(profiles::split::layer())
            .push_on_response(
                svc::layers()
                    .push(svc::layer::mk(svc::SpawnReady::new))
                    .push(rt.metrics.stack.layer(stack_labels("http", "logical")))
                    .push(svc::FailFast::layer("HTTP Logical", dispatch_timeout))
                    .push_spawn_buffer(buffer_capacity),
            )
            .push_cache(cache_max_idle_age)
            // Note: routes can't exert backpressure.
            .push(profiles::http::route_request::layer(
                svc::proxies()
                    .push(
                        rt.metrics
                            .http_route_actual
                            .to_layer::<classify::Response, _>(),
                    )
                    // Sets an optional retry policy.
                    .push(retry::layer(rt.metrics.http_route_retry.clone()))
                    // Sets an optional request timeout.
                    .push(http::MakeTimeoutLayer::default())
                    // Records per-route metrics.
                    .push(rt.metrics.http_route.to_layer::<classify::Response, _>())
                    // Sets the per-route response classifier as a request
                    // extension.
                    .push(classify::NewClassify::layer())
                    .push_map_target(Logical::mk_route)
                    .into_inner(),
            ))
            // Strips headers that may be set by this proxy and add an outbound
            // canonical-dst-header. The response body is boxed unify the profile
            // stack's response type. withthat of to endpoint stack.
            .push(http::NewHeaderFromTarget::<CanonicalDstHeader, _>::layer())
            .push_on_response(
                svc::layers()
                    .push(http::strip_header::request::layer(DST_OVERRIDE_HEADER))
                    .push(http::BoxResponse::layer()),
            )
            .instrument(|l: &Logical| debug_span!("logical", dst = %l.addr()))
            .push_switch(
                move |logical: Logical| {
                    let should_resolve = match logical.profile.as_ref() {
                        Some(p) => {
                            let p = p.borrow();
                            p.endpoint.is_none() && (p.name.is_some() || !p.targets.is_empty())
                        }
                        None => false,
                    };

                    if should_resolve {
                        Ok::<_, Never>(svc::Either::A(logical))
                    } else {
                        Ok(svc::Either::B(Endpoint::from((no_tls_reason, logical))))
                    }
                },
                svc::stack(endpoint)
                    .push_on_response(http::BoxRequest::layer())
                    .into_inner(),
            );

        Outbound {
            config,
            runtime: rt,
            stack,
        }
    }
}<|MERGE_RESOLUTION|>--- conflicted
+++ resolved
@@ -53,12 +53,9 @@
         } = config.proxy;
         let watchdog = cache_max_idle_age * 2;
 
-<<<<<<< HEAD
         let endpoint =
             endpoint.instrument(|e: &Endpoint| debug_span!("endpoint", server.addr = %e.addr));
 
-=======
->>>>>>> 827762d1
         let identity_disabled = rt.identity.is_none();
         let no_tls_reason = if identity_disabled {
             tls::NoClientTls::Disabled
@@ -128,14 +125,7 @@
                             .push(http::BoxRequest::layer())
                             .push(http::BoxResponse::layer()),
                     )
-<<<<<<< HEAD
-                    .push_map_target({
-                        let no_tls_reason = no_tls_reason;
-                        move |logical: Logical| Endpoint::from((no_tls_reason, logical))
-                    })
-=======
                     .push_map_target(move |l: Logical| Endpoint::from((no_tls_reason, l)))
->>>>>>> 827762d1
                     .into_inner(),
             ))
             // Distribute requests over a distribution of balancers via a
