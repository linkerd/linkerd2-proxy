use super::{retry, CanonicalDstHeader, Concrete, Logical};
use crate::logical::router;
use crate::Outbound;
use linkerd_app_core::{classify, metrics, profiles, proxy::http, svc, Error};
use tracing::debug_span;

#[derive(Clone, Debug, PartialEq, Eq, Hash)]
struct ProfileRoute {
    logical: Logical,
    route: profiles::http::Route,
}

type NewRoute<N, R> =
    router::NewRoute<N, R, Concrete, profiles::http::RequestMatch, profiles::http::Route>;

impl<N> Outbound<N> {
    // TODO(ver) make the outer target type generic/parameterized.
    pub fn push_http_logical<NSvc>(
        self,
    ) -> Outbound<
        svc::ArcNewService<
            Logical,
            impl svc::Service<
                    http::Request<http::BoxBody>,
                    Response = http::Response<http::BoxBody>,
                    Error = Error,
                    Future = impl Send,
                > + Clone,
        >,
    >
    where
        N: svc::NewService<Concrete, Service = NSvc> + Clone + Send + Sync + 'static,
        NSvc: svc::Service<
                http::Request<http::BoxBody>,
                Response = http::Response<http::BoxBody>,
                Error = Error,
            > + Clone
            + Send
            + Sync
            + 'static,
        NSvc::Future: Send,
    {
        self.map_stack(|config, rt, concrete| {
            let route = svc::layers()
                .push(http::insert::NewInsert::<ProfileRoute, _>::layer())
                .push_on_service(http::BoxRequest::layer())
                .push(
                    rt.metrics
                        .proxy
                        .http_profile_route_actual
                        .to_layer::<classify::Response, _, ProfileRoute>(),
                )
                // Depending on whether or not the request can be
                // retried, it may have one of two `Body` types. This
                // layer unifies any `Body` type into `BoxBody`.
                .push_on_service(http::BoxRequest::erased())
                // Sets an optional retry policy.
                .push(retry::layer(
                    rt.metrics.proxy.http_profile_route_retry.clone(),
                ))
                // Sets an optional request timeout.
                .push(http::NewTimeout::layer())
                // Records per-route metrics.
                .push(
                    rt.metrics
                        .proxy
                        .http_profile_route
                        .to_layer::<classify::Response, _, ProfileRoute>(),
                )
                // Sets the per-route response classifier as a request
                // extension.
                .push(classify::NewClassify::layer())
                .push_on_service(http::BoxResponse::layer())
                .push_map_target(|(route, logical)| ProfileRoute { logical, route })
                // Only build a route service when it is used.
                .push(svc::NewLazy::layer());

            concrete
                .check_new_service::<Concrete, _>()
                .push(NewRoute::layer(route))
                .check_new_service::<Logical, http::Request<http::BoxBody>>()
                // Strips headers that may be set by this proxy and add an
                // outbound canonical-dst-header. The response body is boxed
                // unify the profile stack's response type with that of to
                // endpoint stack.
                .push(http::NewHeaderFromTarget::<CanonicalDstHeader, _>::layer())
                // This caches each logical stack so that it can be reused
                // across per-connection HTTP server stacks (i.e. created by the
                // `DetectService`).
                //
                // TODO(ver) Update the detection stack so this dynamic caching
                // can be removed.
                //
                // XXX(ver) This cache key includes the HTTP version. Should it?
                .push_cache(config.discovery_idle_timeout)
                .instrument(|l: &Logical| debug_span!("logical", service = %l.logical_addr))
                .push(svc::ArcNewService::layer())
        })
    }
}

// === impl ProfileRoute ===

impl svc::Param<profiles::http::Route> for ProfileRoute {
    fn param(&self) -> profiles::http::Route {
        self.route.clone()
    }
}

impl svc::Param<metrics::ProfileRouteLabels> for ProfileRoute {
    fn param(&self) -> metrics::ProfileRouteLabels {
        metrics::ProfileRouteLabels::outbound(self.logical.logical_addr.clone(), &self.route)
    }
}

impl svc::Param<http::ResponseTimeout> for ProfileRoute {
    fn param(&self) -> http::ResponseTimeout {
        http::ResponseTimeout(self.route.timeout())
    }
}

impl classify::CanClassify for ProfileRoute {
    type Classify = classify::Request;

    fn classify(&self) -> classify::Request {
        self.route.response_classes().clone().into()
    }
}

impl svc::Param<router::Distribution> for ProfileRoute {
    fn param(&self) -> router::Distribution {
<<<<<<< HEAD
        let targets = self.route.targets().as_ref();
        // If the route has no backend overrides, distribute all traffic to the
        // logical address.
        if targets.is_empty() {
            let profiles::LogicalAddr(addr) = self.logical.param();
            return router::Distribution::from(addr);
        }

        router::Distribution::random_available(
            targets
=======
        router::Distribution::random_available(
            self.route
                .targets()
>>>>>>> e122dd01
                .iter()
                .map(|profiles::Target { addr, weight }| (addr.clone(), *weight)),
        )
        .expect("distribution must be valid")
    }
<<<<<<< HEAD
}

// === impl MatchRoute ===

impl<B> router::MatchRoute<http::Request<B>> for profiles::http::RequestMatch {
    fn match_route<'matches, K>(
        matches: &'matches router::Matches<Self, K>,
        req: &http::Request<B>,
    ) -> Option<&'matches K> {
        profiles::http::route_for_request(matches, req)
    }
=======
>>>>>>> e122dd01
}<|MERGE_RESOLUTION|>--- conflicted
+++ resolved
@@ -129,28 +129,14 @@
 
 impl svc::Param<router::Distribution> for ProfileRoute {
     fn param(&self) -> router::Distribution {
-<<<<<<< HEAD
-        let targets = self.route.targets().as_ref();
-        // If the route has no backend overrides, distribute all traffic to the
-        // logical address.
-        if targets.is_empty() {
-            let profiles::LogicalAddr(addr) = self.logical.param();
-            return router::Distribution::from(addr);
-        }
-
-        router::Distribution::random_available(
-            targets
-=======
         router::Distribution::random_available(
             self.route
                 .targets()
->>>>>>> e122dd01
                 .iter()
                 .map(|profiles::Target { addr, weight }| (addr.clone(), *weight)),
         )
         .expect("distribution must be valid")
     }
-<<<<<<< HEAD
 }
 
 // === impl MatchRoute ===
@@ -162,6 +148,4 @@
     ) -> Option<&'matches K> {
         profiles::http::route_for_request(matches, req)
     }
-=======
->>>>>>> e122dd01
 }