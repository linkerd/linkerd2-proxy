--- conflicted
+++ resolved
@@ -71,13 +71,8 @@
                 ))
                 .push(metrics.stack.layer(stack_labels("http", "balancer")))
                 .push(svc::layer::mk(svc::SpawnReady::new))
-<<<<<<< HEAD
                 .push(svc::FailFast::layer("HTTP Balancer", dispatch_timeout))
-                .push(metrics.stack.layer(stack_labels("http", "concrete")))
                 .push(http::BoxResponse::layer()),
-=======
-                .push(svc::FailFast::layer("HTTP Balancer", dispatch_timeout)),
->>>>>>> 7c9e1608
         )
         .push(svc::MapErrLayer::new(Into::into))
         // Drives the initial resolution via the service's readiness.
