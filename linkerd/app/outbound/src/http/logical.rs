--- conflicted
+++ resolved
@@ -129,22 +129,9 @@
 
 impl svc::Param<router::Distribution> for ProfileRoute {
     fn param(&self) -> router::Distribution {
-<<<<<<< HEAD
-        let targets = self.route.targets().as_ref();
-        // If the route has no backend overrides, distribute all traffic to the
-        // logical address.
-        if targets.is_empty() {
-            let profiles::LogicalAddr(addr) = self.logical.param();
-            return router::Distribution::from(addr);
-        }
-
-        router::Distribution::random_available(
-            targets
-=======
         router::Distribution::random_available(
             self.route
                 .targets()
->>>>>>> e6ee9b46
                 .iter()
                 .map(|profiles::Target { addr, weight }| (addr.clone(), *weight)),
         )
