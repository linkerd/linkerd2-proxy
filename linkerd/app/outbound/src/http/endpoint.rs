use super::{peer_proxy_errors::PeerProxyErrors, require_id_header};
use crate::Outbound;
use linkerd_app_core::{
    classify, config, errors, http_tracing, metrics,
    proxy::{http, tap},
    svc, tls, Error, Result, CANONICAL_DST_HEADER,
};
use tokio::io;

#[derive(Copy, Clone, Debug)]
struct ClientRescue;

impl<C> Outbound<C> {
    pub fn push_http_endpoint<T, B>(self) -> Outbound<svc::BoxNewHttp<T, B>>
    where
        T: Clone + Send + Sync + 'static,
        T: svc::Param<http::client::Settings>
            + svc::Param<Option<http::AuthorityOverride>>
            + svc::Param<metrics::EndpointLabels>
            + svc::Param<tls::ConditionalClientTls>
            + tap::Inspect,
        B: http::HttpBody<Error = Error> + std::fmt::Debug + Default + Send + 'static,
        B::Data: Send + 'static,
        C: svc::Service<T> + Clone + Send + Sync + Unpin + 'static,
        C::Response: io::AsyncRead + io::AsyncWrite + Send + Unpin,
        C::Error: Into<Error>,
        C::Future: Send + Unpin + 'static,
    {
        self.map_stack(|config, rt, connect| {
            let config::ConnectConfig {
                h1_settings,
                h2_settings,
                backoff,
                ..
            } = config.proxy.connect;

            // Initiates an HTTP client on the underlying transport. Prior-knowledge HTTP/2
            // is typically used (i.e. when communicating with other proxies); though
            // HTTP/1.x fallback is supported as needed.
            connect
                .push(http::client::layer(h1_settings, h2_settings))
                .push_on_service(svc::MapErr::layer(Into::<Error>::into))
                .check_service::<T>()
                .into_new_service()
                .push_new_reconnect(backoff)
<<<<<<< HEAD
=======
                // Tear down server connections when a peer proxy generates an error.
                .push(PeerProxyErrors::layer())
>>>>>>> 556cc61a
                // Handle connection-level errors eagerly so that we can report 5XX failures in tap
                // and metrics. HTTP error metrics are not incremented here so that errors are not
                // double-counted--i.e., endpoint metrics track these responses and error metrics
                // track proxy errors that occur higher in the stack.
                .push_on_service(ClientRescue::layer())
                .push(tap::NewTapHttp::layer(rt.tap.clone()))
                .push(
                    rt.metrics
                        .proxy
                        .http_endpoint
                        .to_layer::<classify::Response, _, _>(),
                )
                .push_on_service(http_tracing::client(
                    rt.span_sink.clone(),
                    crate::trace_labels(),
                ))
                .push(require_id_header::NewRequireIdentity::layer())
                .push(http::NewOverrideAuthority::layer(vec![
                    "host",
                    CANONICAL_DST_HEADER,
                ]))
                .push_on_service(
                    svc::layers()
                        .push(http::BoxResponse::layer())
                        .push(svc::BoxService::layer()),
                )
                .push(svc::BoxNewService::layer())
        })
    }
}

// === impl ClientRescue ===

impl ClientRescue {
    /// Synthesizes responses for HTTP requests that encounter proxy errors.
    pub fn layer() -> errors::respond::Layer<Self> {
        errors::respond::NewRespond::layer(Self)
    }
}

impl errors::HttpRescue<Error> for ClientRescue {
    fn rescue(&self, error: Error) -> Result<errors::SyntheticHttpResponse> {
<<<<<<< HEAD
        if Self::has_cause::<http::orig_proto::DowngradedH2Error>(&*error) {
            return Ok(errors::SyntheticHttpResponse {
                http_status: http::StatusCode::BAD_GATEWAY,
                grpc_status: errors::Grpc::Unavailable,
                close_connection: true,
                message: error.to_string(),
            });
        }

        if Self::has_cause::<std::io::Error>(&*error) {
            return Ok(errors::SyntheticHttpResponse {
                http_status: http::StatusCode::BAD_GATEWAY,
                grpc_status: errors::Grpc::Unavailable,
                close_connection: true,
                message: error.to_string(),
            });
        }

        if Self::has_cause::<errors::ConnectTimeout>(&*error) {
            return Ok(errors::SyntheticHttpResponse {
                http_status: http::StatusCode::GATEWAY_TIMEOUT,
                grpc_status: errors::Grpc::DeadlineExceeded,
                close_connection: true,
                message: error.to_string(),
            });
=======
        let cause = errors::root_cause(&*error);
        if cause.is::<http::orig_proto::DowngradedH2Error>() {
            return Ok(errors::SyntheticHttpResponse::bad_gateway(cause));
        }
        if cause.is::<std::io::Error>() {
            return Ok(errors::SyntheticHttpResponse::bad_gateway(cause));
        }
        if cause.is::<errors::ConnectTimeout>() {
            return Ok(errors::SyntheticHttpResponse::gateway_timeout(cause));
>>>>>>> 556cc61a
        }

        Err(error)
    }
}

#[cfg(test)]
mod test {
    use super::*;
    use crate::{http, test_util::*, transport::addrs::*};
    use linkerd_app_core::{
        io,
        proxy::api_resolve::Metadata,
        svc::{NewService, ServiceExt},
        Infallible,
    };
    use std::net::SocketAddr;

    static WAS_ORIG_PROTO: &str = "request-orig-proto";

    /// Tests that the the HTTP endpoint stack forwards connections without HTTP upgrading.
    #[tokio::test(flavor = "current_thread")]
    async fn http11_forward() {
        let _trace = linkerd_tracing::test::trace_init();

        let addr = SocketAddr::new([192, 0, 2, 41].into(), 2041);

        let connect = support::connect()
            .endpoint_fn_boxed(addr, |_: http::Endpoint| serve(::http::Version::HTTP_11));

        // Build the outbound server
        let (rt, _shutdown) = runtime();
        let mut stack = Outbound::new(default_config(), rt)
            .with_stack(connect)
            .push_http_endpoint::<_, http::BoxBody>()
            .into_inner();

        let svc = stack.new_service(http::Endpoint {
            addr: Remote(ServerAddr(addr)),
            protocol: http::Version::Http1,
            logical_addr: None,
            opaque_protocol: false,
            tls: tls::ConditionalClientTls::None(tls::NoClientTls::Disabled),
            metadata: Metadata::default(),
        });

        let req = http::Request::builder()
            .version(::http::Version::HTTP_11)
            .uri("http://foo.example.com")
            .extension(http::ClientHandle::new(([192, 0, 2, 101], 40200).into()).0)
            .body(http::BoxBody::default())
            .unwrap();
        let rsp = svc.oneshot(req).await.unwrap();
        assert_eq!(rsp.status(), http::StatusCode::NO_CONTENT);
        assert!(rsp.headers().get(WAS_ORIG_PROTO).is_none());
    }

    /// Tests that the the HTTP endpoint stack forwards connections without HTTP upgrading.
    #[tokio::test(flavor = "current_thread")]
    async fn http2_forward() {
        let _trace = linkerd_tracing::test::trace_init();

        let addr = SocketAddr::new([192, 0, 2, 41].into(), 2042);

        let connect = support::connect()
            .endpoint_fn_boxed(addr, |_: http::Endpoint| serve(::http::Version::HTTP_2));

        // Build the outbound server
        let (rt, _shutdown) = runtime();
        let mut stack = Outbound::new(default_config(), rt)
            .with_stack(connect)
            .push_http_endpoint::<_, http::BoxBody>()
            .into_inner();

        let svc = stack.new_service(http::Endpoint {
            addr: Remote(ServerAddr(addr)),
            protocol: http::Version::H2,
            logical_addr: None,
            opaque_protocol: false,
            tls: tls::ConditionalClientTls::None(tls::NoClientTls::Disabled),
            metadata: Metadata::default(),
        });

        let req = http::Request::builder()
            .version(::http::Version::HTTP_2)
            .uri("http://foo.example.com")
            .extension(http::ClientHandle::new(([192, 0, 2, 101], 40200).into()).0)
            .body(http::BoxBody::default())
            .unwrap();
        let rsp = svc.oneshot(req).await.unwrap();
        assert_eq!(rsp.status(), http::StatusCode::NO_CONTENT);
        assert!(rsp.headers().get(WAS_ORIG_PROTO).is_none());
    }

    /// Tests that the the HTTP endpoint stack uses endpoint metadata to initiate HTTP/2 protocol
    /// upgrading.
    #[tokio::test(flavor = "current_thread")]
    async fn orig_proto_upgrade() {
        let _trace = linkerd_tracing::test::trace_init();

        let addr = SocketAddr::new([192, 0, 2, 41].into(), 2041);

        // Pretend the upstream is a proxy that supports proto upgrades...
        let connect = support::connect()
            .endpoint_fn_boxed(addr, |_: http::Endpoint| serve(::http::Version::HTTP_2));

        // Build the outbound server
        let (rt, _shutdown) = runtime();
        let mut stack = Outbound::new(default_config(), rt)
            .with_stack(connect)
            .push_http_endpoint::<_, http::BoxBody>()
            .into_inner();

        let svc = stack.new_service(http::Endpoint {
            addr: Remote(ServerAddr(addr)),
            protocol: http::Version::Http1,
            logical_addr: None,
            opaque_protocol: false,
            tls: tls::ConditionalClientTls::None(tls::NoClientTls::Disabled),
            metadata: Metadata::new(
                None,
                support::resolver::ProtocolHint::Http2,
                None,
                None,
                None,
            ),
        });

        let req = http::Request::builder()
            .version(::http::Version::HTTP_11)
            .uri("http://foo.example.com")
            .extension(http::ClientHandle::new(([192, 0, 2, 101], 40200).into()).0)
            .body(http::BoxBody::default())
            .unwrap();
        let rsp = svc.oneshot(req).await.unwrap();
        assert_eq!(rsp.status(), http::StatusCode::NO_CONTENT);
        assert_eq!(
            rsp.headers()
                .get(WAS_ORIG_PROTO)
                .and_then(|v| v.to_str().ok()),
            Some("HTTP/1.1")
        );
    }

    /// Tests that the the HTTP endpoint stack ignores protocol upgrade hinting for HTTP/2 traffic.
    #[tokio::test(flavor = "current_thread")]
    async fn orig_proto_http2_noop() {
        let _trace = linkerd_tracing::test::trace_init();

        let addr = SocketAddr::new([192, 0, 2, 41].into(), 2041);

        // Pretend the upstream is a proxy that supports proto upgrades...
        let connect = support::connect()
            .endpoint_fn_boxed(addr, |_: http::Endpoint| serve(::http::Version::HTTP_2));

        // Build the outbound server
        let (rt, _shutdown) = runtime();
        let mut stack = Outbound::new(default_config(), rt)
            .with_stack(connect)
            .push_http_endpoint::<_, http::BoxBody>()
            .into_inner();

        let svc = stack.new_service(http::Endpoint {
            addr: Remote(ServerAddr(addr)),
            protocol: http::Version::H2,
            logical_addr: None,
            opaque_protocol: false,
            tls: tls::ConditionalClientTls::None(tls::NoClientTls::Disabled),
            metadata: Metadata::new(
                None,
                support::resolver::ProtocolHint::Http2,
                None,
                None,
                None,
            ),
        });

        let req = http::Request::builder()
            .version(::http::Version::HTTP_2)
            .uri("http://foo.example.com")
            .extension(http::ClientHandle::new(([192, 0, 2, 101], 40200).into()).0)
            .body(http::BoxBody::default())
            .unwrap();
        let rsp = svc.oneshot(req).await.unwrap();
        assert_eq!(rsp.status(), http::StatusCode::NO_CONTENT);
        assert!(rsp.headers().get(WAS_ORIG_PROTO).is_none());
    }

    /// Helper server that reads the l5d-orig-proto header on requests and uses it to set the header
    /// value in `WAS_ORIG_PROTO`.
    #[allow(clippy::unnecessary_wraps)]
    fn serve(version: ::http::Version) -> io::Result<io::BoxedIo> {
        let svc = hyper::service::service_fn(move |req: http::Request<_>| {
            tracing::debug!(?req);
            let rsp = http::Response::builder()
                .version(version)
                .status(http::StatusCode::NO_CONTENT);
            let rsp = req
                .headers()
                .get("l5d-orig-proto")
                .into_iter()
                .fold(rsp, |rsp, orig_proto| {
                    rsp.header(WAS_ORIG_PROTO, orig_proto)
                });
            future::ok::<_, Infallible>(rsp.body(hyper::Body::default()).unwrap())
        });

        let mut http = hyper::server::conn::Http::new();
        match version {
            ::http::Version::HTTP_10 | ::http::Version::HTTP_11 => http.http1_only(true),
            ::http::Version::HTTP_2 => http.http2_only(true),
            _ => unreachable!("unsupported HTTP version {:?}", version),
        };

        let (client_io, server_io) = io::duplex(4096);
        tokio::spawn(http.serve_connection(server_io, svc));
        Ok(io::BoxedIo::new(client_io))
    }
}<|MERGE_RESOLUTION|>--- conflicted
+++ resolved
@@ -43,11 +43,8 @@
                 .check_service::<T>()
                 .into_new_service()
                 .push_new_reconnect(backoff)
-<<<<<<< HEAD
-=======
                 // Tear down server connections when a peer proxy generates an error.
                 .push(PeerProxyErrors::layer())
->>>>>>> 556cc61a
                 // Handle connection-level errors eagerly so that we can report 5XX failures in tap
                 // and metrics. HTTP error metrics are not incremented here so that errors are not
                 // double-counted--i.e., endpoint metrics track these responses and error metrics
@@ -90,33 +87,6 @@
 
 impl errors::HttpRescue<Error> for ClientRescue {
     fn rescue(&self, error: Error) -> Result<errors::SyntheticHttpResponse> {
-<<<<<<< HEAD
-        if Self::has_cause::<http::orig_proto::DowngradedH2Error>(&*error) {
-            return Ok(errors::SyntheticHttpResponse {
-                http_status: http::StatusCode::BAD_GATEWAY,
-                grpc_status: errors::Grpc::Unavailable,
-                close_connection: true,
-                message: error.to_string(),
-            });
-        }
-
-        if Self::has_cause::<std::io::Error>(&*error) {
-            return Ok(errors::SyntheticHttpResponse {
-                http_status: http::StatusCode::BAD_GATEWAY,
-                grpc_status: errors::Grpc::Unavailable,
-                close_connection: true,
-                message: error.to_string(),
-            });
-        }
-
-        if Self::has_cause::<errors::ConnectTimeout>(&*error) {
-            return Ok(errors::SyntheticHttpResponse {
-                http_status: http::StatusCode::GATEWAY_TIMEOUT,
-                grpc_status: errors::Grpc::DeadlineExceeded,
-                close_connection: true,
-                message: error.to_string(),
-            });
-=======
         let cause = errors::root_cause(&*error);
         if cause.is::<http::orig_proto::DowngradedH2Error>() {
             return Ok(errors::SyntheticHttpResponse::bad_gateway(cause));
@@ -126,7 +96,6 @@
         }
         if cause.is::<errors::ConnectTimeout>() {
             return Ok(errors::SyntheticHttpResponse::gateway_timeout(cause));
->>>>>>> 556cc61a
         }
 
         Err(error)
