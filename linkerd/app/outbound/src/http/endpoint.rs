--- conflicted
+++ resolved
@@ -131,20 +131,9 @@
                     "host",
                     CANONICAL_DST_HEADER,
                 ]))
-<<<<<<< HEAD
-                .push(svc::NewInstrumentLayer::new(|_: &_| {
-                    tracing::debug_span!("http.endpoint")
-                }))
-                .push_on_service(
-                    svc::layers()
-                        .push(http::BoxResponse::layer())
-                        .push(svc::BoxService::layer()),
-                )
-                .push(svc::ArcNewService::layer())
-=======
+                .instrument(|_: &_| tracing::debug_span!("http.endpoint"))
                 .push_on_service(http::BoxResponse::layer())
                 .arc_new_http()
->>>>>>> 2ad49d6f
         })
     }
 }
