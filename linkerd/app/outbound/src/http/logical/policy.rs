--- conflicted
+++ resolved
@@ -1,8 +1,4 @@
-<<<<<<< HEAD
 use super::{super::concrete, Concrete, NoRoute};
-=======
-use super::{super::concrete, Concrete, Distribution, NewBackendCache, NewDistribute, NoRoute};
->>>>>>> 04ff95ba
 use linkerd_app_core::{
     proxy::http::{self, balance},
     svc,
@@ -71,6 +67,7 @@
     distribution: RouteBackendDistribution<T, F>,
 }
 
+type NewDistribute<T, F, N> = distribute::NewDistribute<RouteBackendParams<T, F>, (), N>;
 type RouteBackendDistribution<T, F> = distribute::Distribution<RouteBackendParams<T, F>>;
 
 #[derive(Debug, PartialEq, Eq, Hash)]
@@ -79,7 +76,7 @@
     concrete: Concrete<T>,
 }
 
-type BackendCache<T, N, S> = distribute::NewBackendCache<Concrete<T>, N, S>;
+type NewBackendCache<T, N, S> = distribute::NewBackendCache<Concrete<T>, (), N, S>;
 
 // === impl Routes ===
 
@@ -178,7 +175,7 @@
     M: Clone + Send + Sync + 'static,
     M::Summary: Clone + Debug + Eq + Hash + Send + Sync + 'static,
     // Request filter.
-    F: Eq + Hash,
+    F: Debug + Eq + Hash,
     F: Clone + Send + Sync + 'static,
     // Assert that we can route for the given match and filter types.
     Self: svc::router::SelectRoute<
@@ -220,11 +217,7 @@
                 // Each `RouteParams` provides a `Distribution` that is used to
                 // choose a concrete service for a given route.
                 .lift_new()
-<<<<<<< HEAD
-                .push(BackendCache::layer())
-=======
                 .push(NewBackendCache::layer())
->>>>>>> 04ff95ba
                 // Lazily cache a service for each `RouteParams` returned from the
                 // `SelectRoute` impl.
                 .push_on_service(MatchedRouteParams::layer())
@@ -417,7 +410,8 @@
         >,
     > + Clone
     where
-        T: Clone + Debug + Eq + Hash + Send + Sync + 'static,
+        T: Debug + Eq + Hash,
+        F: Debug + Eq + Hash,
         // Inner stack.
         N: svc::NewService<Concrete<T>, Service = S>,
         N: Clone + Send + Sync + 'static,
@@ -432,6 +426,7 @@
         svc::layer::mk(|inner| {
             svc::stack(inner)
                 .lift_new()
+                .push_on_service(RouteBackendParams::layer())
                 .push(NewDistribute::layer())
                 // The router does not take the backend's availability into
                 // consideration, so we must eagerly fail requests to prevent
@@ -466,6 +461,42 @@
 
 // === impl Clone for RouteBackendParams ===
 
+impl<T, F> RouteBackendParams<T, F> {
+    fn layer<N, S>() -> impl svc::Layer<
+        N,
+        Service = svc::ArcNewService<
+            Self,
+            impl svc::Service<
+                    http::Request<http::BoxBody>,
+                    Response = http::Response<http::BoxBody>,
+                    Error = Error,
+                    Future = impl Send,
+                > + Clone,
+        >,
+    > + Clone
+    where
+        T: Clone + Debug + Eq + Hash + Send + Sync + 'static,
+        F: Clone + Send + Sync + 'static,
+        // Inner stack.
+        N: svc::NewService<Concrete<T>, Service = S>,
+        N: Clone + Send + Sync + 'static,
+        S: svc::Service<
+            http::Request<http::BoxBody>,
+            Response = http::Response<http::BoxBody>,
+            Error = Error,
+        >,
+        S: Clone + Send + Sync + 'static,
+        S::Future: Send,
+    {
+        svc::layer::mk(|inner| {
+            svc::stack(inner)
+                .push_map_target(|RouteBackendParams { concrete, .. }| concrete)
+                .push(svc::ArcNewService::layer())
+                .into_inner()
+        })
+    }
+}
+
 impl<T: Clone, F> Clone for RouteBackendParams<T, F> {
     fn clone(&self) -> Self {
         Self {
