--- conflicted
+++ resolved
@@ -7,7 +7,10 @@
 #[cfg(test)]
 mod tests;
 
-pub use self::route::errors;
+pub use self::{
+    route::errors,
+    router::{GrpcParams, HttpParams},
+};
 pub use linkerd_proxy_client_policy::ClientPolicy;
 
 /// HTTP or gRPC policy route parameters.
@@ -105,290 +108,8 @@
 {
     fn param(&self) -> LogicalAddr {
         match self {
-<<<<<<< HEAD
             Policy::Http(p) => p.param(),
             Policy::Grpc(p) => p.param(),
         }
     }
-=======
-            Params::Http(p) => p.param(),
-            Params::Grpc(p) => p.param(),
-        }
-    }
-}
-
-// === impl RouterParams ===
-
-impl<T, M, F> RouterParams<T, M, F>
-where
-    // Parent target type.
-    T: Clone + Debug + Eq + Hash + Send + Sync + 'static,
-    // Request matcher.
-    M: route::Match,
-    M: Clone + Send + Sync + 'static,
-    M::Summary: Clone + Debug + Eq + Hash + Send + Sync + 'static,
-    // Request filter.
-    F: Eq + Hash,
-    F: Clone + Send + Sync + 'static,
-    // Assert that we can route for the given match and filter types.
-    Self: svc::router::SelectRoute<
-        http::Request<http::BoxBody>,
-        Key = MatchedRouteParams<T, M::Summary, F>,
-        Error = NoRoute,
-    >,
-{
-    /// Wraps a `NewService`--instantiated once per logical target--that caches a set
-    /// of concrete services so that, as the watch provides new `Params`, we can
-    /// reuse inner services.
-    fn layer<N, S>() -> impl svc::Layer<
-        N,
-        Service = svc::ArcNewService<
-            Self,
-            impl svc::Service<
-                    http::Request<http::BoxBody>,
-                    Response = http::Response<http::BoxBody>,
-                    Error = Error,
-                    Future = impl Send,
-                > + Clone,
-        >,
-    > + Clone
-    where
-        // Inner stack.
-        N: svc::NewService<Concrete<T>, Service = S>,
-        N: Clone + Send + Sync + 'static,
-        S: svc::Service<
-            http::Request<http::BoxBody>,
-            Response = http::Response<http::BoxBody>,
-            Error = Error,
-        >,
-        S: Clone + Send + Sync + 'static,
-        S::Future: Send,
-    {
-        svc::layer::mk(|inner| {
-            svc::stack(inner)
-                // Each `RouteParams` provides a `Distribution` that is used to
-                // choose a concrete service for a given route.
-                .lift_new()
-                .push(NewBackendCache::layer())
-                // Lazily cache a service for each `RouteParams` returned from the
-                // `SelectRoute` impl.
-                .push_on_service(MatchedRouteParams::layer())
-                .push(svc::NewOneshotRoute::<Self, (), _>::layer_cached())
-                .push(svc::ArcNewService::layer())
-                .into_inner()
-        })
-    }
-}
-
-impl<T, M, F> From<(RouterRoutes<M, F>, T)> for RouterParams<T, M, F>
-where
-    T: Eq + Hash + Clone + Debug,
-    M: Clone,
-    F: Clone,
-{
-    fn from((rts, parent): (RouterRoutes<M, F>, T)) -> Self {
-        let RouterRoutes {
-            addr,
-            routes,
-            backends,
-        } = rts;
-
-        let mk_concrete = {
-            let parent = parent.clone();
-            move |target: concrete::Dispatch| {
-                // XXX With policies we don't have a top-level authority name at
-                // the moment. So, instead, we use the concrete addr used for
-                // discovery for now.
-                let authority = match target {
-                    concrete::Dispatch::Balance(ref a, _) => Some(a.as_http_authority()),
-                    _ => None,
-                };
-                Concrete {
-                    target,
-                    authority,
-                    parent: parent.clone(),
-                }
-            }
-        };
-
-        let mk_dispatch = move |bd: &policy::BackendDispatcher| match *bd {
-            policy::BackendDispatcher::BalanceP2c(
-                policy::Load::PeakEwma(policy::PeakEwma { decay, default_rtt }),
-                policy::EndpointDiscovery::DestinationGet { ref path },
-            ) => mk_concrete(concrete::Dispatch::Balance(
-                path.parse().expect("destination must be a nameaddr"),
-                balance::EwmaConfig { decay, default_rtt },
-            )),
-            policy::BackendDispatcher::Forward(addr, ref metadata) => mk_concrete(
-                concrete::Dispatch::Forward(Remote(ServerAddr(addr)), metadata.clone()),
-            ),
-        };
-
-        let mk_distribution = |d: &policy::RouteDistribution<F>| match d {
-            policy::RouteDistribution::Empty => Distribution::Empty,
-            policy::RouteDistribution::FirstAvailable(backends) => Distribution::first_available(
-                backends
-                    .iter()
-                    .map(|rb| mk_dispatch(&rb.backend.dispatcher)),
-            ),
-            policy::RouteDistribution::RandomAvailable(backends) => Distribution::random_available(
-                backends
-                    .iter()
-                    .map(|(rb, weight)| (mk_dispatch(&rb.backend.dispatcher), *weight)),
-            )
-            .expect("distribution must be valid"),
-        };
-
-        let mk_policy = |policy::RoutePolicy::<F> {
-                             meta,
-                             filters,
-                             distribution,
-                         }| RouteParams {
-            addr: addr.clone(),
-            parent: parent.clone(),
-            meta,
-            filters,
-            distribution: mk_distribution(&distribution),
-        };
-
-        let routes = routes
-            .iter()
-            .map(|route| route::Route {
-                hosts: route.hosts.clone(),
-                rules: route
-                    .rules
-                    .iter()
-                    .cloned()
-                    .map(|route::Rule { matches, policy }| route::Rule {
-                        matches,
-                        policy: mk_policy(policy),
-                    })
-                    .collect(),
-            })
-            .collect();
-
-        let backends = backends
-            .iter()
-            .map(|t| mk_dispatch(&t.dispatcher))
-            .collect();
-
-        Self {
-            routes,
-            backends,
-            addr,
-            parent,
-        }
-    }
-}
-
-impl<B, T> svc::router::SelectRoute<http::Request<B>>
-    for RouterParams<T, route::http::MatchRequest, policy::http::Filter>
-where
-    T: Eq + Hash + Clone + Debug,
-{
-    type Key = MatchedRouteParams<T, route::http::r#match::RequestMatch, policy::http::Filter>;
-    type Error = NoRoute;
-
-    fn select(&self, req: &http::Request<B>) -> Result<Self::Key, Self::Error> {
-        tracing::trace!(uri = ?req.uri(), headers = ?req.headers(), "Selecting route");
-        let (r#match, params) = policy::http::find(&*self.routes, req).ok_or(NoRoute)?;
-        tracing::debug!(meta = ?params.meta, "Selected route");
-        tracing::trace!(?r#match);
-        Ok(MatchedRouteParams {
-            r#match,
-            params: params.clone(),
-        })
-    }
-}
-
-impl<T, B> svc::router::SelectRoute<http::Request<B>>
-    for RouterParams<T, route::grpc::MatchRoute, policy::grpc::Filter>
-where
-    T: Eq + Hash + Clone + Debug,
-{
-    type Key = MatchedRouteParams<T, route::grpc::r#match::RouteMatch, policy::grpc::Filter>;
-    type Error = NoRoute;
-
-    fn select(&self, req: &http::Request<B>) -> Result<Self::Key, Self::Error> {
-        let (r#match, params) = policy::grpc::find(&*self.routes, req).ok_or(NoRoute)?;
-        Ok(MatchedRouteParams {
-            r#match,
-            params: params.clone(),
-        })
-    }
-}
-
-impl<T, M, F> svc::Param<super::LogicalAddr> for RouterParams<T, M, F>
-where
-    T: Eq + Hash + Clone + Debug,
-{
-    fn param(&self) -> super::LogicalAddr {
-        super::LogicalAddr(self.addr.clone())
-    }
-}
-
-impl<T, M, F> svc::Param<distribute::Backends<Concrete<T>>> for RouterParams<T, M, F>
-where
-    T: Eq + Hash + Clone + Debug,
-{
-    fn param(&self) -> distribute::Backends<Concrete<T>> {
-        self.backends.clone()
-    }
-}
-
-// === impl MatchedRouteParams ===
-
-impl<T, M, F> MatchedRouteParams<T, M, F>
-where
-    // Parent target.
-    T: Clone + Send + Sync + 'static,
-    // Match summary
-    M: Clone + Send + Sync + 'static,
-    // Request filter.
-    F: Clone + Send + Sync + 'static,
-{
-    fn layer<N, S>() -> impl svc::Layer<
-        N,
-        Service = svc::ArcNewService<
-            Self,
-            impl svc::Service<
-                    http::Request<http::BoxBody>,
-                    Response = http::Response<http::BoxBody>,
-                    Error = Error,
-                    Future = impl Send,
-                > + Clone,
-        >,
-    > + Clone
-    where
-        T: Clone + Debug + Eq + Hash + Send + Sync + 'static,
-        // Inner stack.
-        N: svc::NewService<Concrete<T>, Service = S>,
-        N: Clone + Send + Sync + 'static,
-        S: svc::Service<
-            http::Request<http::BoxBody>,
-            Response = http::Response<http::BoxBody>,
-            Error = Error,
-        >,
-        S: Clone + Send + Sync + 'static,
-        S::Future: Send,
-    {
-        svc::layer::mk(|inner| {
-            svc::stack(inner)
-                .lift_new()
-                .push(NewDistribute::layer())
-                // The router does not take the backend's availability into
-                // consideration, so we must eagerly fail requests to prevent
-                // leaking tasks onto the runtime.
-                .push_on_service(svc::LoadShed::layer())
-                .push(svc::ArcNewService::layer())
-                .into_inner()
-        })
-    }
-}
-
-impl<T: Clone, M, F> svc::Param<Distribution<T>> for MatchedRouteParams<T, M, F> {
-    fn param(&self) -> Distribution<T> {
-        self.params.distribution.clone()
-    }
->>>>>>> 3bcaeeb3
 }