use super::retry::RetryPolicy;
<<<<<<< HEAD
use linkerd_app_core::{config::ExponentialBackoff, proxy::http, svc};
=======
use linkerd_app_core::{proxy::http, svc};
>>>>>>> 2c03996f
use linkerd_proxy_client_policy as policy;
use std::task::{Context, Poll};

#[derive(Clone, Debug)]
pub struct Params {
    pub retry: Option<RetryPolicy>,
    pub timeouts: policy::http::Timeouts,
    pub allow_l5d_request_headers: bool,
}

// A request extension that marks the number of times a request has been
// attempted.
#[derive(Clone, Debug)]
pub struct Attempt(pub std::num::NonZeroU16);

#[derive(Clone, Debug)]
pub struct NewSetExtensions<N> {
    inner: N,
}

#[derive(Clone, Debug)]
pub struct SetExtensions<S> {
    inner: S,
    params: Params,
}

// === impl NewSetExtensions ===

impl<N> NewSetExtensions<N> {
    pub fn layer() -> impl svc::Layer<N, Service = Self> + Clone {
        svc::layer::mk(|inner| Self { inner })
    }
}

impl<T, N> svc::NewService<T> for NewSetExtensions<N>
where
    T: svc::Param<Params>,
    N: svc::NewService<T>,
{
    type Service = SetExtensions<N::Service>;

    fn new_service(&self, target: T) -> Self::Service {
        let params = target.param();
        let inner = self.inner.new_service(target);
        SetExtensions { params, inner }
    }
}

// === impl SetExtensions ===

impl<B, S> svc::Service<http::Request<B>> for SetExtensions<S>
where
    S: svc::Service<http::Request<B>>,
{
    type Response = S::Response;
    type Error = S::Error;
    type Future = S::Future;

    #[inline]
    fn poll_ready(&mut self, cx: &mut Context<'_>) -> Poll<Result<(), Self::Error>> {
        self.inner.poll_ready(cx)
    }

    fn call(&mut self, mut req: http::Request<B>) -> Self::Future {
<<<<<<< HEAD
        let retry = self.configure_retry(req.headers_mut());
        let mut timeouts = self.configure_timeouts(req.headers_mut());
        timeouts.response_headers = retry.as_ref().and_then(|r| r.timeout);
        tracing::debug!(?retry, ?timeouts, "Setting extensions");

=======
        let retry = self.configure_retry();

        // Ensure that we get response headers within the retry timeout. Note
        // that this may be cleared super::retry::RetryPolicy::set_extensions.
        let mut timeouts = self.configure_timeouts();
        timeouts.response_headers = retry.as_ref().and_then(|r| r.timeout);

        tracing::debug!(?retry, ?timeouts, "Initializing route extensions");
>>>>>>> 2c03996f
        if let Some(retry) = retry {
            let _prior = req.extensions_mut().insert(retry);
            debug_assert!(_prior.is_none(), "RetryPolicy must only be configured once");
        }

        let _prior = req.extensions_mut().insert(timeouts);
        debug_assert!(
            _prior.is_none(),
            "StreamTimeouts must only be configured once"
        );

<<<<<<< HEAD
        req.extensions_mut().insert(Attempt(1.try_into().unwrap()));
=======
        let _prior = req.extensions_mut().insert(Attempt(1.try_into().unwrap()));
        debug_assert!(_prior.is_none(), "Attempts must only be configured once");
>>>>>>> 2c03996f

        self.inner.call(req)
    }
}
impl<S> SetExtensions<S> {
<<<<<<< HEAD
    fn configure_retry(&self, req: &mut http::HeaderMap) -> Option<RetryPolicy> {
        if !self.params.allow_l5d_request_headers {
            return self.params.retry.clone();
        }

        let user_retry_http = req
            .remove("l5d-retry-http")
            .and_then(|val| val.to_str().ok().and_then(parse_http_conditions));
        let user_retry_grpc = req
            .remove("l5d-retry-grpc")
            .and_then(|val| val.to_str().ok().and_then(parse_grpc_conditions));
        let user_retry_limit = req
            .remove("l5d-retry-limit")
            .and_then(|val| val.to_str().ok().and_then(|v| v.parse::<usize>().ok()));
        let user_retry_timeout = req.remove("l5d-retry-timeout").and_then(|val| {
            val.to_str()
                .ok()
                .and_then(|val| val.parse().ok().map(std::time::Duration::from_secs_f64))
        });

        if let Some(retry) = self.params.retry.clone() {
            return Some(RetryPolicy {
                timeout: user_retry_timeout.or(retry.timeout),
                retryable_http_statuses: user_retry_http.or(retry.retryable_http_statuses.clone()),
                retryable_grpc_statuses: user_retry_grpc.or(retry.retryable_grpc_statuses.clone()),
                max_retries: user_retry_limit.unwrap_or(retry.max_retries),
                ..retry
            });
        }

        match (
            user_retry_http,
            user_retry_grpc,
            user_retry_limit,
            user_retry_timeout,
        ) {
            (None, None, None, None) => None,
            (retryable_http_statuses, retryable_grpc_statuses, retry_limit, timeout) => {
                Some(RetryPolicy {
                    timeout,
                    retryable_http_statuses,
                    retryable_grpc_statuses,
                    max_retries: retry_limit.unwrap_or(1),
                    max_request_bytes: 64 * 1024,
                    backoff: Some(ExponentialBackoff::new_unchecked(
                        std::time::Duration::from_millis(25),
                        std::time::Duration::from_millis(250),
                        1.0,
                    )),
                })
            }
        }
    }

    fn configure_timeouts(&self, req: &mut http::HeaderMap) -> http::StreamTimeouts {
        let user_timeout = self
            .params
            .allow_l5d_request_headers
            .then(|| {
                req.remove("l5d-timeout").and_then(|val| {
                    val.to_str()
                        .ok()
                        .and_then(|val| val.parse().ok().map(std::time::Duration::from_secs_f64))
                })
            })
            .flatten();
        let timeout = user_timeout.or(self.params.timeouts.request);

        let user_response_timeout = self
            .params
            .allow_l5d_request_headers
            .then(|| {
                req.remove("l5d-response-timeout").and_then(|val| {
                    val.to_str()
                        .ok()
                        .and_then(|val| val.parse().ok().map(std::time::Duration::from_secs_f64))
                })
            })
            .flatten();
        let response_timeout = user_response_timeout.or(self.params.timeouts.response);

=======
    fn configure_retry(&self) -> Option<RetryPolicy> {
        self.params.retry.clone()
    }

    fn configure_timeouts(&self) -> http::StreamTimeouts {
>>>>>>> 2c03996f
        http::StreamTimeouts {
            response_headers: None,
            response_end: response_timeout,
            idle: self.params.timeouts.idle,
            limit: timeout.map(Into::into),
        }
    }
}

fn parse_http_conditions(s: &str) -> Option<policy::http::StatusRanges> {
    fn to_code(s: &str) -> Option<u16> {
        let code = s.parse::<u16>().ok()?;
        if (100..600).contains(&code) {
            Some(code)
        } else {
            None
        }
    }

    Some(policy::http::StatusRanges(
        s.split(',')
            .filter_map(|cond| {
                if cond.eq_ignore_ascii_case("5xx") {
                    return Some(500..=599);
                }
                if cond.eq_ignore_ascii_case("gateway-error") {
                    return Some(502..=504);
                }

                if let Some(code) = to_code(cond) {
                    return Some(code..=code);
                }
                if let Some((start, end)) = cond.split_once('-') {
                    if let (Some(s), Some(e)) = (to_code(start), to_code(end)) {
                        if s <= e {
                            return Some(s..=e);
                        }
                    }
                }

                None
            })
            .collect(),
    ))
}

fn parse_grpc_conditions(s: &str) -> Option<policy::grpc::Codes> {
    Some(policy::grpc::Codes(std::sync::Arc::new(
        s.split(',')
            .filter_map(|cond| {
                if cond.eq_ignore_ascii_case("cancelled") {
                    return Some(tonic::Code::Cancelled as u16);
                }
                if cond.eq_ignore_ascii_case("deadline-exceeded") {
                    return Some(tonic::Code::DeadlineExceeded as u16);
                }
                if cond.eq_ignore_ascii_case("internal") {
                    return Some(tonic::Code::Internal as u16);
                }
                if cond.eq_ignore_ascii_case("resource-exhausted") {
                    return Some(tonic::Code::ResourceExhausted as u16);
                }
                if cond.eq_ignore_ascii_case("unavailable") {
                    return Some(tonic::Code::Unavailable as u16);
                }
                None
            })
            .collect(),
    )))
}<|MERGE_RESOLUTION|>--- conflicted
+++ resolved
@@ -1,9 +1,5 @@
 use super::retry::RetryPolicy;
-<<<<<<< HEAD
 use linkerd_app_core::{config::ExponentialBackoff, proxy::http, svc};
-=======
-use linkerd_app_core::{proxy::http, svc};
->>>>>>> 2c03996f
 use linkerd_proxy_client_policy as policy;
 use std::task::{Context, Poll};
 
@@ -68,22 +64,14 @@
     }
 
     fn call(&mut self, mut req: http::Request<B>) -> Self::Future {
-<<<<<<< HEAD
         let retry = self.configure_retry(req.headers_mut());
+
+        // Ensure that we get response headers within the retry timeout. Note
+        // that this may be cleared super::retry::RetryPolicy::set_extensions.
         let mut timeouts = self.configure_timeouts(req.headers_mut());
         timeouts.response_headers = retry.as_ref().and_then(|r| r.timeout);
-        tracing::debug!(?retry, ?timeouts, "Setting extensions");
-
-=======
-        let retry = self.configure_retry();
-
-        // Ensure that we get response headers within the retry timeout. Note
-        // that this may be cleared super::retry::RetryPolicy::set_extensions.
-        let mut timeouts = self.configure_timeouts();
-        timeouts.response_headers = retry.as_ref().and_then(|r| r.timeout);
 
         tracing::debug!(?retry, ?timeouts, "Initializing route extensions");
->>>>>>> 2c03996f
         if let Some(retry) = retry {
             let _prior = req.extensions_mut().insert(retry);
             debug_assert!(_prior.is_none(), "RetryPolicy must only be configured once");
@@ -95,18 +83,13 @@
             "StreamTimeouts must only be configured once"
         );
 
-<<<<<<< HEAD
-        req.extensions_mut().insert(Attempt(1.try_into().unwrap()));
-=======
         let _prior = req.extensions_mut().insert(Attempt(1.try_into().unwrap()));
         debug_assert!(_prior.is_none(), "Attempts must only be configured once");
->>>>>>> 2c03996f
 
         self.inner.call(req)
     }
 }
 impl<S> SetExtensions<S> {
-<<<<<<< HEAD
     fn configure_retry(&self, req: &mut http::HeaderMap) -> Option<RetryPolicy> {
         if !self.params.allow_l5d_request_headers {
             return self.params.retry.clone();
@@ -188,13 +171,6 @@
             .flatten();
         let response_timeout = user_response_timeout.or(self.params.timeouts.response);
 
-=======
-    fn configure_retry(&self) -> Option<RetryPolicy> {
-        self.params.retry.clone()
-    }
-
-    fn configure_timeouts(&self) -> http::StreamTimeouts {
->>>>>>> 2c03996f
         http::StreamTimeouts {
             response_headers: None,
             response_end: response_timeout,
