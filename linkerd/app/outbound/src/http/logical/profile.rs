--- conflicted
+++ resolved
@@ -39,11 +39,10 @@
     distribution: Distribution<T>,
 }
 
-<<<<<<< HEAD
 type NewBackendCache<T, N, S> = distribute::NewBackendCache<Concrete<T>, (), N, S>;
 type NewDistribute<T, N> = distribute::NewDistribute<Concrete<T>, (), N>;
 type Distribution<T> = distribute::Distribution<Concrete<T>>;
-=======
+
 pub(crate) const DEFAULT_EWMA: balance::EwmaConfig = balance::EwmaConfig {
     default_rtt: time::Duration::from_millis(30),
     decay: time::Duration::from_secs(10),
@@ -57,7 +56,6 @@
         None
     }
 }
->>>>>>> 3bcaeeb3
 
 // === impl Params ===
 
