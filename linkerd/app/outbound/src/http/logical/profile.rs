--- conflicted
+++ resolved
@@ -1,10 +1,6 @@
 use super::{
     super::{concrete, retry},
-<<<<<<< HEAD
     Concrete, NoRoute,
-=======
-    Concrete, Distribution, NewBackendCache, NewDistribute, NoRoute,
->>>>>>> 04ff95ba
 };
 use linkerd_app_core::{
     classify, metrics,
@@ -42,7 +38,7 @@
     distribution: Distribution<T>,
 }
 
-type BackendCache<T, N, S> = distribute::NewBackendCache<Concrete<T>, N, S>;
+type NewBackendCache<T, N, S> = distribute::NewBackendCache<Concrete<T>, (), N, S>;
 type NewDistribute<T, N> = distribute::NewDistribute<Concrete<T>, (), N>;
 type Distribution<T> = distribute::Distribution<Concrete<T>>;
 
@@ -84,12 +80,7 @@
                 // Each `RouteParams` provides a `Distribution` that is used to
                 // choose a concrete service for a given route.
                 .lift_new()
-<<<<<<< HEAD
-                .push(BackendCache::layer())
-                .push_on_service(NewDistribute::layer())
-=======
                 .push(NewBackendCache::layer())
->>>>>>> 04ff95ba
                 // Lazily cache a service for each `RouteParams`
                 // returned from the `SelectRoute` impl.
                 .push_on_service(RouteParams::layer(metrics.clone()))
