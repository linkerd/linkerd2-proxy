pub mod endpoint;
pub mod logical;
mod require_identity_on_endpoint;

#[cfg(test)]
mod tests;

use crate::tcp;
use indexmap::IndexMap;
pub use linkerd2_app_core::proxy::http::*;
use linkerd2_app_core::{
    dst, profiles,
    proxy::{
        api_resolve::ProtocolHint,
        http::{self, CanOverrideAuthority, ClientHandle},
        identity, tap,
    },
    transport::tls,
    Conditional,
};
use std::{net::SocketAddr, sync::Arc};

pub type Accept = crate::target::Accept<http::Version>;
pub type Logical = crate::target::Logical<http::Version>;
pub type Concrete = crate::target::Concrete<http::Version>;
pub type Endpoint = crate::target::Endpoint<http::Version>;

impl From<(http::Version, tcp::Logical)> for Logical {
    fn from((protocol, logical): (http::Version, tcp::Logical)) -> Self {
        Self {
            protocol,
            orig_dst: logical.orig_dst,
            profile: logical.profile,
        }
    }
}

impl Logical {
    pub fn into_route((route, logical): (profiles::http::Route, Self)) -> dst::Route {
        use linkerd2_app_core::metrics::Direction;
        dst::Route {
            route,
            target: logical.addr(),
            direction: Direction::Out,
        }
    }
}

impl Into<http::client::Settings> for &'_ Endpoint {
    fn into(self) -> http::client::Settings {
        match self.concrete.logical.protocol {
            http::Version::H2 => http::client::Settings::H2,
            http::Version::Http1 => match self.metadata.protocol_hint() {
                ProtocolHint::Unknown => http::client::Settings::Http1,
                ProtocolHint::Http2 => http::client::Settings::OrigProtoUpgrade,
            },
        }
    }
}

// Used to set the l5d-canonical-dst header.
impl From<&'_ Logical> for http::header::HeaderValue {
    fn from(target: &'_ Logical) -> Self {
        http::header::HeaderValue::from_str(&target.addr().to_string())
            .expect("addr must be a valid header")
    }
}

impl CanOverrideAuthority for Endpoint {
    fn override_authority(&self) -> Option<http::uri::Authority> {
        self.metadata.authority_override().cloned()
    }
}

impl tap::Inspect for Endpoint {
    fn src_addr<B>(&self, req: &http::Request<B>) -> Option<SocketAddr> {
<<<<<<< HEAD
        req.extensions().get::<ClientAddr>().map(|c| *c.as_ref())
=======
        req.extensions().get::<ClientHandle>().map(|c| c.addr)
>>>>>>> f7a8ee98
    }

    fn src_tls<'a, B>(
        &self,
        _: &'a http::Request<B>,
    ) -> Conditional<&'a identity::Name, tls::ReasonForNoPeerName> {
        Conditional::None(tls::ReasonForNoPeerName::Loopback.into())
    }

    fn dst_addr<B>(&self, _: &http::Request<B>) -> Option<SocketAddr> {
        Some(self.addr)
    }

    fn dst_labels<B>(&self, _: &http::Request<B>) -> Option<&IndexMap<String, String>> {
        Some(self.metadata.labels())
    }

    fn dst_tls<B>(
        &self,
        _: &http::Request<B>,
    ) -> Conditional<&identity::Name, tls::ReasonForNoPeerName> {
        self.identity.as_ref()
    }

    fn route_labels<B>(&self, req: &http::Request<B>) -> Option<Arc<IndexMap<String, String>>> {
        req.extensions()
            .get::<dst::Route>()
            .map(|r| r.route.labels().clone())
    }

    fn is_outbound<B>(&self, _: &http::Request<B>) -> bool {
        true
    }
}<|MERGE_RESOLUTION|>--- conflicted
+++ resolved
@@ -74,11 +74,7 @@
 
 impl tap::Inspect for Endpoint {
     fn src_addr<B>(&self, req: &http::Request<B>) -> Option<SocketAddr> {
-<<<<<<< HEAD
-        req.extensions().get::<ClientAddr>().map(|c| *c.as_ref())
-=======
         req.extensions().get::<ClientHandle>().map(|c| c.addr)
->>>>>>> f7a8ee98
     }
 
     fn src_tls<'a, B>(
