use super::Endpoint;

use crate::{
    test_util::{
        support::{connect::Connect, http_util, profile, resolver, track},
        *,
    },
    Config, Outbound,
};
use bytes::Bytes;
use hyper::{client::conn::Builder as ClientBuilder, Body, Request, Response};
use linkerd_app_core::{
    io,
    svc::{self, NewService},
    tls,
    transport::{addrs::*, listen, orig_dst},
    Error, NameAddr, ProxyRuntime,
};
use std::{
    net::SocketAddr,
    pin::Pin,
    str::FromStr,
    task::{Context, Poll},
    time::Duration,
};
use tokio::time;
use tower::{Service, ServiceExt};
use tracing::Instrument;

fn build_server<I, A>(
    cfg: Config<A>,
    rt: ProxyRuntime,
    profiles: resolver::Profiles,
    resolver: resolver::Dst<resolver::Metadata>,
    connect: Connect<Endpoint>,
) -> impl svc::NewService<
    orig_dst::Addrs<listen::Addrs>,
    Service = impl tower::Service<
        I,
        Response = (),
        Error = impl Into<linkerd_app_core::Error>,
        Future = impl Send + 'static,
    > + Send
                  + 'static,
> + Send
       + 'static
where
    I: io::AsyncRead + io::AsyncWrite + io::PeerAddr + std::fmt::Debug + Unpin + Send + 'static,
    A: Clone + 'static,
{
    build_accept(cfg, rt, resolver, connect)
        .push_discover(profiles)
        .into_inner()
}

fn build_accept<I, A>(
    cfg: Config<A>,
    rt: ProxyRuntime,
    resolver: resolver::Dst<resolver::Metadata>,
    connect: Connect<Endpoint>,
) -> Outbound<
    impl svc::NewService<
            crate::tcp::Logical,
            Service = impl tower::Service<I, Response = (), Error = Error, Future = impl Send>
                          + Send
                          + 'static,
        > + Clone
        + Send
        + 'static,
    A,
>
where
    I: io::AsyncRead + io::AsyncWrite + io::PeerAddr + std::fmt::Debug + Unpin + Send + 'static,
    A: Clone + 'static,
{
    let out = Outbound::new(cfg, rt);
    out.clone().with_stack(NoTcpBalancer).push_detect_http(
        out.with_stack(connect)
            .push_http_endpoint()
            .push_http_logical(resolver)
            .push_http_server()
            .into_inner(),
    )
}

#[derive(Clone, Debug)]
struct NoTcpBalancer;

impl<T: std::fmt::Debug> svc::NewService<T> for NoTcpBalancer {
    type Service = Self;
    fn new_service(&mut self, target: T) -> Self::Service {
        panic!(
            "no TCP load balancer should be created in this test!\n\ttarget = {:?}",
            target
        );
    }
}

impl<I> svc::Service<I> for NoTcpBalancer {
    type Response = ();
    type Error = Error;
    type Future = Pin<Box<dyn Future<Output = Result<(), Error>> + Send + 'static>>;

    fn poll_ready(&mut self, _: &mut Context<'_>) -> Poll<Result<(), Self::Error>> {
        unreachable!("no TCP load balancer should be created in this test!");
    }

    fn call(&mut self, _: I) -> Self::Future {
        unreachable!("no TCP load balancer should be created in this test!");
    }
}

#[tokio::test(flavor = "current_thread")]
async fn profile_endpoint_propagates_conn_errors() {
    // This test asserts that when profile resolution returns an endpoint, and
    // connecting to that endpoint fails, the client connection will also be reset.
    let _trace = support::trace_init();

    let ep1 = SocketAddr::new([10, 0, 0, 41].into(), 5550);

    let cfg = default_config();
    let id = tls::ServerId::from_str("foo.ns1.serviceaccount.identity.linkerd.cluster.local")
        .expect("hostname is invalid");
    let meta = support::resolver::Metadata::new(
        Default::default(),
        support::resolver::ProtocolHint::Unknown,
        None,
        Some(id.clone()),
        None,
    );

    // Build a mock "connector" that returns the upstream "server" IO.
    let connect = support::connect().endpoint_fn(ep1, |_| {
        Err(Box::new(io::Error::new(
            io::ErrorKind::ConnectionReset,
            "i dont like you, go away",
        )))
    });

    let profiles = profile::resolver();
    let profile_tx = profiles.profile_tx(ep1);
    profile_tx
        .send(profile::Profile {
            opaque_protocol: false,
            endpoint: Some((ep1, meta.clone())),
            ..Default::default()
        })
        .expect("still listening to profiles");

    let resolver = support::resolver::<support::resolver::Metadata>();

    // Build the outbound server
    let (rt, shutdown) = runtime();
    let server = build_server(cfg, rt, profiles, resolver, connect).new_service(addrs(ep1));

    let (client_io, server_io) = support::io::duplex(4096);
    tokio::spawn(async move {
        let res = server.oneshot(server_io).err_into::<Error>().await;
        tracing::info!(?res, "Server complete");
        res
    });
    let (mut client, conn) = ClientBuilder::new()
        .handshake(client_io)
        .await
        .expect("Client must connect");
    let mut client_task = tokio::spawn(async move {
        let res = conn.await;
        tracing::info!(?res, "Client connection complete");
        res
    });

    let rsp = client
        .ready_and()
        .await
        .expect("Client must not fail")
        .call(
            Request::builder()
                .header("Host", "foo.ns1.service.cluster.local")
                .body(hyper::Body::default())
                .unwrap(),
        )
        .await
        .expect("Request must succeed");
    tracing::info!(?rsp);
    assert_eq!(rsp.status(), http::StatusCode::BAD_GATEWAY);

    tokio::select! {
        _ = time::sleep(time::Duration::from_secs(10)) => {
            panic!("timeout");
        }
        res = &mut client_task => {
            tracing::info!(?res, "Client task completed");
            res.expect("Client task must not fail").expect("Client must close gracefully");
        }
    }

    drop(client_task);
    drop(client);
    drop(shutdown);
}

#[tokio::test(flavor = "current_thread")]
async fn unmeshed_http1_hello_world() {
    let mut server = hyper::server::conn::Http::new();
    server.http1_only(true);
    let client = ClientBuilder::new();
    unmeshed_hello_world(server, client).await;
}

#[tokio::test(flavor = "current_thread")]
async fn unmeshed_http2_hello_world() {
    let mut server = hyper::server::conn::Http::new();
    server.http2_only(true);
    let mut client = ClientBuilder::new();
    client.http2_only(true);
    unmeshed_hello_world(server, client).await;
}

#[tokio::test(flavor = "current_thread")]
async fn meshed_hello_world() {
    let _trace = support::trace_init();

    let ep1 = SocketAddr::new([10, 0, 0, 41].into(), 5550);
    let cfg = default_config();
    let id = tls::ServerId::from_str("foo.ns1.serviceaccount.identity.linkerd.cluster.local")
        .expect("hostname is invalid");
    let svc_addr = NameAddr::from_str("foo.ns1.svc.example.com:5550").unwrap();
    let meta = support::resolver::Metadata::new(
        Default::default(),
        support::resolver::ProtocolHint::Http2,
        None,
        Some(id.clone()),
        None,
    );

    // Pretend the upstream is a proxy that supports proto upgrades...
    let mut server_settings = hyper::server::conn::Http::new();
    server_settings.http2_only(true);
    let connect = support::connect().endpoint_fn_boxed(ep1, hello_server(server_settings));

    let profiles = profile::resolver().profile(
        ep1,
        profile::Profile {
            addr: Some(svc_addr.clone().into()),
            ..Default::default()
        },
    );

    let resolver = support::resolver::<support::resolver::Metadata>();
    let mut dst = resolver.endpoint_tx(svc_addr);
    dst.add(Some((ep1, meta.clone())))
        .expect("still listening to resolution");

    // Build the outbound server
    let (rt, _shutdown) = runtime();
    let server = build_server(cfg, rt, profiles, resolver, connect).new_service(addrs(ep1));
    let (mut client, bg) = http_util::connect_and_accept(&mut ClientBuilder::new(), server).await;

    let rsp = http_util::http_request(&mut client, Request::default()).await;
    assert_eq!(rsp.status(), http::StatusCode::OK);
    let body = http_util::body_to_string(rsp.into_body()).await;
    assert_eq!(body, "Hello world!");

    drop(client);
    bg.await;
}

#[tokio::test(flavor = "current_thread")]
async fn stacks_idle_out() {
    let _trace = support::trace_init();

    let ep1 = SocketAddr::new([10, 0, 0, 41].into(), 5550);
    let idle_timeout = Duration::from_millis(500);
    let mut cfg = default_config();
    cfg.proxy.cache_max_idle_age = idle_timeout;

    let id = tls::ServerId::from_str("foo.ns1.serviceaccount.identity.linkerd.cluster.local")
        .expect("hostname is invalid");
    let svc_addr = NameAddr::from_str("foo.ns1.svc.example.com:5550").unwrap();
    let meta = support::resolver::Metadata::new(
        Default::default(),
        support::resolver::ProtocolHint::Http2,
        None,
        Some(id.clone()),
        None,
    );

    // Pretend the upstream is a proxy that supports proto upgrades...
    let mut server_settings = hyper::server::conn::Http::new();
    server_settings.http2_only(true);
    let connect = support::connect().endpoint_fn_boxed(ep1, hello_server(server_settings));

    let profiles = profile::resolver().profile(
        ep1,
        profile::Profile {
            opaque_protocol: false,
            addr: Some(svc_addr.clone().into()),
            ..Default::default()
        },
    );

    let resolver = support::resolver::<support::resolver::Metadata>();
    let mut dst = resolver.endpoint_tx(svc_addr);
    dst.add(Some((ep1, meta.clone())))
        .expect("still listening to resolution");

    // Build the outbound server
    let (rt, _drain_tx) = runtime();
    let accept = build_accept(cfg.clone(), rt.clone(), resolver, connect).into_inner();
    let (handle, accept) = track::new_service(accept);
    let mut svc = Outbound::new(cfg, rt)
        .with_stack(accept)
        .push_discover(profiles)
        .into_inner();
    assert_eq!(handle.tracked_services(), 0);

    let server = svc.new_service(addrs(ep1));
    let (mut client, bg) = http_util::connect_and_accept(&mut ClientBuilder::new(), server).await;
    let rsp = http_util::http_request(&mut client, Request::default()).await;
    assert_eq!(rsp.status(), http::StatusCode::OK);
    let body = http_util::body_to_string(rsp.into_body()).await;
    assert_eq!(body, "Hello world!");

    drop(client);
    bg.await;

    assert_eq!(handle.tracked_services(), 1);
    // wait for long enough to ensure that it _definitely_ idles out...
    tokio::time::sleep(idle_timeout * 2).await;
    assert_eq!(handle.tracked_services(), 0);
}

#[tokio::test(flavor = "current_thread")]
async fn active_stacks_dont_idle_out() {
    let _trace = support::trace_init();

    let ep1 = SocketAddr::new([10, 0, 0, 41].into(), 5550);
    let idle_timeout = Duration::from_millis(500);
    let mut cfg = default_config();
    cfg.proxy.cache_max_idle_age = idle_timeout;

    let id = tls::ServerId::from_str("foo.ns1.serviceaccount.identity.linkerd.cluster.local")
        .expect("hostname is invalid");
    let svc_addr = NameAddr::from_str("foo.ns1.svc.example.com:5550").unwrap();
    let meta = support::resolver::Metadata::new(
        Default::default(),
        support::resolver::ProtocolHint::Http2,
        None,
        Some(id.clone()),
        None,
    );

    // Pretend the upstream is a proxy that supports proto upgrades...
    let (mut body_tx, body) = Body::channel();
    let mut body = Some(body);
    let server = support::http_util::Server::new(move |_| {
        let body = body.take().expect("service only called once in this test");
        Response::new(body)
    })
    .http2();

    let connect = support::connect().endpoint_fn_boxed(ep1, server.run());
    let profiles = profile::resolver().profile(
        ep1,
        profile::Profile {
            opaque_protocol: false,
            addr: Some(svc_addr.clone().into()),
            ..Default::default()
        },
    );

    let resolver = support::resolver::<support::resolver::Metadata>();
    let mut dst = resolver.endpoint_tx(svc_addr);
    dst.add(Some((ep1, meta.clone())))
        .expect("still listening to resolution");

    // Build the outbound server
    let (rt, _drain_tx) = runtime();
    let accept = build_accept(cfg.clone(), rt.clone(), resolver, connect).into_inner();
    let (handle, accept) = track::new_service(accept);
    let mut svc = Outbound::new(cfg, rt)
        .with_stack(accept)
        .push_discover(profiles)
        .into_inner();
    assert_eq!(handle.tracked_services(), 0);

    let server = svc.new_service(addrs(ep1));
    let (client_io, proxy_bg) = http_util::run_proxy(server).await;

    let (mut client, client_bg) =
        http_util::connect_client(&mut ClientBuilder::new(), client_io).await;
    let rsp = http_util::http_request(&mut client, Request::default()).await;
    assert_eq!(rsp.status(), http::StatusCode::OK);
    let body = http_util::body_to_string(rsp.into_body());
    let body_task = tokio::spawn(async move {
        let body = body.await;
        assert_eq!(body, "Hello world!");
    });

    body_tx.send_data(Bytes::from("Hello ")).await.unwrap();
    tracing::info!("sent first chunk");

    assert_eq!(handle.tracked_services(), 1, "before waiting");
    tokio::time::sleep(idle_timeout * 2).await;
    assert_eq!(handle.tracked_services(), 1, "after waiting");

    tracing::info!("Dropping client");
    drop(client);
    tracing::info!("client dropped");

    assert_eq!(handle.tracked_services(), 1, "before waiting");
    tokio::time::sleep(idle_timeout * 2).await;
    assert_eq!(handle.tracked_services(), 1, "after waiting");

    body_tx.send_data(Bytes::from("world!")).await.unwrap();
    tracing::info!("sent second body chunk");
    drop(body_tx);
    tracing::info!("closed body stream");
    body_task.await.unwrap();

    // wait for long enough to ensure that it _definitely_ idles out...
    tokio::time::sleep(idle_timeout * 2).await;
    assert_eq!(handle.tracked_services(), 0);

    client_bg.await.unwrap();
    proxy_bg.await.unwrap();
}

<<<<<<< HEAD
pub fn addrs(od: SocketAddr) -> listen::Addrs {
    listen::Addrs::new(
        Local(ServerAddr(([127, 0, 0, 1], 4140).into())),
        Remote(ClientAddr(([127, 0, 0, 1], 666).into())),
        OrigDstAddr(od),
    )
=======
pub fn addrs(od: SocketAddr) -> orig_dst::Addrs {
    orig_dst::Addrs {
        orig_dst: OrigDstAddr(od),
        inner: listen::Addrs {
            server: Local(ServerAddr(([127, 0, 0, 1], 4140).into())),
            client: Remote(ClientAddr(([127, 0, 0, 1], 666).into())),
        },
    }
>>>>>>> aad758d9
}

async fn unmeshed_hello_world(
    server_settings: hyper::server::conn::Http,
    mut client_settings: ClientBuilder,
) {
    let _trace = support::trace_init();

    let ep1 = SocketAddr::new([10, 0, 0, 41].into(), 5550);
    let cfg = default_config();
    // Build a mock "connector" that returns the upstream "server" IO.
    let connect = support::connect().endpoint_fn_boxed(ep1, hello_server(server_settings));

    let profiles = profile::resolver();
    let profile_tx = profiles.profile_tx(ep1);
    profile_tx.send(profile::Profile::default()).unwrap();

    let resolver = support::resolver::<support::resolver::Metadata>();

    // Build the outbound server
    let (rt, _shutdown) = runtime();
    let server = build_server(cfg, rt, profiles, resolver, connect).new_service(addrs(ep1));
    let (mut client, bg) = http_util::connect_and_accept(&mut client_settings, server).await;

    let rsp = http_util::http_request(&mut client, Request::default()).await;
    assert_eq!(rsp.status(), http::StatusCode::OK);
    let body = http_util::body_to_string(rsp.into_body()).await;
    assert_eq!(body, "Hello world!");

    drop(client);
    bg.await;
}

#[tracing::instrument]
fn hello_server(
    http: hyper::server::conn::Http,
) -> impl Fn(Endpoint) -> Result<io::BoxedIo, Error> {
    move |endpoint| {
        let span = tracing::info_span!("hello_server", ?endpoint);
        let _e = span.enter();
        tracing::info!("mock connecting");
        let (client_io, server_io) = support::io::duplex(4096);
        let hello_svc = hyper::service::service_fn(|request: Request<Body>| async move {
            tracing::info!(?request);
            Ok::<_, Error>(Response::new(Body::from("Hello world!")))
        });
        tokio::spawn(
            http.serve_connection(server_io, hello_svc)
                .in_current_span(),
        );
        Ok(io::BoxedIo::new(client_io))
    }
}<|MERGE_RESOLUTION|>--- conflicted
+++ resolved
@@ -27,8 +27,8 @@
 use tower::{Service, ServiceExt};
 use tracing::Instrument;
 
-fn build_server<I, A>(
-    cfg: Config<A>,
+fn build_server<I>(
+    cfg: Config,
     rt: ProxyRuntime,
     profiles: resolver::Profiles,
     resolver: resolver::Dst<resolver::Metadata>,
@@ -46,15 +46,14 @@
        + 'static
 where
     I: io::AsyncRead + io::AsyncWrite + io::PeerAddr + std::fmt::Debug + Unpin + Send + 'static,
-    A: Clone + 'static,
 {
     build_accept(cfg, rt, resolver, connect)
         .push_discover(profiles)
         .into_inner()
 }
 
-fn build_accept<I, A>(
-    cfg: Config<A>,
+fn build_accept<I>(
+    cfg: Config,
     rt: ProxyRuntime,
     resolver: resolver::Dst<resolver::Metadata>,
     connect: Connect<Endpoint>,
@@ -67,11 +66,9 @@
         > + Clone
         + Send
         + 'static,
-    A,
 >
 where
     I: io::AsyncRead + io::AsyncWrite + io::PeerAddr + std::fmt::Debug + Unpin + Send + 'static,
-    A: Clone + 'static,
 {
     let out = Outbound::new(cfg, rt);
     out.clone().with_stack(NoTcpBalancer).push_detect_http(
@@ -426,14 +423,6 @@
     proxy_bg.await.unwrap();
 }
 
-<<<<<<< HEAD
-pub fn addrs(od: SocketAddr) -> listen::Addrs {
-    listen::Addrs::new(
-        Local(ServerAddr(([127, 0, 0, 1], 4140).into())),
-        Remote(ClientAddr(([127, 0, 0, 1], 666).into())),
-        OrigDstAddr(od),
-    )
-=======
 pub fn addrs(od: SocketAddr) -> orig_dst::Addrs {
     orig_dst::Addrs {
         orig_dst: OrigDstAddr(od),
@@ -442,7 +431,6 @@
             client: Remote(ClientAddr(([127, 0, 0, 1], 666).into())),
         },
     }
->>>>>>> aad758d9
 }
 
 async fn unmeshed_hello_world(
