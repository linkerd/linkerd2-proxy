use super::Endpoint;

use crate::{
    test_util::{
        support::{connect::Connect, http_util, profile, resolver, track},
        *,
    },
    Config, Outbound,
};
use bytes::Bytes;
use hyper::{client::conn::Builder as ClientBuilder, Body, Request, Response};
use linkerd_app_core::{
    io, profiles,
    svc::{self, NewService},
    tls,
    transport::orig_dst,
    Error, NameAddr, ProxyRuntime,
};
use std::{
    net::SocketAddr,
    pin::Pin,
    str::FromStr,
    task::{Context, Poll},
    time::Duration,
};
use tokio::time;
use tower::{Service, ServiceExt};
use tracing::Instrument;

fn build_server<I>(
    cfg: Config,
    rt: ProxyRuntime,
    profiles: resolver::Profiles,
    resolver: resolver::Dst<resolver::Metadata>,
    connect: Connect<Endpoint>,
) -> impl svc::NewService<
    orig_dst::Addrs,
    Service = impl tower::Service<
        I,
        Response = (),
        Error = impl Into<linkerd_app_core::Error>,
        Future = impl Send + 'static,
    > + Send
                  + 'static,
> + Send
       + 'static
where
    I: io::AsyncRead + io::AsyncWrite + io::PeerAddr + std::fmt::Debug + Unpin + Send + 'static,
{
    build_accept(cfg, rt, resolver, connect)
        .push_discover(profiles)
        .into_inner()
}

fn build_accept<I>(
    cfg: Config,
    rt: ProxyRuntime,
    resolver: resolver::Dst<resolver::Metadata>,
    connect: Connect<Endpoint>,
) -> Outbound<
    impl svc::NewService<
            (Option<profiles::Receiver>, crate::tcp::Accept),
            Service = impl tower::Service<I, Response = (), Error = Error, Future = impl Send>
                          + Send
                          + 'static,
        > + Clone
        + Send
        + 'static,
>
where
    I: io::AsyncRead + io::AsyncWrite + io::PeerAddr + std::fmt::Debug + Unpin + Send + 'static,
{
    let out = Outbound::new(cfg, rt);
    let connect = out.clone().with_stack(connect);
    let http_endpoint = connect
        .clone()
        .push_http_endpoint()
        .push_into_endpoint()
        .push_http_server::<crate::http::Accept, _>()
        .into_inner();
    let endpoint = out
        .clone()
<<<<<<< HEAD
        .with_stack(NoTcpBalancer)
=======
        .with_stack(no_tcp_balancer::<crate::tcp::Accept>())
>>>>>>> c3f5d480
        .push_detect_http::<_, _, crate::tcp::Accept, _, _, _, _>(http_endpoint)
        .into_inner();

    let http = connect
        .push_http_endpoint()
        .push_http_logical(resolver.clone())
        .push_http_server()
        .into_inner();

<<<<<<< HEAD
    out.with_stack(NoTcpBalancer)
        .push_detect_with_skip(http)
=======
    out.with_stack(no_tcp_balancer::<crate::tcp::Logical>())
        .push_detect_http(http)
>>>>>>> c3f5d480
        .push_unwrap_logical(endpoint)
}

#[derive(Clone, Debug)]
struct NoTcpBalancer<T>(std::marker::PhantomData<fn(T)>);

fn no_tcp_balancer<T>() -> NoTcpBalancer<T> {
    NoTcpBalancer(std::marker::PhantomData)
}

impl<T: std::fmt::Debug> svc::NewService<T> for NoTcpBalancer<T> {
    type Service = Self;
    fn new_service(&mut self, target: T) -> Self::Service {
        panic!(
            "no TCP load balancer should be created in this test!\n\ttarget = {:?}",
            target
        );
    }
}

impl<T, I> svc::Service<I> for NoTcpBalancer<T> {
    type Response = ();
    type Error = Error;
    type Future = Pin<Box<dyn Future<Output = Result<(), Error>> + Send + 'static>>;

    fn poll_ready(&mut self, _: &mut Context<'_>) -> Poll<Result<(), Self::Error>> {
        unreachable!("no TCP load balancer should be created in this test!");
    }

    fn call(&mut self, _: I) -> Self::Future {
        unreachable!("no TCP load balancer should be created in this test!");
    }
}

#[tokio::test(flavor = "current_thread")]
async fn profile_endpoint_propagates_conn_errors() {
    // This test asserts that when profile resolution returns an endpoint, and
    // connecting to that endpoint fails, the client connection will also be reset.
    let _trace = support::trace_init();

    let ep1 = SocketAddr::new([10, 0, 0, 41].into(), 5550);

    let cfg = default_config();
    let id = tls::ServerId::from_str("foo.ns1.serviceaccount.identity.linkerd.cluster.local")
        .expect("hostname is invalid");
    let meta = support::resolver::Metadata::new(
        Default::default(),
        support::resolver::ProtocolHint::Unknown,
        None,
        Some(id.clone()),
        None,
    );

    // Build a mock "connector" that returns the upstream "server" IO.
    let connect = support::connect().endpoint_fn(ep1, |_| {
        Err(Box::new(io::Error::new(
            io::ErrorKind::ConnectionReset,
            "i dont like you, go away",
        )))
    });

    let profiles = profile::resolver();
    let profile_tx = profiles.profile_tx(ep1);
    profile_tx
        .send(profile::Profile {
            opaque_protocol: false,
            endpoint: Some((ep1, meta.clone())),
            ..Default::default()
        })
        .expect("still listening to profiles");

    let resolver = support::resolver::<support::resolver::Metadata>();

    // Build the outbound server
    let (rt, shutdown) = runtime();
    let server = build_server(cfg, rt, profiles, resolver, connect).new_service(addrs(ep1));

    let (client_io, server_io) = support::io::duplex(4096);
    tokio::spawn(async move {
        let res = server.oneshot(server_io).err_into::<Error>().await;
        tracing::info!(?res, "Server complete");
        res
    });
    let (mut client, conn) = ClientBuilder::new()
        .handshake(client_io)
        .await
        .expect("Client must connect");
    let mut client_task = tokio::spawn(async move {
        let res = conn.await;
        tracing::info!(?res, "Client connection complete");
        res
    });

    let rsp = client
        .ready_and()
        .await
        .expect("Client must not fail")
        .call(
            Request::builder()
                .header("Host", "foo.ns1.service.cluster.local")
                .body(hyper::Body::default())
                .unwrap(),
        )
        .await
        .expect("Request must succeed");
    tracing::info!(?rsp);
    assert_eq!(rsp.status(), http::StatusCode::BAD_GATEWAY);

    tokio::select! {
        _ = time::sleep(time::Duration::from_secs(10)) => {
            panic!("timeout");
        }
        res = &mut client_task => {
            tracing::info!(?res, "Client task completed");
            res.expect("Client task must not fail").expect("Client must close gracefully");
        }
    }

    drop(client_task);
    drop(client);
    drop(shutdown);
}

#[tokio::test(flavor = "current_thread")]
async fn unmeshed_http1_hello_world() {
    let mut server = hyper::server::conn::Http::new();
    server.http1_only(true);
    let client = ClientBuilder::new();
    unmeshed_hello_world(server, client).await;
}

#[tokio::test(flavor = "current_thread")]
async fn unmeshed_http2_hello_world() {
    let mut server = hyper::server::conn::Http::new();
    server.http2_only(true);
    let mut client = ClientBuilder::new();
    client.http2_only(true);
    unmeshed_hello_world(server, client).await;
}

#[tokio::test(flavor = "current_thread")]
async fn meshed_hello_world() {
    let _trace = support::trace_init();

    let ep1 = SocketAddr::new([10, 0, 0, 41].into(), 5550);
    let cfg = default_config();
    let id = tls::ServerId::from_str("foo.ns1.serviceaccount.identity.linkerd.cluster.local")
        .expect("hostname is invalid");
    let svc_addr = NameAddr::from_str("foo.ns1.svc.example.com:5550").unwrap();
    let meta = support::resolver::Metadata::new(
        Default::default(),
        support::resolver::ProtocolHint::Http2,
        None,
        Some(id.clone()),
        None,
    );

    // Pretend the upstream is a proxy that supports proto upgrades...
    let mut server_settings = hyper::server::conn::Http::new();
    server_settings.http2_only(true);
    let connect = support::connect().endpoint_fn_boxed(ep1, hello_server(server_settings));

    let profiles = profile::resolver().profile(
        ep1,
        profile::Profile {
            addr: Some(svc_addr.clone().into()),
            ..Default::default()
        },
    );

    let resolver = support::resolver::<support::resolver::Metadata>();
    let mut dst = resolver.endpoint_tx(svc_addr);
    dst.add(Some((ep1, meta.clone())))
        .expect("still listening to resolution");

    // Build the outbound server
    let (rt, _shutdown) = runtime();
    let server = build_server(cfg, rt, profiles, resolver, connect).new_service(addrs(ep1));
    let (mut client, bg) = http_util::connect_and_accept(&mut ClientBuilder::new(), server).await;

    let rsp = http_util::http_request(&mut client, Request::default()).await;
    assert_eq!(rsp.status(), http::StatusCode::OK);
    let body = http_util::body_to_string(rsp.into_body()).await;
    assert_eq!(body, "Hello world!");

    drop(client);
    bg.await;
}

#[tokio::test(flavor = "current_thread")]
async fn stacks_idle_out() {
    let _trace = support::trace_init();

    let ep1 = SocketAddr::new([10, 0, 0, 41].into(), 5550);
    let idle_timeout = Duration::from_millis(500);
    let mut cfg = default_config();
    cfg.proxy.cache_max_idle_age = idle_timeout;

    let id = tls::ServerId::from_str("foo.ns1.serviceaccount.identity.linkerd.cluster.local")
        .expect("hostname is invalid");
    let svc_addr = NameAddr::from_str("foo.ns1.svc.example.com:5550").unwrap();
    let meta = support::resolver::Metadata::new(
        Default::default(),
        support::resolver::ProtocolHint::Http2,
        None,
        Some(id.clone()),
        None,
    );

    // Pretend the upstream is a proxy that supports proto upgrades...
    let mut server_settings = hyper::server::conn::Http::new();
    server_settings.http2_only(true);
    let connect = support::connect().endpoint_fn_boxed(ep1, hello_server(server_settings));

    let profiles = profile::resolver().profile(
        ep1,
        profile::Profile {
            opaque_protocol: false,
            addr: Some(svc_addr.clone().into()),
            ..Default::default()
        },
    );

    let resolver = support::resolver::<support::resolver::Metadata>();
    let mut dst = resolver.endpoint_tx(svc_addr);
    dst.add(Some((ep1, meta.clone())))
        .expect("still listening to resolution");

    // Build the outbound server
    let (rt, _drain_tx) = runtime();
    let accept = build_accept(cfg.clone(), rt.clone(), resolver, connect).into_inner();
    let (handle, accept) = track::new_service(accept);
    let mut svc = Outbound::new(cfg, rt)
        .with_stack(accept)
        .push_discover(profiles)
        .into_inner();
    assert_eq!(handle.tracked_services(), 0);

    let server = svc.new_service(addrs(ep1));
    let (mut client, bg) = http_util::connect_and_accept(&mut ClientBuilder::new(), server).await;
    let rsp = http_util::http_request(&mut client, Request::default()).await;
    assert_eq!(rsp.status(), http::StatusCode::OK);
    let body = http_util::body_to_string(rsp.into_body()).await;
    assert_eq!(body, "Hello world!");

    drop(client);
    bg.await;

    assert_eq!(handle.tracked_services(), 1);
    // wait for long enough to ensure that it _definitely_ idles out...
    tokio::time::sleep(idle_timeout * 2).await;
    assert_eq!(handle.tracked_services(), 0);
}

#[tokio::test(flavor = "current_thread")]
async fn active_stacks_dont_idle_out() {
    let _trace = support::trace_init();

    let ep1 = SocketAddr::new([10, 0, 0, 41].into(), 5550);
    let idle_timeout = Duration::from_millis(500);
    let mut cfg = default_config();
    cfg.proxy.cache_max_idle_age = idle_timeout;

    let id = tls::ServerId::from_str("foo.ns1.serviceaccount.identity.linkerd.cluster.local")
        .expect("hostname is invalid");
    let svc_addr = NameAddr::from_str("foo.ns1.svc.example.com:5550").unwrap();
    let meta = support::resolver::Metadata::new(
        Default::default(),
        support::resolver::ProtocolHint::Http2,
        None,
        Some(id.clone()),
        None,
    );

    // Pretend the upstream is a proxy that supports proto upgrades...
    let (mut body_tx, body) = Body::channel();
    let mut body = Some(body);
    let server = support::http_util::Server::new(move |_| {
        let body = body.take().expect("service only called once in this test");
        Response::new(body)
    })
    .http2();

    let connect = support::connect().endpoint_fn_boxed(ep1, server.run());
    let profiles = profile::resolver().profile(
        ep1,
        profile::Profile {
            opaque_protocol: false,
            addr: Some(svc_addr.clone().into()),
            ..Default::default()
        },
    );

    let resolver = support::resolver::<support::resolver::Metadata>();
    let mut dst = resolver.endpoint_tx(svc_addr);
    dst.add(Some((ep1, meta.clone())))
        .expect("still listening to resolution");

    // Build the outbound server
    let (rt, _drain_tx) = runtime();
    let accept = build_accept(cfg.clone(), rt.clone(), resolver, connect).into_inner();
    let (handle, accept) = track::new_service(accept);
    let mut svc = Outbound::new(cfg, rt)
        .with_stack(accept)
        .push_discover(profiles)
        .into_inner();
    assert_eq!(handle.tracked_services(), 0);

    let server = svc.new_service(addrs(ep1));
    let (client_io, proxy_bg) = http_util::run_proxy(server).await;

    let (mut client, client_bg) =
        http_util::connect_client(&mut ClientBuilder::new(), client_io).await;
    let rsp = http_util::http_request(&mut client, Request::default()).await;
    assert_eq!(rsp.status(), http::StatusCode::OK);
    let body = http_util::body_to_string(rsp.into_body());
    let body_task = tokio::spawn(async move {
        let body = body.await;
        assert_eq!(body, "Hello world!");
    });

    body_tx.send_data(Bytes::from("Hello ")).await.unwrap();
    tracing::info!("sent first chunk");

    assert_eq!(handle.tracked_services(), 1, "before waiting");
    tokio::time::sleep(idle_timeout * 2).await;
    assert_eq!(handle.tracked_services(), 1, "after waiting");

    tracing::info!("Dropping client");
    drop(client);
    tracing::info!("client dropped");

    assert_eq!(handle.tracked_services(), 1, "before waiting");
    tokio::time::sleep(idle_timeout * 2).await;
    assert_eq!(handle.tracked_services(), 1, "after waiting");

    body_tx.send_data(Bytes::from("world!")).await.unwrap();
    tracing::info!("sent second body chunk");
    drop(body_tx);
    tracing::info!("closed body stream");
    body_task.await.unwrap();

    // wait for long enough to ensure that it _definitely_ idles out...
    tokio::time::sleep(idle_timeout * 2).await;
    assert_eq!(handle.tracked_services(), 0);

    client_bg.await.unwrap();
    proxy_bg.await.unwrap();
}

async fn unmeshed_hello_world(
    server_settings: hyper::server::conn::Http,
    mut client_settings: ClientBuilder,
) {
    let _trace = support::trace_init();

    let ep1 = SocketAddr::new([10, 0, 0, 41].into(), 5550);
    let cfg = default_config();
    // Build a mock "connector" that returns the upstream "server" IO.
    let connect = support::connect().endpoint_fn_boxed(ep1, hello_server(server_settings));

    let profiles = profile::resolver();
    let profile_tx = profiles.profile_tx(ep1);
    profile_tx.send(profile::Profile::default()).unwrap();

    let resolver = support::resolver::<support::resolver::Metadata>();

    // Build the outbound server
    let (rt, _shutdown) = runtime();
    let server = build_server(cfg, rt, profiles, resolver, connect).new_service(addrs(ep1));
    let (mut client, bg) = http_util::connect_and_accept(&mut client_settings, server).await;

    let rsp = http_util::http_request(&mut client, Request::default()).await;
    assert_eq!(rsp.status(), http::StatusCode::OK);
    let body = http_util::body_to_string(rsp.into_body()).await;
    assert_eq!(body, "Hello world!");

    drop(client);
    bg.await;
}

#[tracing::instrument]
fn hello_server(
    http: hyper::server::conn::Http,
) -> impl Fn(Endpoint) -> Result<io::BoxedIo, Error> {
    move |endpoint| {
        let span = tracing::info_span!("hello_server", ?endpoint);
        let _e = span.enter();
        tracing::info!("mock connecting");
        let (client_io, server_io) = support::io::duplex(4096);
        let hello_svc = hyper::service::service_fn(|request: Request<Body>| async move {
            tracing::info!(?request);
            Ok::<_, Error>(Response::new(Body::from("Hello world!")))
        });
        tokio::spawn(
            http.serve_connection(server_io, hello_svc)
                .in_current_span(),
        );
        Ok(io::BoxedIo::new(client_io))
    }
}<|MERGE_RESOLUTION|>--- conflicted
+++ resolved
@@ -80,11 +80,7 @@
         .into_inner();
     let endpoint = out
         .clone()
-<<<<<<< HEAD
-        .with_stack(NoTcpBalancer)
-=======
         .with_stack(no_tcp_balancer::<crate::tcp::Accept>())
->>>>>>> c3f5d480
         .push_detect_http::<_, _, crate::tcp::Accept, _, _, _, _>(http_endpoint)
         .into_inner();
 
@@ -94,13 +90,8 @@
         .push_http_server()
         .into_inner();
 
-<<<<<<< HEAD
-    out.with_stack(NoTcpBalancer)
-        .push_detect_with_skip(http)
-=======
     out.with_stack(no_tcp_balancer::<crate::tcp::Logical>())
         .push_detect_http(http)
->>>>>>> c3f5d480
         .push_unwrap_logical(endpoint)
 }
 
