use crate::{http, Outbound};
use linkerd_app_core::{
    config::ServerConfig,
    detect, io,
    svc::{self, Param},
    Error, Infallible,
};
use tracing::debug_span;

#[derive(Copy, Clone, Debug, Eq, PartialEq)]
pub struct Skip;

impl<N> Outbound<N> {
    /// Builds a `NewService` that produces services that optionally (depending
    /// on the target) perform HTTP protocol detection on sockets.
    ///
    /// When HTTP is detected, an HTTP service is build from the provided HTTP
    /// stack. In either case, the inner service is built for each connection so
    /// inner services must implement caching as needed.
    //
    // TODO(ver) We can be smarter about reusing inner services across
    // connections by moving caching into this stack...
    //
    // TODO(ver) Let discovery influence whether we assume an HTTP protocol
    // without deteciton.
    pub fn push_detect_http<T, U, NSvc, H, HSvc, I>(self, http: H) -> Outbound<svc::ArcNewTcp<T, I>>
    where
        I: io::AsyncRead + io::AsyncWrite + io::PeerAddr,
        I: std::fmt::Debug + Send + Sync + Unpin + 'static,
        N: svc::NewService<T, Service = NSvc> + Clone + Send + Sync + 'static,
        NSvc:
            svc::Service<io::EitherIo<I, io::PrefixedIo<I>>, Response = ()> + Send + Sync + 'static,
        NSvc::Error: Into<Error>,
        NSvc::Future: Send,
        H: svc::NewService<U, Service = HSvc> + Clone + Send + Sync + 'static,
        HSvc: svc::Service<http::Request<http::BoxBody>, Response = http::Response<http::BoxBody>>,
        HSvc: Clone + Send + Sync + Unpin + 'static,
        HSvc::Error: Into<Error>,
        HSvc::Future: Send,
        T: Param<Option<Skip>> + Clone + Send + Sync + 'static,
        U: From<(http::Version, T)> + svc::Param<http::Version> + 'static,
    {
        self.map_stack(|config, rt, tcp| {
            let ServerConfig { h2_settings, .. } = config.proxy.server;

            let tcp = tcp.instrument(|_: &_| debug_span!("opaque"));

            svc::stack(http)
                .push_on_service(
                    svc::layers()
                        .push(http::BoxRequest::layer())
                        .push(svc::MapErr::layer_boxed()),
                )
                .check_new_service::<U, _>()
                .push(http::NewServeHttp::layer(h2_settings, rt.drain.clone()))
                .push_map_target(U::from)
<<<<<<< HEAD
                .instrument(|(v, _): &(http::Version, _)| debug_span!("http", ?v))
=======
                .instrument(|_: &_| debug_span!("http"))
>>>>>>> e3777269
                .push(svc::UnwrapOr::layer(
                    tcp.clone()
                        .push_on_service(svc::MapTargetLayer::new(io::EitherIo::Right))
                        .into_inner(),
                ))
                .push_on_service(
                    svc::layers()
                        // `DetectService` oneshots the inner service, so we add
                        // a loadshed to prevent leaking tasks if (for some
                        // unexpected reason) the inner service is not ready.
                        .push(svc::LoadShed::layer())
                        .push(svc::BoxService::layer()),
                )
                .check_new_service::<(Option<http::Version>, T), _>()
                .push_map_target(detect::allow_timeout)
                .push(svc::ArcNewService::layer())
                .push(detect::NewDetectService::layer(config.proxy.detect_http()))
                .push_switch(
                    // When the target is marked as as opaque, we skip HTTP
                    // detection and just use the TCP stack directly.
                    |target: T| -> Result<_, Infallible> {
                        if let Some(Skip) = target.param() {
                            tracing::debug!("Skipping HTTP protocol detection");
                            return Ok(svc::Either::B(target));
                        }
                        tracing::debug!("Attempting HTTP protocol detection");
                        Ok(svc::Either::A(target))
                    },
                    tcp.push_on_service(svc::MapTargetLayer::new(io::EitherIo::Left))
                        .into_inner(),
                )
                .check_new_service::<T, _>()
                .push_on_service(svc::BoxService::layer())
                .push(svc::ArcNewService::layer())
        })
    }
}<|MERGE_RESOLUTION|>--- conflicted
+++ resolved
@@ -54,11 +54,7 @@
                 .check_new_service::<U, _>()
                 .push(http::NewServeHttp::layer(h2_settings, rt.drain.clone()))
                 .push_map_target(U::from)
-<<<<<<< HEAD
-                .instrument(|(v, _): &(http::Version, _)| debug_span!("http", ?v))
-=======
                 .instrument(|_: &_| debug_span!("http"))
->>>>>>> e3777269
                 .push(svc::UnwrapOr::layer(
                     tcp.clone()
                         .push_on_service(svc::MapTargetLayer::new(io::EitherIo::Right))
