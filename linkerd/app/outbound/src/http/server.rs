use super::{IdentityRequired, ProxyConnectionClose};
use crate::{http, trace_labels, Outbound};
use linkerd_app_core::{
    errors, http_tracing,
    svc::{self, ExtractParam},
    Error, Result,
};

#[derive(Copy, Clone, Debug)]
pub(crate) struct ServerRescue {
    emit_headers: bool,
}

impl<N> Outbound<N> {
    pub fn push_http_server<T, NSvc>(
        self,
    ) -> Outbound<
        svc::ArcNewService<
            T,
            impl svc::Service<
                    http::Request<http::BoxBody>,
                    Response = http::Response<http::BoxBody>,
                    Error = Error,
                    Future = impl Send,
                > + Clone,
        >,
    >
    where
        T: svc::Param<http::normalize_uri::DefaultAuthority>,
        N: svc::NewService<T, Service = NSvc> + Clone + Send + Sync + 'static,
        NSvc: svc::Service<
                http::Request<http::BoxBody>,
                Response = http::Response<http::BoxBody>,
                Error = Error,
            > + Clone
            + Send
            + 'static,
        NSvc::Error: Into<Error>,
        NSvc::Future: Send,
    {
        self.map_stack(|config, rt, http| {
<<<<<<< HEAD
            http.push_on_service(
                svc::layers()
                    .push(rt.metrics.http_errors.to_layer())
                    // Tear down server connections when a peer proxy generates an error.
                    .push(ProxyConnectionClose::layer()),
            )
            // Synthesizes responses for proxy errors.
            .check_new_service::<T, http::Request<_>>()
            .push(ServerRescue::layer(config.emit_headers))
            .check_new_service::<T, http::Request<_>>()
            .push_on_service(
                svc::layers()
                    // Initiates OpenCensus tracing.
                    .push(http_tracing::server(rt.span_sink.clone(), trace_labels()))
                    .push(http::BoxResponse::layer()),
            )
            // Convert origin form HTTP/1 URIs to absolute form for Hyper's
            // `Client`.
            .push(http::NewNormalizeUri::layer())
            // Record when a HTTP/1 URI originated in absolute form
            .push_on_service(http::normalize_uri::MarkAbsoluteForm::layer())
            .push(svc::ArcNewService::layer())
=======
            http.check_new_service::<T, _>()
                .push_on_service(
                    svc::layers()
                        .push(http::BoxRequest::layer())
                        // Limit the number of in-flight outbound requests
                        // (across all targets).
                        //
                        // TODO(ver) This concurrency limit applies only to
                        // requests that do not yet have responses, but ignores
                        // streaming bodies. We should change this to an
                        // HTTP-specific imlementation that tracks request and
                        // response bodies.
                        .push(svc::ConcurrencyLimitLayer::new(
                            config.proxy.max_in_flight_requests,
                        ))
                        // Shed load by failing requests when the concurrency
                        // limit is reached. No delay is used before failfast
                        // goes into effect so it is expected that the inner.
                        .push(svc::FailFast::layer("HTTP Server", Default::default()))
                        .push(rt.metrics.http_errors.to_layer())
                        // Tear down server connections when a peer proxy generates an error.
                        .push(ProxyConnectionClose::layer()),
                )
                // Synthesizes responses for proxy errors.
                .check_new_service::<T, http::Request<_>>()
                .push(ServerRescue::layer(config.emit_headers))
                .check_new_service::<T, http::Request<_>>()
                .push_on_service(
                    svc::layers()
                        // Initiates OpenCensus tracing.
                        .push(http_tracing::server(rt.span_sink.clone(), trace_labels()))
                        .push(http::BoxResponse::layer()),
                )
                // Convert origin form HTTP/1 URIs to absolute form for Hyper's
                // `Client`.
                .push(http::NewNormalizeUri::layer())
                // Record when a HTTP/1 URI originated in absolute form
                .push_on_service(http::normalize_uri::MarkAbsoluteForm::layer())
                .push(svc::ArcNewService::layer())
>>>>>>> ab861588
        })
    }
}

// === impl ServerRescue ===

impl ServerRescue {
    pub fn layer<N>(
        emit_headers: bool,
    ) -> impl svc::layer::Layer<N, Service = errors::NewRespondService<Self, Self, N>> + Clone {
        errors::respond::layer(Self { emit_headers })
    }
}

impl<T> ExtractParam<Self, T> for ServerRescue {
    #[inline]
    fn extract_param(&self, _: &T) -> Self {
        *self
    }
}

impl<T> ExtractParam<errors::respond::EmitHeaders, T> for ServerRescue {
    #[inline]
    fn extract_param(&self, _: &T) -> errors::respond::EmitHeaders {
        errors::respond::EmitHeaders(self.emit_headers)
    }
}

impl errors::HttpRescue<Error> for ServerRescue {
    fn rescue(&self, error: Error) -> Result<errors::SyntheticHttpResponse> {
        if let Some(cause) = errors::cause_ref::<http::ResponseTimeoutError>(&*error) {
            return Ok(errors::SyntheticHttpResponse::gateway_timeout(cause));
        }
        if let Some(cause) = errors::cause_ref::<IdentityRequired>(&*error) {
            return Ok(errors::SyntheticHttpResponse::bad_gateway(cause));
        }
        if let Some(cause) = errors::cause_ref::<errors::FailFastError>(&*error) {
            return Ok(errors::SyntheticHttpResponse::gateway_timeout(cause));
        }

        if errors::is_caused_by::<errors::H2Error>(&*error) {
            return Err(error);
        }

        tracing::warn!(error, "Unexpected error");
        Ok(errors::SyntheticHttpResponse::unexpected_error())
    }
}<|MERGE_RESOLUTION|>--- conflicted
+++ resolved
@@ -39,30 +39,6 @@
         NSvc::Future: Send,
     {
         self.map_stack(|config, rt, http| {
-<<<<<<< HEAD
-            http.push_on_service(
-                svc::layers()
-                    .push(rt.metrics.http_errors.to_layer())
-                    // Tear down server connections when a peer proxy generates an error.
-                    .push(ProxyConnectionClose::layer()),
-            )
-            // Synthesizes responses for proxy errors.
-            .check_new_service::<T, http::Request<_>>()
-            .push(ServerRescue::layer(config.emit_headers))
-            .check_new_service::<T, http::Request<_>>()
-            .push_on_service(
-                svc::layers()
-                    // Initiates OpenCensus tracing.
-                    .push(http_tracing::server(rt.span_sink.clone(), trace_labels()))
-                    .push(http::BoxResponse::layer()),
-            )
-            // Convert origin form HTTP/1 URIs to absolute form for Hyper's
-            // `Client`.
-            .push(http::NewNormalizeUri::layer())
-            // Record when a HTTP/1 URI originated in absolute form
-            .push_on_service(http::normalize_uri::MarkAbsoluteForm::layer())
-            .push(svc::ArcNewService::layer())
-=======
             http.check_new_service::<T, _>()
                 .push_on_service(
                     svc::layers()
@@ -102,7 +78,6 @@
                 // Record when a HTTP/1 URI originated in absolute form
                 .push_on_service(http::normalize_uri::MarkAbsoluteForm::layer())
                 .push(svc::ArcNewService::layer())
->>>>>>> ab861588
         })
     }
 }
