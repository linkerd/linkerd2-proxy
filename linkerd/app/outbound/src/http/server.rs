use super::{IdentityRequired, ProxyConnectionClose};
use crate::{http, trace_labels, Outbound};
use linkerd_app_core::{
    errors, http_tracing,
    svc::{self, ExtractParam},
    Error, Result,
};

#[derive(Copy, Clone, Debug)]
pub(crate) struct ServerRescue {
    emit_headers: bool,
}

impl<N> Outbound<N> {
<<<<<<< HEAD
    ///  Builds a [`svc::NewService`] stack that prepares HTTP requests to be
    ///  proxied.
=======
    /// Builds a [`svc::NewService`] stack that prepares HTTP requests to be
    /// proxied.
>>>>>>> dd9372da
    ///
    /// The services produced by this stack handle errors, converting them into
    /// HTTP responses.
    ///
    /// Inner services must be available, otherwise load shedding is applied.
    pub fn push_http_server<T, NSvc>(
        self,
    ) -> Outbound<
        svc::ArcNewService<
            T,
            impl svc::Service<
                    http::Request<http::BoxBody>,
                    Response = http::Response<http::BoxBody>,
                    Error = Error,
                    Future = impl Send,
                > + Clone,
        >,
    >
    where
        T: svc::Param<http::normalize_uri::DefaultAuthority>,
        N: svc::NewService<T, Service = NSvc> + Clone + Send + Sync + 'static,
        NSvc: svc::Service<
                http::Request<http::BoxBody>,
                Response = http::Response<http::BoxBody>,
                Error = Error,
            > + Clone
            + Send
            + 'static,
        NSvc::Error: Into<Error>,
        NSvc::Future: Send,
    {
        self.map_stack(|config, rt, http| {
            http.check_new_service::<T, _>()
                .push_on_service(
                    svc::layers()
                        .push(http::BoxRequest::layer())
                        // Limit the number of in-flight outbound requests
                        // (across all targets).
                        //
                        // TODO(ver) This concurrency limit applies only to
                        // requests that do not yet have responses, but ignores
                        // streaming bodies. We should change this to an
                        // HTTP-specific imlementation that tracks request and
                        // response bodies.
                        .push(svc::ConcurrencyLimitLayer::new(
                            config.proxy.max_in_flight_requests,
                        ))
                        // Shed load by failing requests when the concurrency
                        // limit is reached or the inner service is otherwise
                        // not ready for requests.
                        .push(svc::LoadShed::layer())
                        .push(rt.metrics.http_errors.to_layer())
                        // Tear down server connections when a peer proxy generates an error.
                        .push(ProxyConnectionClose::layer()),
                )
                // Synthesizes responses for proxy errors.
                .check_new_service::<T, http::Request<_>>()
                .push(ServerRescue::layer(config.emit_headers))
                .check_new_service::<T, http::Request<_>>()
                .push_on_service(
                    svc::layers()
                        // Initiates OpenCensus tracing.
                        .push(http_tracing::server(rt.span_sink.clone(), trace_labels()))
                        .push(http::BoxResponse::layer()),
                )
                // Convert origin form HTTP/1 URIs to absolute form for Hyper's
                // `Client`.
                .push(http::NewNormalizeUri::layer())
                // Record when a HTTP/1 URI originated in absolute form
                .push_on_service(http::normalize_uri::MarkAbsoluteForm::layer())
                .push(svc::ArcNewService::layer())
        })
    }
}

// === impl ServerRescue ===

impl ServerRescue {
    pub fn layer<N>(
        emit_headers: bool,
    ) -> impl svc::layer::Layer<N, Service = errors::NewRespondService<Self, Self, N>> + Clone {
        errors::respond::layer(Self { emit_headers })
    }
}

impl<T> ExtractParam<Self, T> for ServerRescue {
    #[inline]
    fn extract_param(&self, _: &T) -> Self {
        *self
    }
}

impl<T> ExtractParam<errors::respond::EmitHeaders, T> for ServerRescue {
    #[inline]
    fn extract_param(&self, _: &T) -> errors::respond::EmitHeaders {
        errors::respond::EmitHeaders(self.emit_headers)
    }
}

impl errors::HttpRescue<Error> for ServerRescue {
    fn rescue(&self, error: Error) -> Result<errors::SyntheticHttpResponse> {
        if let Some(cause) = errors::cause_ref::<http::ResponseTimeoutError>(&*error) {
            return Ok(errors::SyntheticHttpResponse::gateway_timeout(cause));
        }
        if let Some(cause) = errors::cause_ref::<IdentityRequired>(&*error) {
            return Ok(errors::SyntheticHttpResponse::bad_gateway(cause));
        }
        if let Some(cause) = errors::cause_ref::<errors::FailFastError>(&*error) {
            return Ok(errors::SyntheticHttpResponse::gateway_timeout(cause));
        }
        if let Some(cause) = errors::cause_ref::<errors::LoadShedError>(&*error) {
            return Ok(errors::SyntheticHttpResponse::unavailable(cause));
        }

        if let Some(cause) = errors::cause_ref::<super::logical::NoRoute>(&*error) {
            return Ok(errors::SyntheticHttpResponse::not_found(cause));
        }

        if errors::is_caused_by::<errors::H2Error>(&*error) {
            return Err(error);
        }

        tracing::warn!(error, "Unexpected error");
        Ok(errors::SyntheticHttpResponse::unexpected_error())
    }
}<|MERGE_RESOLUTION|>--- conflicted
+++ resolved
@@ -12,13 +12,8 @@
 }
 
 impl<N> Outbound<N> {
-<<<<<<< HEAD
-    ///  Builds a [`svc::NewService`] stack that prepares HTTP requests to be
-    ///  proxied.
-=======
     /// Builds a [`svc::NewService`] stack that prepares HTTP requests to be
     /// proxied.
->>>>>>> dd9372da
     ///
     /// The services produced by this stack handle errors, converting them into
     /// HTTP responses.
