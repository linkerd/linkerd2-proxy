use super::{Concrete, Endpoint};
use crate::{endpoint, stack_labels, Outbound};
use linkerd_app_core::{
    proxy::{
        api_resolve::{ConcreteAddr, Metadata},
        core::Resolve,
        http,
    },
    svc, Error,
};
use std::time;
use tracing::info_span;

#[derive(Debug, thiserror::Error)]
#[error("concrete service {addr}: {source}")]
pub struct ConcreteError {
    addr: ConcreteAddr,
    #[source]
    source: Error,
}

impl<N> Outbound<N> {
    /// Builds a [`svc::NewService`] stack that builds buffered HTTP load
    /// balancer services for [`Concrete`] targets.
    ///
    /// When a balancer has no available inner services, it goes into
    /// 'failfast'. While in failfast, buffered requests are failed and the
    /// service becomes unavailable so callers may choose alternate concrete
    /// services.
    //
    // TODO(ver) make the outer target type generic/parameterized.
    pub fn push_http_concrete<NSvc, R>(
        self,
        resolve: R,
    ) -> Outbound<
        svc::ArcNewService<
            Concrete,
            impl svc::Service<
                    http::Request<http::BoxBody>,
                    Response = http::Response<http::BoxBody>,
                    Error = ConcreteError,
                    Future = impl Send,
                > + Clone,
        >,
    >
    where
        N: svc::NewService<Endpoint, Service = NSvc> + Clone + Send + Sync + 'static,
        NSvc: svc::Service<http::Request<http::BoxBody>, Response = http::Response<http::BoxBody>>
            + Send
            + 'static,
        NSvc::Error: Into<Error>,
        NSvc::Future: Send,
        R: Clone + Send + Sync + 'static,
        R: Resolve<Concrete, Error = Error, Endpoint = Metadata>,
        R::Resolution: Send,
        R::Future: Send + Unpin,
    {
        self.map_stack(|config, rt, endpoint| {
            endpoint
                .push_on_service(
                    rt.metrics
                        .proxy
                        .stack
                        .layer(stack_labels("http", "endpoint")),
                )
                .instrument(|e: &Endpoint| info_span!("endpoint", addr = %e.addr))
                .lift_new()
                .push(endpoint::NewFromMetadata::layer(config.inbound_ips.clone()))
                .push(http::NewBalancePeakEwma::layer(resolve))
                // Drives the initial resolution via the service's readiness.
                .push_on_service(
                    svc::layers().push(http::BoxResponse::layer()).push(
                        rt.metrics
                            .proxy
                            .stack
                            .layer(stack_labels("http", "concrete")),
                    ),
                )
<<<<<<< HEAD
                .push(svc::NewQueueTimeout::layer_with(config.http_request_buffer))
=======
                .push(svc::NewQueue::layer_with_timeout_via(
                    config.http_request_queue,
                ))
>>>>>>> 3b5ae7ac
                .instrument(|c: &Concrete| info_span!("concrete", svc = %c.resolve))
                .push(svc::NewMapErr::layer_from_target())
                .push(svc::ArcNewService::layer())
        })
    }
}

// === impl Concrete ===

impl svc::Param<http::balance::EwmaConfig> for Concrete {
    fn param(&self) -> http::balance::EwmaConfig {
        http::balance::EwmaConfig {
            default_rtt: time::Duration::from_millis(30),
            decay: time::Duration::from_secs(10),
        }
    }
}

// === impl ConcreteError ===

impl<T: svc::Param<ConcreteAddr>> From<(&T, Error)> for ConcreteError {
    fn from((target, source): (&T, Error)) -> Self {
        Self {
            addr: target.param(),
            source,
        }
    }
}<|MERGE_RESOLUTION|>--- conflicted
+++ resolved
@@ -76,13 +76,9 @@
                             .layer(stack_labels("http", "concrete")),
                     ),
                 )
-<<<<<<< HEAD
-                .push(svc::NewQueueTimeout::layer_with(config.http_request_buffer))
-=======
                 .push(svc::NewQueue::layer_with_timeout_via(
                     config.http_request_queue,
                 ))
->>>>>>> 3b5ae7ac
                 .instrument(|c: &Concrete| info_span!("concrete", svc = %c.resolve))
                 .push(svc::NewMapErr::layer_from_target())
                 .push(svc::ArcNewService::layer())
