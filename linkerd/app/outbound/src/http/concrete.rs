use super::{Concrete, Endpoint};
use crate::{endpoint, stack_labels, Outbound};
use linkerd_app_core::{
    proxy::{
        api_resolve::{ConcreteAddr, Metadata},
        core::Resolve,
        http,
    },
    svc, Error,
};
use std::time;
use tracing::info_span;

#[derive(Debug, thiserror::Error)]
#[error("concrete service {addr}: {source}")]
pub struct ConcreteError {
    addr: ConcreteAddr,
    #[source]
    source: Error,
}

impl<N> Outbound<N> {
    /// Builds a [`svc::NewService`] stack that builds buffered HTTP load
    /// balancer services for [`Concrete`] targets.
    ///
    /// When a balancer has no available inner services, it goes into
    /// 'failfast'. While in failfast, buffered requests are failed and the
    /// service becomes unavailable so callers may choose alternate concrete
    /// services.
    //
    // TODO(ver) make the outer target type generic/parameterized.
    pub fn push_http_concrete<NSvc, R>(
        self,
        resolve: R,
    ) -> Outbound<
        svc::ArcNewService<
            Concrete,
            impl svc::Service<
                    http::Request<http::BoxBody>,
                    Response = http::Response<http::BoxBody>,
                    Error = ConcreteError,
                    Future = impl Send,
                > + Clone,
        >,
    >
    where
        N: svc::NewService<Endpoint, Service = NSvc> + Clone + Send + Sync + 'static,
        NSvc: svc::Service<http::Request<http::BoxBody>, Response = http::Response<http::BoxBody>>
            + Send
            + 'static,
        NSvc::Error: Into<Error>,
        NSvc::Future: Send,
        R: Clone + Send + Sync + 'static,
        R: Resolve<Concrete, Error = Error, Endpoint = Metadata>,
        R::Resolution: Send,
        R::Future: Send + Unpin,
    {
        self.map_stack(|config, rt, endpoint| {
            endpoint
                .push_on_service(
                    rt.metrics
                        .proxy
                        .stack
                        .layer(stack_labels("http", "endpoint")),
                )
                .instrument(|e: &Endpoint| info_span!("endpoint", addr = %e.addr))
                .lift_new()
                .push(endpoint::NewFromMetadata::layer(config.inbound_ips.clone()))
                .push(http::NewBalancePeakEwma::layer(resolve))
                // Drives the initial resolution via the service's readiness.
                .push_on_service(
                    svc::layers().push(http::BoxResponse::layer()).push(
                        rt.metrics
                            .proxy
                            .stack
                            .layer(stack_labels("http", "concrete")),
                    ),
                )
<<<<<<< HEAD
                .push(svc::NewQueue::layer_with_timeout_via(
                    config.http_request_queue,
                ))
=======
                .push(svc::NewQueue::layer_via(config.http_request_queue))
>>>>>>> 17ce52e1
                .instrument(|c: &Concrete| info_span!("concrete", svc = %c.resolve))
                .push(svc::NewMapErr::layer_from_target())
                .push(svc::ArcNewService::layer())
        })
    }
}

// === impl Concrete ===

impl svc::Param<http::balance::EwmaConfig> for Concrete {
    fn param(&self) -> http::balance::EwmaConfig {
        http::balance::EwmaConfig {
            default_rtt: time::Duration::from_millis(30),
            decay: time::Duration::from_secs(10),
        }
    }
}

// === impl ConcreteError ===

impl<T: svc::Param<ConcreteAddr>> From<(&T, Error)> for ConcreteError {
    fn from((target, source): (&T, Error)) -> Self {
        Self {
            addr: target.param(),
            source,
        }
    }
}<|MERGE_RESOLUTION|>--- conflicted
+++ resolved
@@ -76,13 +76,7 @@
                             .layer(stack_labels("http", "concrete")),
                     ),
                 )
-<<<<<<< HEAD
-                .push(svc::NewQueue::layer_with_timeout_via(
-                    config.http_request_queue,
-                ))
-=======
                 .push(svc::NewQueue::layer_via(config.http_request_queue))
->>>>>>> 17ce52e1
                 .instrument(|c: &Concrete| info_span!("concrete", svc = %c.resolve))
                 .push(svc::NewMapErr::layer_from_target())
                 .push(svc::ArcNewService::layer())
