//! A stack that (optionally) resolves a service to a set of endpoint replicas
//! and distributes HTTP requests among them.

use super::{balance, breaker, client, handle_proxy_error_headers};
use crate::{http, stack_labels, BackendRef, Outbound, ParentRef};
use linkerd_app_core::{
    classify,
    metrics::{prefix_labels, EndpointLabels, OutboundEndpointLabels},
    profiles,
    proxy::{
        api_resolve::{ConcreteAddr, Metadata, ProtocolHint},
        core::Resolve,
        tap,
    },
    svc::{self, Layer},
    tls,
    transport::{self, addrs::*},
    Error, Infallible, NameAddr,
};
use linkerd_proxy_client_policy::FailureAccrual;
use std::{fmt::Debug, net::SocketAddr, sync::Arc};
use tracing::info_span;

mod metrics;
#[cfg(test)]
mod tests;

pub use self::metrics::BalancerMetrics;

/// Parameter configuring dispatcher behavior.
#[derive(Clone, Debug, PartialEq, Eq, Hash)]
pub enum Dispatch {
    Balance(NameAddr, balance::EwmaConfig),
    Forward(Remote<ServerAddr>, Metadata),
    Fail { message: Arc<str> },
}

/// A backend dispatcher explicitly fails all requests.
#[derive(Debug, thiserror::Error)]
#[error("{0}")]
pub struct DispatcherFailed(Arc<str>);

/// Wraps errors encountered in this module.
#[derive(Debug, thiserror::Error)]
#[error("{} {}.{}: {source}", backend.0.kind(), backend.0.name(), backend.0.namespace())]
pub struct BalanceError {
    backend: BackendRef,
    #[source]
    source: Error,
}

/// Inner stack target type.
#[derive(Clone, Debug, PartialEq, Eq)]
pub struct Endpoint<T> {
    addr: Remote<ServerAddr>,
    is_local: bool,
    metadata: Metadata,
    parent: T,
    close_server_connection_on_remote_proxy_error: bool,
}

/// A target configuring a load balancer stack.
#[derive(Clone, Debug, PartialEq, Eq)]
struct Balance<T> {
    addr: NameAddr,
    ewma: balance::EwmaConfig,
    parent: T,
}

// === impl Outbound ===

impl<N> Outbound<N> {
    /// Builds a [`svc::NewService`] stack that builds buffered HTTP services
    /// for `T`-typed concrete targets. Requests may be load balanced across a
    /// discovered set of replicas or forwarded to a single endpoint, depending
    /// on the value of the `Dispatch` parameter.
    ///
    /// When a balancer has no available inner services, it goes into
    /// 'failfast'. While in failfast, buffered requests are failed and the
    /// service becomes unavailable so callers may choose alternate concrete
    /// services.
    pub fn push_http_concrete<T, NSvc, R>(
        self,
        resolve: R,
    ) -> Outbound<
        svc::ArcNewService<
            T,
            impl svc::Service<
                    http::Request<http::BoxBody>,
                    Response = http::Response<http::BoxBody>,
                    Error = Error,
                    Future = impl Send,
                > + Clone,
        >,
    >
    where
        // Concrete target type.
        T: svc::Param<ParentRef>,
        T: svc::Param<BackendRef>,
        T: svc::Param<Dispatch>,
        T: svc::Param<FailureAccrual>,
        T: Clone + Debug + Send + Sync + 'static,
        // Endpoint resolution.
        R: Resolve<ConcreteAddr, Error = Error, Endpoint = Metadata>,
        // Endpoint stack.
        N: svc::NewService<Endpoint<T>, Service = NSvc> + Clone + Send + Sync + 'static,
        NSvc: svc::Service<http::Request<http::BoxBody>, Response = http::Response<http::BoxBody>>
            + Send
            + 'static,
        NSvc::Error: Into<Error>,
        NSvc::Future: Send,
    {
        self.map_stack(|config, rt, inner| {
            let inbound_ips = config.inbound_ips.clone();

            let forward = inner
                .clone()
                .push_on_service(
                    rt.metrics
                        .proxy
                        .stack
                        .layer(stack_labels("http", "forward")),
                )
                .instrument(|e: &Endpoint<T>| info_span!("forward", addr = %e.addr));

            let fail = svc::ArcNewService::new(|message: Arc<str>| {
                svc::mk(move |_| {
                    let error = DispatcherFailed(message.clone());
                    futures::future::ready(Err(error))
                })
            });

            inner
                .push(Balance::layer(config, rt, resolve))
                .push_switch(Ok::<_, Infallible>, forward.into_inner())
                .push_switch(
                    move |parent: T| -> Result<_, Infallible> {
                        Ok(match parent.param() {
                            Dispatch::Balance(addr, ewma) => {
                                svc::Either::A(svc::Either::A(Balance { addr, ewma, parent }))
                            }
                            Dispatch::Forward(addr, metadata) => svc::Either::A(svc::Either::B({
                                let is_local = inbound_ips.contains(&addr.ip());
                                Endpoint {
                                    is_local,
                                    addr,
                                    metadata,
                                    parent,
                                    close_server_connection_on_remote_proxy_error: true,
                                }
                            })),
                            Dispatch::Fail { message } => svc::Either::B(message),
                        })
                    },
                    fail,
                )
                // TODO(ver) Configure this queue from the target (i.e. from
                // discovery).
                .push(svc::NewQueue::layer_via(config.http_request_queue))
                .push(svc::ArcNewService::layer())
        })
    }
}

// === impl Balance ===

impl<T> svc::Param<http::balance::EwmaConfig> for Balance<T> {
    fn param(&self) -> http::balance::EwmaConfig {
        self.ewma
    }
}

impl<T> Balance<T>
where
    // Parent target.
    T: svc::Param<ParentRef>,
    T: svc::Param<BackendRef>,
    T: svc::Param<FailureAccrual>,
    T: Clone + Debug + Send + Sync + 'static,
{
    pub fn layer<N, NSvc, R>(
        config: &crate::Config,
        rt: &crate::Runtime,
        resolve: R,
    ) -> impl svc::Layer<
        N,
        Service = svc::ArcNewService<
            Self,
            impl svc::Service<
                http::Request<http::BoxBody>,
                Response = http::Response<http::BoxBody>,
                Error = BalanceError,
                Future = impl std::future::Future<
                    Output = Result<http::Response<http::BoxBody>, BalanceError>,
                > + Send,
            >,
        >,
    > + Clone
    where
        // Endpoint resolution.
        R: Resolve<ConcreteAddr, Error = Error, Endpoint = Metadata> + 'static,
        // Endpoint stack.
        N: svc::NewService<Endpoint<T>, Service = NSvc> + Clone + Send + Sync + 'static,
        NSvc: svc::Service<http::Request<http::BoxBody>, Response = http::Response<http::BoxBody>>
            + Send
            + 'static,
        NSvc::Error: Into<Error>,
        NSvc::Future: Send,
    {
        let classify_channel_capacity = config.http_request_queue.capacity;
        let inbound_ips = config.inbound_ips.clone();
        let metrics = rt.metrics.clone();

        let resolve = svc::MapTargetLayer::new(|t: Self| -> ConcreteAddr { ConcreteAddr(t.addr) })
            .layer(resolve.into_service());

        svc::layer::mk(move |inner: N| {
            let endpoint = svc::stack(inner)
                .push_map_target({
                    let inbound_ips = inbound_ips.clone();
                    move |((addr, metadata), target): ((SocketAddr, Metadata), Self)| {
                        tracing::trace!(%addr, ?metadata, ?target, "Resolved endpoint");
                        let is_local = inbound_ips.contains(&addr.ip());
                        Endpoint {
                            addr: Remote(ServerAddr(addr)),
                            metadata,
                            is_local,
                            parent: target.parent,
                            // We don't close server-side connections when we
                            // get `l5d-proxy-connection: close` response headers
                            // going through the balancer.
                            close_server_connection_on_remote_proxy_error: false,
                        }
                    }
                })
                .push_on_service(svc::MapErr::layer_boxed())
                .lift_new_with_target()
                .push(
                    http::NewClassifyGateSet::<classify::Response, _, _, _>::layer_via({
                        move |target: &Self| breaker::Params {
                            accrual: target.parent.param(),
                            // TODO configure channel capacities from target.
                            channel_capacity: classify_channel_capacity,
                        }
                    }),
                )
                .push(balance::NewGaugeEndpoints::layer_via({
                    let metrics = metrics.http_balancer.clone();
                    move |target: &Self| {
                        metrics.http_endpoints(target.parent.param(), target.parent.param())
                    }
                }))
                .push_on_service(svc::OnServiceLayer::new(
                    metrics.proxy.stack.layer(stack_labels("http", "endpoint")),
                ))
                .push_on_service(svc::NewInstrumentLayer::new(
                    |(addr, _): &(SocketAddr, _)| info_span!("endpoint", %addr),
                ));

            endpoint
                .push(http::NewBalancePeakEwma::layer(resolve.clone()))
                .push(svc::NewMapErr::layer_from_target::<BalanceError, _>())
                .push_on_service(http::BoxResponse::layer())
                .push_on_service(metrics.proxy.stack.layer(stack_labels("http", "balance")))
                .instrument(|t: &Self| {
                    let BackendRef(meta) = t.parent.param();
                    info_span!(
                        "service",
                        ns = %meta.namespace(),
                        name = %meta.name(),
                        port = %meta.port().map(u16::from).unwrap_or(0),
                    )
                })
                .push(svc::ArcNewService::layer())
                .into_inner()
        })
    }
}

// === impl BalanceError ===

impl<T> From<(&Balance<T>, Error)> for BalanceError
where
    T: svc::Param<BackendRef>,
{
    fn from((target, source): (&Balance<T>, Error)) -> Self {
        let backend = target.parent.param();
        Self { backend, source }
    }
}

// === impl Endpoint ===

impl<T> svc::Param<Remote<ServerAddr>> for Endpoint<T> {
    fn param(&self) -> Remote<ServerAddr> {
        self.addr
    }
}

impl<T> svc::Param<Option<crate::tcp::tagged_transport::PortOverride>> for Endpoint<T> {
    fn param(&self) -> Option<crate::tcp::tagged_transport::PortOverride> {
        if self.is_local {
            return None;
        }
        self.metadata
            .tagged_transport_port()
            .map(crate::tcp::tagged_transport::PortOverride)
    }
}

impl<T> svc::Param<Option<http::AuthorityOverride>> for Endpoint<T> {
    fn param(&self) -> Option<http::AuthorityOverride> {
        if self.is_local {
            return None;
        }
        self.metadata
            .authority_override()
            .cloned()
            .map(http::AuthorityOverride)
    }
}

impl<T> svc::Param<handle_proxy_error_headers::CloseServerConnection> for Endpoint<T> {
    fn param(&self) -> handle_proxy_error_headers::CloseServerConnection {
        handle_proxy_error_headers::CloseServerConnection(
            self.close_server_connection_on_remote_proxy_error,
        )
    }
}

impl<T> svc::Param<transport::labels::Key> for Endpoint<T>
where
    T: svc::Param<Option<http::uri::Authority>>,
{
    fn param(&self) -> transport::labels::Key {
        transport::labels::Key::OutboundClient(self.param())
    }
}

impl<T> svc::Param<OutboundEndpointLabels> for Endpoint<T>
where
    T: svc::Param<Option<http::uri::Authority>>,
{
    fn param(&self) -> OutboundEndpointLabels {
        OutboundEndpointLabels {
            authority: self.parent.param(),
            labels: prefix_labels("dst", self.metadata.labels().iter()),
            server_id: self.param(),
            target_addr: self.addr.into(),
        }
    }
}

impl<T> svc::Param<EndpointLabels> for Endpoint<T>
where
    T: svc::Param<Option<http::uri::Authority>>,
{
    fn param(&self) -> EndpointLabels {
        EndpointLabels::Outbound(self.param())
    }
}

impl<T> svc::Param<tls::ConditionalClientTls> for Endpoint<T> {
    fn param(&self) -> tls::ConditionalClientTls {
        if self.is_local {
            return tls::ConditionalClientTls::None(tls::NoClientTls::Loopback);
        }

        // If we're transporting an opaque protocol OR we're communicating with
        // a gateway, then set an ALPN value indicating support for a transport
        // header.
        let use_transport_header = self.metadata.tagged_transport_port().is_some()
            || self.metadata.authority_override().is_some();
        self.metadata
            .identity()
            .cloned()
            .map(move |server_id| {
                tls::ConditionalClientTls::Some(tls::ClientTls {
                    server_id,
                    alpn: if use_transport_header {
                        use linkerd_app_core::transport_header::PROTOCOL;
                        Some(tls::client::AlpnProtocols(vec![PROTOCOL.into()]))
                    } else {
                        None
                    },
                })
            })
            .unwrap_or(tls::ConditionalClientTls::None(
                tls::NoClientTls::NotProvidedByServiceDiscovery,
            ))
    }
}

impl<T> svc::Param<http::Version> for Endpoint<T>
where
    T: svc::Param<http::Version>,
{
    fn param(&self) -> http::Version {
        self.parent.param()
    }
}

impl<T> svc::Param<client::Settings> for Endpoint<T>
where
    T: svc::Param<http::Version>,
{
    fn param(&self) -> client::Settings {
        match self.param() {
            http::Version::H2 => client::Settings::H2,
<<<<<<< HEAD
            http::Version::Http1 => {
                // If the target addr is the same as the source
                // then do not upgrade to h2
                if self.is_local {
                    return client::Settings::Http1;
                }
                match self.metadata.protocol_hint() {
                    ProtocolHint::Unknown => client::Settings::Http1,
                    ProtocolHint::Http2 => client::Settings::OrigProtoUpgrade,
                }
            }
=======
            http::Version::Http1 => match self.metadata.protocol_hint() {
                // If the protocol hint is unknown or indicates that the
                // endpoint's proxy will treat connections as opaque, do not
                // perform a protocol upgrade to HTTP/2.
                ProtocolHint::Unknown | ProtocolHint::Opaque => client::Settings::Http1,
                ProtocolHint::Http2 => client::Settings::OrigProtoUpgrade,
            },
>>>>>>> c30d39f7
        }
    }
}

impl<T> svc::Param<ProtocolHint> for Endpoint<T> {
    fn param(&self) -> ProtocolHint {
        self.metadata.protocol_hint()
    }
}

// TODO(ver) move this into the endpoint stack?
impl<T> tap::Inspect for Endpoint<T> {
    fn src_addr<B>(&self, req: &http::Request<B>) -> Option<SocketAddr> {
        req.extensions().get::<http::ClientHandle>().map(|c| c.addr)
    }

    fn src_tls<B>(&self, _: &http::Request<B>) -> tls::ConditionalServerTls {
        tls::ConditionalServerTls::None(tls::NoServerTls::Loopback)
    }

    fn dst_addr<B>(&self, _: &http::Request<B>) -> Option<SocketAddr> {
        Some(self.addr.into())
    }

    fn dst_labels<B>(&self, _: &http::Request<B>) -> Option<tap::Labels> {
        Some(self.metadata.labels())
    }

    fn dst_tls<B>(&self, _: &http::Request<B>) -> tls::ConditionalClientTls {
        svc::Param::<tls::ConditionalClientTls>::param(self)
    }

    fn route_labels<B>(&self, req: &http::Request<B>) -> Option<tap::Labels> {
        // FIXME(ver) create a dedicated extension type for route labels.
        req.extensions()
            .get::<profiles::http::Route>()
            .map(|r| r.labels().clone())
    }

    fn is_outbound<B>(&self, _: &http::Request<B>) -> bool {
        true
    }
}<|MERGE_RESOLUTION|>--- conflicted
+++ resolved
@@ -407,27 +407,20 @@
     fn param(&self) -> client::Settings {
         match self.param() {
             http::Version::H2 => client::Settings::H2,
-<<<<<<< HEAD
             http::Version::Http1 => {
-                // If the target addr is the same as the source
-                // then do not upgrade to h2
+                // When the target is local (i.e. same as source of traffic)
+                // then do not perform a protocol upgrade to HTTP/2
                 if self.is_local {
                     return client::Settings::Http1;
                 }
                 match self.metadata.protocol_hint() {
-                    ProtocolHint::Unknown => client::Settings::Http1,
+                    // If the protocol hint is unknown or indicates that the
+                    // endpoint's proxy will treat connections as opaque, do not
+                    // perform a protocol upgrade to HTTP/2.
+                    ProtocolHint::Unknown | ProtocolHint::Opaque => client::Settings::Http1,
                     ProtocolHint::Http2 => client::Settings::OrigProtoUpgrade,
                 }
             }
-=======
-            http::Version::Http1 => match self.metadata.protocol_hint() {
-                // If the protocol hint is unknown or indicates that the
-                // endpoint's proxy will treat connections as opaque, do not
-                // perform a protocol upgrade to HTTP/2.
-                ProtocolHint::Unknown | ProtocolHint::Opaque => client::Settings::Http1,
-                ProtocolHint::Http2 => client::Settings::OrigProtoUpgrade,
-            },
->>>>>>> c30d39f7
         }
     }
 }
