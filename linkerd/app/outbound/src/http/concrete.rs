--- conflicted
+++ resolved
@@ -16,11 +16,7 @@
     Error, Infallible, NameAddr,
 };
 use linkerd_proxy_client_policy::FailureAccrual;
-<<<<<<< HEAD
-use std::{fmt::Debug, net::SocketAddr};
-=======
 use std::{fmt::Debug, net::SocketAddr, sync::Arc};
->>>>>>> f5daf1f7
 use tracing::info_span;
 
 /// Parameter configuring dispatcher behavior.
