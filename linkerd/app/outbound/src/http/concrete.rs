//! A stack that (optionally) resolves a service to a set of endpoint replicas
//! and distributes HTTP requests among them.

use super::{balance, breaker, client, handle_proxy_error_headers};
use crate::{http, stack_labels, BackendRef, Outbound, ParentRef};
use linkerd_app_core::{
    classify,
    metrics::{prefix_labels, EndpointLabels, OutboundEndpointLabels},
    profiles,
    proxy::{
        api_resolve::{ConcreteAddr, Metadata, ProtocolHint},
        core::Resolve,
        tap,
    },
    svc::{self, Layer},
    tls,
    transport::{self, addrs::*},
    Error, Infallible, NameAddr, Result,
};
use linkerd_proxy_client_policy::FailureAccrual;
use std::{fmt::Debug, net::SocketAddr, sync::Arc};
use tracing::info_span;

mod metrics;
#[cfg(test)]
mod tests;

pub use self::metrics::BalancerMetrics;

/// Parameter configuring dispatcher behavior.
#[derive(Clone, Debug, PartialEq, Eq, Hash)]
pub enum Dispatch {
    Balance(NameAddr, balance::EwmaConfig),
    Forward(Remote<ServerAddr>, Metadata),
    Fail { message: Arc<str> },
}

/// A backend dispatcher explicitly fails all requests.
#[derive(Debug, thiserror::Error)]
#[error("{0}")]
pub struct DispatcherFailed(Arc<str>);

/// Wraps errors encountered in this module.
#[derive(Debug, thiserror::Error)]
#[error("{}: {source}", backend.0)]
pub struct BalanceError {
    backend: BackendRef,
    #[source]
    source: Error,
}

/// Inner stack target type.
#[derive(Clone, Debug, PartialEq, Eq)]
pub struct Endpoint<T> {
    addr: Remote<ServerAddr>,
    is_local: bool,
    metadata: Metadata,
    parent: T,
    close_server_connection_on_remote_proxy_error: bool,
}

/// A target configuring a load balancer stack.
#[derive(Clone, Debug, PartialEq, Eq)]
struct Balance<T> {
    addr: NameAddr,
    ewma: balance::EwmaConfig,
    parent: T,
}

// === impl Outbound ===

impl<N> Outbound<N> {
    /// Builds a [`svc::NewService`] stack that builds buffered HTTP services
    /// for `T`-typed concrete targets. Requests may be load balanced across a
    /// discovered set of replicas or forwarded to a single endpoint, depending
    /// on the value of the `Dispatch` parameter.
    ///
    /// When a balancer has no available inner services, it goes into
    /// 'failfast'. While in failfast, buffered requests are failed and the
    /// service becomes unavailable so callers may choose alternate concrete
    /// services.
<<<<<<< HEAD
    pub fn push_http_concrete<T, NSvc, R>(self, resolve: R) -> Outbound<svc::ArcNewCloneSyncHttp<T>>
=======
    pub fn push_http_concrete<T, NSvc, R>(self, resolve: R) -> Outbound<svc::ArcNewCloneHttp<T>>
>>>>>>> b00e450f
    where
        // Concrete target type.
        T: svc::Param<ParentRef>,
        T: svc::Param<BackendRef>,
        T: svc::Param<Dispatch>,
        T: svc::Param<FailureAccrual>,
        T: Clone + Debug + Send + Sync + 'static,
        // Endpoint resolution.
        R: Resolve<ConcreteAddr, Error = Error, Endpoint = Metadata>,
        R::Resolution: Unpin,
        // Endpoint stack.
        N: svc::NewService<Endpoint<T>, Service = NSvc> + Clone + Send + Sync + 'static,
        NSvc: svc::Service<http::Request<http::BoxBody>, Response = http::Response<http::BoxBody>>
            + Send
            + 'static,
        NSvc::Error: Into<Error>,
        NSvc::Future: Send,
    {
        self.map_stack(|config, rt, inner| {
            let inbound_ips = config.inbound_ips.clone();

            let forward = inner
                .clone()
                .push_on_service(
                    rt.metrics
                        .proxy
                        .stack
                        .layer(stack_labels("http", "forward")),
                )
                // TODO(ver) Configure this queue from the target (i.e. from
                // discovery).
                .push(svc::NewQueue::layer_via(config.http_request_queue))
                .instrument(|e: &Endpoint<T>| info_span!("forward", addr = %e.addr));

            let fail = svc::ArcNewService::new(|message: Arc<str>| {
                svc::mk(move |_| futures::future::ready(Err(DispatcherFailed(message.clone()))))
            });

            inner
                .instrument(|_: &_| tracing::debug_span!("bal.ep"))
                .push(Balance::layer(config, rt, resolve))
                .instrument(|_: &_| tracing::debug_span!("bal"))
                .check_new_clone()
                .push_switch(Ok::<_, Infallible>, forward.check_new_clone().into_inner())
                .push_switch(
                    move |parent: T| -> Result<_, Infallible> {
                        Ok(match parent.param() {
                            Dispatch::Balance(addr, ewma) => {
                                svc::Either::A(svc::Either::A(Balance { addr, ewma, parent }))
                            }
                            Dispatch::Forward(addr, metadata) => svc::Either::A(svc::Either::B({
                                let is_local = inbound_ips.contains(&addr.ip());
                                Endpoint {
                                    is_local,
                                    addr,
                                    metadata,
                                    parent,
                                    close_server_connection_on_remote_proxy_error: true,
                                }
                            })),
                            Dispatch::Fail { message } => svc::Either::B(message),
                        })
                    },
                    svc::stack(fail).check_new_clone().into_inner(),
                )
<<<<<<< HEAD
                .push_on_service(svc::BoxCloneSyncService::layer())
                .push(svc::ArcNewService::layer())
=======
                // TODO(ver) Configure this queue from the target (i.e. from
                // discovery).
                .push(svc::NewQueue::layer_via(config.http_request_queue))
                .arc_new_clone_http()
>>>>>>> b00e450f
        })
    }
}

// === impl Balance ===

impl<T> svc::Param<http::balance::EwmaConfig> for Balance<T> {
    fn param(&self) -> http::balance::EwmaConfig {
        self.ewma
    }
}

impl<T> Balance<T>
where
    // Parent target.
    T: svc::Param<ParentRef>,
    T: svc::Param<BackendRef>,
    T: svc::Param<FailureAccrual>,
    T: Clone + Debug + Send + Sync + 'static,
{
    pub fn layer<N, NSvc, R>(
        config: &crate::Config,
        rt: &crate::Runtime,
        resolve: R,
<<<<<<< HEAD
    ) -> impl svc::Layer<N, Service = svc::ArcNewCloneSyncHttp<Self>> + Clone
=======
    ) -> impl svc::Layer<N, Service = svc::ArcNewHttp<Self>> + Clone
>>>>>>> b00e450f
    where
        // Endpoint resolution.
        R: Resolve<ConcreteAddr, Error = Error, Endpoint = Metadata> + 'static,
        R::Resolution: Unpin,
        // Endpoint stack.
        N: svc::NewService<Endpoint<T>, Service = NSvc> + Clone + Send + Sync + 'static,
        NSvc: svc::Service<http::Request<http::BoxBody>, Response = http::Response<http::BoxBody>>
            + Send
            + 'static,
        NSvc::Error: Into<Error>,
        NSvc::Future: Send,
    {
        let http_queue = config.http_request_queue;
        let inbound_ips = config.inbound_ips.clone();
        let metrics = rt.metrics.clone();

        let resolve = svc::MapTargetLayer::new(|t: Self| -> ConcreteAddr { ConcreteAddr(t.addr) })
            .layer(resolve.into_service());

        svc::layer::mk(move |inner: N| {
            let endpoint = svc::stack(inner)
                .push_map_target({
                    let inbound_ips = inbound_ips.clone();
                    move |((addr, metadata), target): ((SocketAddr, Metadata), Self)| {
                        tracing::trace!(%addr, ?metadata, ?target, "Resolved endpoint");
                        let is_local = inbound_ips.contains(&addr.ip());
                        Endpoint {
                            addr: Remote(ServerAddr(addr)),
                            metadata,
                            is_local,
                            parent: target.parent,
                            // We don't close server-side connections when we
                            // get `l5d-proxy-connection: close` response headers
                            // going through the balancer.
                            close_server_connection_on_remote_proxy_error: false,
                        }
                    }
                })
                .push_on_service(svc::MapErr::layer_boxed())
                .lift_new_with_target()
                .push(
                    http::NewClassifyGateSet::<classify::Response, _, _, _>::layer_via({
                        // TODO configure channel capacities from target.
                        let channel_capacity = http_queue.capacity;
                        move |target: &Self| breaker::Params {
                            accrual: target.parent.param(),
                            channel_capacity,
                        }
                    }),
                )
                .push(balance::NewGaugeEndpoints::layer_via({
                    let metrics = metrics.http_balancer.clone();
                    move |target: &Self| {
                        metrics.http_endpoints(target.parent.param(), target.parent.param())
                    }
                }))
                .push_on_service(svc::OnServiceLayer::new(
                    metrics.proxy.stack.layer(stack_labels("http", "endpoint")),
                ))
                .push_on_service(svc::NewInstrumentLayer::new(
                    |(addr, _): &(SocketAddr, _)| info_span!("endpoint", %addr),
                ))
                .push_on_service(svc::OnServiceLayer::new(svc::BoxService::layer()))
                .push_on_service(svc::ArcNewService::layer())
                .push(svc::ArcNewService::layer());

            endpoint
                .push(http::NewBalancePeakEwma::layer(resolve.clone()))
                .push_on_service(http::BoxResponse::layer())
                .push_on_service(metrics.proxy.stack.layer(stack_labels("http", "balance")))
                .push(svc::NewMapErr::layer_from_target::<BalanceError, _>())
                .instrument(|t: &Self| {
                    let BackendRef(meta) = t.parent.param();
                    info_span!(
                        "service",
                        ns = %meta.namespace(),
                        name = %meta.name(),
                        port = %meta.port().map(u16::from).unwrap_or(0),
                    )
                })
<<<<<<< HEAD
                .arc_new_clone_sync_http()
=======
                .push_on_service(svc::MapErr::layer_boxed())
                .arc_new_http()
>>>>>>> b00e450f
                .into_inner()
        })
    }
}

// === impl BalanceError ===

impl<T> From<(&Balance<T>, Error)> for BalanceError
where
    T: svc::Param<BackendRef>,
{
    fn from((target, source): (&Balance<T>, Error)) -> Self {
        let backend = target.parent.param();
        Self { backend, source }
    }
}

// === impl Endpoint ===

impl<T> svc::Param<Remote<ServerAddr>> for Endpoint<T> {
    fn param(&self) -> Remote<ServerAddr> {
        self.addr
    }
}

impl<T> svc::Param<Option<crate::tcp::tagged_transport::PortOverride>> for Endpoint<T> {
    fn param(&self) -> Option<crate::tcp::tagged_transport::PortOverride> {
        if self.is_local {
            return None;
        }
        self.metadata
            .tagged_transport_port()
            .map(crate::tcp::tagged_transport::PortOverride)
    }
}

impl<T> svc::Param<Option<http::AuthorityOverride>> for Endpoint<T> {
    fn param(&self) -> Option<http::AuthorityOverride> {
        if self.is_local {
            return None;
        }
        self.metadata
            .authority_override()
            .cloned()
            .map(http::AuthorityOverride)
    }
}

impl<T> svc::Param<handle_proxy_error_headers::CloseServerConnection> for Endpoint<T> {
    fn param(&self) -> handle_proxy_error_headers::CloseServerConnection {
        handle_proxy_error_headers::CloseServerConnection(
            self.close_server_connection_on_remote_proxy_error,
        )
    }
}

impl<T> svc::Param<transport::labels::Key> for Endpoint<T>
where
    T: svc::Param<Option<http::uri::Authority>>,
{
    fn param(&self) -> transport::labels::Key {
        transport::labels::Key::OutboundClient(self.param())
    }
}

impl<T> svc::Param<OutboundEndpointLabels> for Endpoint<T>
where
    T: svc::Param<Option<http::uri::Authority>>,
{
    fn param(&self) -> OutboundEndpointLabels {
        OutboundEndpointLabels {
            authority: self.parent.param(),
            labels: prefix_labels("dst", self.metadata.labels().iter()),
            server_id: self.param(),
            target_addr: self.addr.into(),
        }
    }
}

impl<T> svc::Param<EndpointLabels> for Endpoint<T>
where
    T: svc::Param<Option<http::uri::Authority>>,
{
    fn param(&self) -> EndpointLabels {
        EndpointLabels::Outbound(self.param())
    }
}

impl<T> svc::Param<tls::ConditionalClientTls> for Endpoint<T> {
    fn param(&self) -> tls::ConditionalClientTls {
        if self.is_local {
            return tls::ConditionalClientTls::None(tls::NoClientTls::Loopback);
        }

        // If we're transporting an opaque protocol OR we're communicating with
        // a gateway, then set an ALPN value indicating support for a transport
        // header.
        let use_transport_header = self.metadata.tagged_transport_port().is_some()
            || self.metadata.authority_override().is_some();
        self.metadata
            .identity()
            .cloned()
            .map(move |server_id| {
                let alpn = if use_transport_header {
                    use linkerd_app_core::transport_header::PROTOCOL;
                    Some(tls::client::AlpnProtocols(vec![PROTOCOL.into()]))
                } else {
                    None
                };
                tls::ConditionalClientTls::Some(tls::ClientTls::new(server_id, alpn))
            })
            .unwrap_or(tls::ConditionalClientTls::None(
                tls::NoClientTls::NotProvidedByServiceDiscovery,
            ))
    }
}

impl<T> svc::Param<http::Version> for Endpoint<T>
where
    T: svc::Param<http::Version>,
{
    fn param(&self) -> http::Version {
        self.parent.param()
    }
}

impl<T> svc::Param<client::Settings> for Endpoint<T>
where
    T: svc::Param<http::Version>,
{
    fn param(&self) -> client::Settings {
        match self.param() {
            http::Version::H2 => client::Settings::H2,
            http::Version::Http1 => {
                // When the target is local (i.e. same as source of traffic)
                // then do not perform a protocol upgrade to HTTP/2
                if self.is_local {
                    return client::Settings::Http1;
                }
                match self.metadata.protocol_hint() {
                    // If the protocol hint is unknown or indicates that the
                    // endpoint's proxy will treat connections as opaque, do not
                    // perform a protocol upgrade to HTTP/2.
                    ProtocolHint::Unknown | ProtocolHint::Opaque => client::Settings::Http1,
                    ProtocolHint::Http2 => client::Settings::OrigProtoUpgrade,
                }
            }
        }
    }
}

impl<T> svc::Param<ProtocolHint> for Endpoint<T> {
    fn param(&self) -> ProtocolHint {
        self.metadata.protocol_hint()
    }
}

// TODO(ver) move this into the endpoint stack?
impl<T> tap::Inspect for Endpoint<T> {
    fn src_addr<B>(&self, req: &http::Request<B>) -> Option<SocketAddr> {
        req.extensions().get::<http::ClientHandle>().map(|c| c.addr)
    }

    fn src_tls<B>(&self, _: &http::Request<B>) -> tls::ConditionalServerTls {
        tls::ConditionalServerTls::None(tls::NoServerTls::Loopback)
    }

    fn dst_addr<B>(&self, _: &http::Request<B>) -> Option<SocketAddr> {
        Some(self.addr.into())
    }

    fn dst_labels<B>(&self, _: &http::Request<B>) -> Option<tap::Labels> {
        Some(self.metadata.labels())
    }

    fn dst_tls<B>(&self, _: &http::Request<B>) -> tls::ConditionalClientTls {
        svc::Param::<tls::ConditionalClientTls>::param(self)
    }

    fn route_labels<B>(&self, req: &http::Request<B>) -> Option<tap::Labels> {
        // FIXME(ver) create a dedicated extension type for route labels.
        req.extensions()
            .get::<profiles::http::Route>()
            .map(|r| r.labels().clone())
    }

    fn is_outbound<B>(&self, _: &http::Request<B>) -> bool {
        true
    }
}<|MERGE_RESOLUTION|>--- conflicted
+++ resolved
@@ -79,11 +79,7 @@
     /// 'failfast'. While in failfast, buffered requests are failed and the
     /// service becomes unavailable so callers may choose alternate concrete
     /// services.
-<<<<<<< HEAD
-    pub fn push_http_concrete<T, NSvc, R>(self, resolve: R) -> Outbound<svc::ArcNewCloneSyncHttp<T>>
-=======
     pub fn push_http_concrete<T, NSvc, R>(self, resolve: R) -> Outbound<svc::ArcNewCloneHttp<T>>
->>>>>>> b00e450f
     where
         // Concrete target type.
         T: svc::Param<ParentRef>,
@@ -147,17 +143,9 @@
                             Dispatch::Fail { message } => svc::Either::B(message),
                         })
                     },
-                    svc::stack(fail).check_new_clone().into_inner(),
+                    fail).check_new_clone().into_inner(),
                 )
-<<<<<<< HEAD
-                .push_on_service(svc::BoxCloneSyncService::layer())
-                .push(svc::ArcNewService::layer())
-=======
-                // TODO(ver) Configure this queue from the target (i.e. from
-                // discovery).
-                .push(svc::NewQueue::layer_via(config.http_request_queue))
                 .arc_new_clone_http()
->>>>>>> b00e450f
         })
     }
 }
@@ -182,11 +170,7 @@
         config: &crate::Config,
         rt: &crate::Runtime,
         resolve: R,
-<<<<<<< HEAD
-    ) -> impl svc::Layer<N, Service = svc::ArcNewCloneSyncHttp<Self>> + Clone
-=======
-    ) -> impl svc::Layer<N, Service = svc::ArcNewHttp<Self>> + Clone
->>>>>>> b00e450f
+    ) -> impl svc::Layer<N, Service = svc::ArcNewCloneHttp<Self>> + Clone
     where
         // Endpoint resolution.
         R: Resolve<ConcreteAddr, Error = Error, Endpoint = Metadata> + 'static,
@@ -267,12 +251,7 @@
                         port = %meta.port().map(u16::from).unwrap_or(0),
                     )
                 })
-<<<<<<< HEAD
-                .arc_new_clone_sync_http()
-=======
-                .push_on_service(svc::MapErr::layer_boxed())
-                .arc_new_http()
->>>>>>> b00e450f
+                .arc_new_clone_http()
                 .into_inner()
         })
     }
