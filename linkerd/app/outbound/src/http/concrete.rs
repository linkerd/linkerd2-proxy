use super::{Concrete, Endpoint};
use crate::{endpoint, logical::ConcreteError, stack_labels, Outbound};
use linkerd_app_core::{
    proxy::{api_resolve::Metadata, core::Resolve, http},
    svc, Error,
};
use std::time;
use tracing::info_span;

impl<N> Outbound<N> {
    /// Builds a [`svc::NewService`] stack that builds buffered HTTP load
    /// balancer services for [`Concrete`] targets.
    ///
    /// When a balancer has no available inner services, it goes into
    /// 'failfast'. While in failfast, buffered requests are failed and the
    /// service becomes unavailable so callers may choose alternate concrete
    /// services.
    //
    // TODO(ver) make the outer target type generic/parameterized.
    pub fn push_http_concrete<NSvc, R>(
        self,
        resolve: R,
    ) -> Outbound<
        svc::ArcNewService<
            Concrete,
            impl svc::Service<
                    http::Request<http::BoxBody>,
                    Response = http::Response<http::BoxBody>,
                    Error = ConcreteError,
                    Future = impl Send,
                > + Clone,
        >,
    >
    where
        N: svc::NewService<Endpoint, Service = NSvc> + Clone + Send + Sync + 'static,
        NSvc: svc::Service<http::Request<http::BoxBody>, Response = http::Response<http::BoxBody>>
            + Send
            + 'static,
        NSvc::Error: Into<Error>,
        NSvc::Future: Send,
        R: Clone + Send + Sync + 'static,
        R: Resolve<Concrete, Error = Error, Endpoint = Metadata>,
        R::Resolution: Send,
        R::Future: Send + Unpin,
    {
        self.map_stack(|config, rt, endpoint| {
            endpoint
                .push_on_service(
                    rt.metrics
                        .proxy
                        .stack
                        .layer(stack_labels("http", "endpoint")),
                )
                .instrument(|e: &Endpoint| info_span!("endpoint", addr = %e.addr))
                .push_new_clone()
                .push(endpoint::NewFromMetadata::layer(config.inbound_ips.clone()))
                .push(http::NewBalancePeakEwma::layer(resolve))
                // Drives the initial resolution via the service's readiness.
                .push_on_service(
<<<<<<< HEAD
                    svc::layers()
                        .push(http::BoxResponse::layer())
                        .push(
                            rt.metrics
                                .proxy
                                .stack
                                .layer(stack_labels("http", "concrete")),
                        )
                        .push_buffer(&config.http_request_buffer),
=======
                    svc::layers().push(http::BoxResponse::layer()).push(
                        rt.metrics
                            .proxy
                            .stack
                            .layer(stack_labels("http", "concrete")),
                    ),
>>>>>>> 5434242f
                )
                .push(svc::NewQueue::layer_fixed(config.http_request_buffer))
                .instrument(|c: &Concrete| info_span!("concrete", svc = %c.resolve))
                .push(svc::NewAnnotateError::layer_from_target())
                .push(svc::ArcNewService::layer())
        })
    }
}

impl svc::Param<http::balance::EwmaConfig> for Concrete {
    fn param(&self) -> http::balance::EwmaConfig {
        http::balance::EwmaConfig {
            default_rtt: time::Duration::from_millis(30),
            decay: time::Duration::from_secs(10),
        }
    }
}<|MERGE_RESOLUTION|>--- conflicted
+++ resolved
@@ -57,24 +57,12 @@
                 .push(http::NewBalancePeakEwma::layer(resolve))
                 // Drives the initial resolution via the service's readiness.
                 .push_on_service(
-<<<<<<< HEAD
-                    svc::layers()
-                        .push(http::BoxResponse::layer())
-                        .push(
-                            rt.metrics
-                                .proxy
-                                .stack
-                                .layer(stack_labels("http", "concrete")),
-                        )
-                        .push_buffer(&config.http_request_buffer),
-=======
                     svc::layers().push(http::BoxResponse::layer()).push(
                         rt.metrics
                             .proxy
                             .stack
                             .layer(stack_labels("http", "concrete")),
                     ),
->>>>>>> 5434242f
                 )
                 .push(svc::NewQueue::layer_fixed(config.http_request_buffer))
                 .instrument(|c: &Concrete| info_span!("concrete", svc = %c.resolve))
