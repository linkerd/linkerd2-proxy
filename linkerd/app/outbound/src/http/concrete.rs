use super::{Concrete, Endpoint};
use crate::{endpoint, resolve, stack_labels, Outbound};
use linkerd_app_core::{
    proxy::{
        api_resolve::{ConcreteAddr, Metadata},
        core::Resolve,
        http,
        resolve::map_endpoint,
    },
    svc, Error, Infallible,
};

impl<N> Outbound<N> {
    pub fn push_http_concrete<NSvc, R>(
        self,
        resolve: R,
    ) -> Outbound<
        svc::ArcNewService<
            Concrete,
            impl svc::Service<
                    http::Request<http::BoxBody>,
                    Response = http::Response<http::BoxBody>,
                    Error = Error,
                    Future = impl Send,
                > + Clone,
        >,
    >
    where
        N: svc::NewService<Endpoint, Service = NSvc> + Clone + Send + Sync + 'static,
        NSvc: svc::Service<http::Request<http::BoxBody>, Response = http::Response<http::BoxBody>>
            + Send
            + 'static,
        NSvc::Error: Into<Error>,
        NSvc::Future: Send,
        R: Resolve<ConcreteAddr, Error = Error, Endpoint = Metadata>,
        R: Clone + Send + Sync + 'static,
        R::Resolution: Send,
        R::Future: Send + Unpin,
    {
        self.map_stack(|config, rt, endpoint| {
            let crate::Config {
<<<<<<< HEAD
                http_buffer,
                orig_dst_idle_timeout,
                ..
            } = config;
=======
                discovery_idle_timeout,
                ..
            } = config;
            let watchdog = *discovery_idle_timeout * 2;
>>>>>>> ab861588

            let resolve = svc::stack(resolve.into_service())
                .check_service::<ConcreteAddr>()
                .push_request_filter(|c: Concrete| Ok::<_, Infallible>(c.resolve))
                .push(svc::layer::mk(move |inner| {
                    map_endpoint::Resolve::new(
                        endpoint::FromMetadata {
                            inbound_ips: config.inbound_ips.clone(),
                        },
                        inner,
                    )
                }))
                .check_service::<Concrete>()
                .into_inner();

            endpoint
                .check_new_service::<Endpoint, http::Request<http::BoxBody>>()
                .push_on_service(
                    rt.metrics
                        .proxy
                        .stack
                        .layer(stack_labels("http", "concrete.endpoint")),
                )
<<<<<<< HEAD
                .check_new_service::<Endpoint, http::Request<http::BoxBody>>()
=======
                .instrument(|t: &Endpoint| tracing::debug_span!("endpoint", addr = %t.addr))
                .check_new_service::<Endpoint, http::Request<_>>()
>>>>>>> ab861588
                // Resolve the service to its endpoints and balance requests over them.
                //
                // We *don't* ensure that the endpoint is driven to readiness here, because this
                // might cause us to continually attempt to reestablish connections without
                // consulting discovery to see whether the endpoint has been removed. Instead, the
                // endpoint stack spawns each _connection_ attempt on a background task, but the
                // decision to attempt the connection must be driven by the balancer.
                //
                // TODO(ver) remove the watchdog timeout.
                .push(resolve::layer(resolve, *orig_dst_idle_timeout * 2))
                .push_on_service(http::balance::layer(
                    crate::EWMA_DEFAULT_RTT,
                    crate::EWMA_DECAY,
                ))
                .check_make_service::<Concrete, http::Request<http::BoxBody>>()
                .push(svc::MapErr::layer(Into::into))
                // Drives the initial resolution via the service's readiness.
                .into_new_service()
                .push_on_service(
                    svc::layers()
                        .push(http::BoxResponse::layer())
                        .push(
                            rt.metrics
                                .proxy
                                .stack
                                .layer(stack_labels("http", "concrete")),
                        )
<<<<<<< HEAD
                        .push_buffer::<http::Request<http::BoxBody>>(
                            "HTTP",
                            http_buffer.capacity,
                            http_buffer.failfast_timeout,
                        ),
                )
                .instrument(|c: &Concrete| debug_span!("concrete", addr = %c.resolve))
=======
                        .push(http::BoxResponse::layer()),
                )
                .check_make_service::<Concrete, http::Request<_>>()
                .push(svc::MapErr::layer(Into::into))
                // Drives the initial resolution via the service's readiness.
                .into_new_service()
                // The concrete address is only set when the profile could be
                // resolved. Endpoint resolution is skipped when there is no
                // concrete address.
                .instrument(|c: &Concrete| tracing::debug_span!("concrete", service = %c.resolve))
>>>>>>> ab861588
                .push(svc::ArcNewService::layer())
        })
    }
}<|MERGE_RESOLUTION|>--- conflicted
+++ resolved
@@ -39,17 +39,11 @@
     {
         self.map_stack(|config, rt, endpoint| {
             let crate::Config {
-<<<<<<< HEAD
-                http_buffer,
-                orig_dst_idle_timeout,
-                ..
-            } = config;
-=======
                 discovery_idle_timeout,
+                http_request_buffer,
                 ..
             } = config;
             let watchdog = *discovery_idle_timeout * 2;
->>>>>>> ab861588
 
             let resolve = svc::stack(resolve.into_service())
                 .check_service::<ConcreteAddr>()
@@ -73,12 +67,9 @@
                         .stack
                         .layer(stack_labels("http", "concrete.endpoint")),
                 )
-<<<<<<< HEAD
-                .check_new_service::<Endpoint, http::Request<http::BoxBody>>()
-=======
                 .instrument(|t: &Endpoint| tracing::debug_span!("endpoint", addr = %t.addr))
                 .check_new_service::<Endpoint, http::Request<_>>()
->>>>>>> ab861588
+                .check_new_service::<Endpoint, http::Request<http::BoxBody>>()
                 // Resolve the service to its endpoints and balance requests over them.
                 //
                 // We *don't* ensure that the endpoint is driven to readiness here, because this
@@ -88,7 +79,7 @@
                 // decision to attempt the connection must be driven by the balancer.
                 //
                 // TODO(ver) remove the watchdog timeout.
-                .push(resolve::layer(resolve, *orig_dst_idle_timeout * 2))
+                .push(resolve::layer(resolve, *discovery_idle_timeout * 2))
                 .push_on_service(http::balance::layer(
                     crate::EWMA_DEFAULT_RTT,
                     crate::EWMA_DECAY,
@@ -106,26 +97,9 @@
                                 .stack
                                 .layer(stack_labels("http", "concrete")),
                         )
-<<<<<<< HEAD
-                        .push_buffer::<http::Request<http::BoxBody>>(
-                            "HTTP",
-                            http_buffer.capacity,
-                            http_buffer.failfast_timeout,
-                        ),
+                        .push_buffer::<http::Request<http::BoxBody>>("HTTP", http_request_buffer),
                 )
-                .instrument(|c: &Concrete| debug_span!("concrete", addr = %c.resolve))
-=======
-                        .push(http::BoxResponse::layer()),
-                )
-                .check_make_service::<Concrete, http::Request<_>>()
-                .push(svc::MapErr::layer(Into::into))
-                // Drives the initial resolution via the service's readiness.
-                .into_new_service()
-                // The concrete address is only set when the profile could be
-                // resolved. Endpoint resolution is skipped when there is no
-                // concrete address.
-                .instrument(|c: &Concrete| tracing::debug_span!("concrete", service = %c.resolve))
->>>>>>> ab861588
+                .instrument(|c: &Concrete| tracing::debug_span!("concrete", addr = %c.resolve))
                 .push(svc::ArcNewService::layer())
         })
     }
