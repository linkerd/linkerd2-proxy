//! Configures and runs the outbound proxy.
//!
//! The outound proxy is responsible for routing traffic from the local
//! application to external network endpoints.

#![deny(warnings, rust_2018_idioms)]

mod discover;
pub mod endpoint;
pub mod http;
mod ingress;
pub mod logical;
mod resolve;
pub mod tcp;
#[cfg(test)]
pub(crate) mod test_util;

use crate::http::SkipHttpDetection;
use linkerd_app_core::{
    config::{ProxyConfig, ServerConfig},
    io, metrics, profiles,
    proxy::{
        api_resolve::{ConcreteAddr, Metadata},
        core::Resolve,
    },
    serve,
    svc::{
        self,
        stack::{self, Param},
    },
    tls,
    transport::{self, addrs::*, listen::Bind},
    AddrMatch, Conditional, Error, ProxyRuntime,
};
use std::{collections::HashMap, future::Future, time::Duration};
use tracing::info;

const EWMA_DEFAULT_RTT: Duration = Duration::from_millis(30);
const EWMA_DECAY: Duration = Duration::from_secs(10);

#[derive(Clone, Debug)]
pub struct Config {
    pub proxy: ProxyConfig,
    pub allow_discovery: AddrMatch,

    // In "ingress mode", we assume we are always routing HTTP requests and do
    // not perform per-target-address discovery. Non-HTTP connections are
    // forwarded without discovery/routing/mTLS.
    pub ingress_mode: bool,
}

#[derive(Clone, Debug)]
pub struct Outbound<S> {
    config: Config,
    runtime: ProxyRuntime,
    stack: svc::Stack<S>,
}

#[derive(Copy, Clone, Debug, Eq, PartialEq, Hash)]
pub struct Accept<P> {
    pub orig_dst: OrigDstAddr,
    pub protocol: P,
}

// === impl Outbound ===

impl Outbound<()> {
    pub fn new(config: Config, runtime: ProxyRuntime) -> Self {
        Self {
            config,
            runtime,
            stack: svc::stack(()),
        }
    }

    pub fn with_stack<S>(self, stack: S) -> Outbound<S> {
        Outbound {
            config: self.config,
            runtime: self.runtime,
            stack: svc::stack(stack),
        }
    }
}

impl<S> Outbound<S> {
    pub fn config(&self) -> &Config {
        &self.config
    }

    pub fn runtime(&self) -> &ProxyRuntime {
        &self.runtime
    }

    pub fn into_stack(self) -> svc::Stack<S> {
        self.stack
    }

    pub fn into_inner(self) -> S {
        self.stack.into_inner()
    }

    pub fn push<L: svc::Layer<S>>(self, layer: L) -> Outbound<L::Service> {
        Outbound {
            config: self.config,
            runtime: self.runtime,
            stack: self.stack.push(layer),
        }
    }

<<<<<<< HEAD
    pub(crate) fn push_switch<P: Clone, U: Clone>(
=======
    pub fn push_switch<P: Clone, U: Clone>(
>>>>>>> c3f5d480
        self,
        predicate: P,
        other: U,
    ) -> Outbound<stack::Filter<stack::NewEither<S, U>, P>> {
        Outbound {
            config: self.config,
            runtime: self.runtime,
            stack: self.stack.push_switch(predicate, other),
        }
    }

<<<<<<< HEAD
    pub(crate) fn push_on_response<L: Clone>(self, layer: L) -> Outbound<stack::OnResponse<L, S>> {
        self.push(stack::OnResponseLayer::new(layer))
    }

=======
>>>>>>> c3f5d480
    pub fn into_server<T, R, P, I>(
        self,
        resolve: R,
        profiles: P,
    ) -> impl svc::NewService<
        T,
        Service = impl svc::Service<I, Response = (), Error = Error, Future = impl Send>,
    >
    where
        Self: Clone + 'static,
        T: Param<OrigDstAddr> + Param<Remote<ClientAddr>> + Clone + Send + Sync + 'static,
        S: Clone + Send + Sync + Unpin + 'static,
        S: svc::Service<tcp::Connect, Error = io::Error>,
        S::Response: tls::HasNegotiatedProtocol,
        S::Response: tokio::io::AsyncRead + tokio::io::AsyncWrite + Send + Unpin,
        S::Future: Send + Unpin,
        R: Clone + Send + 'static,
        R: Resolve<ConcreteAddr, Endpoint = Metadata, Error = Error>,
        R::Resolution: Send,
        R::Future: Send + Unpin,
        P: profiles::GetProfile<profiles::LookupAddr> + Clone + Send + 'static,
        P::Future: Send,
        P::Error: Send,
        I: io::AsyncRead + io::AsyncWrite + io::PeerAddr + std::fmt::Debug + Send + Unpin + 'static,
    {
        // HTTP per-endpoint stack used when a profile is not discovered.
        let http_no_profile = self
            .clone()
            .push_tcp_endpoint()
            .push_http_endpoint()
            .push_into_endpoint()
            .push_http_server::<http::Accept, _>()
            .into_inner();

        // HTTP and TCP per-endpoint stack used when a profile is not discovered.
        let no_profile = self
            .clone()
            .push_tcp_endpoint()
            .push_tcp_forward()
            .push_into_endpoint::<(), tcp::Accept>()
            // If HTTP is detected, use the `http_endpoint` stack
            .push_detect_http(http_no_profile)
            .into_inner();

        // HTTP stack for logical targets (with service profiles).
        let http_logical = self
            .clone()
            .push_tcp_endpoint()
            .push_http_endpoint()
            .push_http_logical(resolve.clone())
            .push_http_server()
            .into_inner();

        self.push_tcp_endpoint()
            .push_tcp_logical(resolve)
            // Try to detect HTTP and use the `http_logical` stack, skipping
            // detection if it's disabled by the service profile.
<<<<<<< HEAD
            .push_detect_with_skip(http_logical)
=======
            .push_detect_http(http_logical)
>>>>>>> c3f5d480
            // If a service profile was not discovered, fall back to the
            // per-endpoint stack.
            .push_unwrap_logical(no_profile)
            // Discover service profiles for each original dst address
            .push_discover(profiles)
            .into_inner()
    }
}

impl Outbound<()> {
    pub fn serve<B, P, R>(
        self,
        bind: B,
        profiles: P,
        resolve: R,
    ) -> (Local<ServerAddr>, impl Future<Output = ()>)
    where
        B: Bind<ServerConfig>,
        B::Addrs: Param<Remote<ClientAddr>> + Param<OrigDstAddr>,
        R: Clone + Send + Sync + Unpin + 'static,
        R: Resolve<ConcreteAddr, Endpoint = Metadata, Error = Error>,
        R::Resolution: Send,
        R::Future: Send + Unpin,
        P: profiles::GetProfile<profiles::LookupAddr> + Clone + Send + Sync + Unpin + 'static,
        P::Future: Send,
        P::Error: Send,
    {
        let (listen_addr, listen) = bind
            .bind(&self.config.proxy.server)
            .expect("Failed to bind outbound listener");

        let serve = async move {
            if self.config.ingress_mode {
                info!("Outbound routing in ingress-mode");
                let tcp = self.to_tcp_connect().push_tcp_endpoint().push_tcp_forward();
                let http = self
                    .to_tcp_connect()
                    .push_tcp_endpoint()
                    .push_http_endpoint();
                let stack = self.to_ingress(profiles, tcp, http, resolve.clone());
                let shutdown = self.runtime.drain.signaled();
                serve::serve(listen, stack, shutdown).await;
            } else {
                let stack = self.to_tcp_connect().into_server(resolve, profiles);
                let shutdown = self.runtime.drain.signaled();
                serve::serve(listen, stack, shutdown).await;
            }
        };

        (listen_addr, serve)
    }
}

// === impl Accept ===

impl<P> Param<transport::labels::Key> for Accept<P> {
    fn param(&self) -> transport::labels::Key {
        const NO_TLS: tls::ConditionalServerTls = Conditional::None(tls::NoServerTls::Loopback);
        transport::labels::Key::accept(
            transport::labels::Direction::Out,
            NO_TLS,
            self.orig_dst.into(),
        )
    }
}

<<<<<<< HEAD
impl<P> Param<OrigDstAddr> for Accept<P> {
    fn param(&self) -> OrigDstAddr {
        self.orig_dst
=======
// When a profile is not discovered, always enable protocol detection.
impl Param<SkipHttpDetection> for Accept<()> {
    fn param(&self) -> SkipHttpDetection {
        SkipHttpDetection(false)
>>>>>>> c3f5d480
    }
}

fn stack_labels(proto: &'static str, name: &'static str) -> metrics::StackLabels {
    metrics::StackLabels::outbound(proto, name)
}

pub fn trace_labels() -> HashMap<String, String> {
    let mut l = HashMap::new();
    l.insert("direction".to_string(), "outbound".to_string());
    l
}<|MERGE_RESOLUTION|>--- conflicted
+++ resolved
@@ -24,10 +24,7 @@
         core::Resolve,
     },
     serve,
-    svc::{
-        self,
-        stack::{self, Param},
-    },
+    svc::{self, stack::Param},
     tls,
     transport::{self, addrs::*, listen::Bind},
     AddrMatch, Conditional, Error, ProxyRuntime,
@@ -107,29 +104,6 @@
         }
     }
 
-<<<<<<< HEAD
-    pub(crate) fn push_switch<P: Clone, U: Clone>(
-=======
-    pub fn push_switch<P: Clone, U: Clone>(
->>>>>>> c3f5d480
-        self,
-        predicate: P,
-        other: U,
-    ) -> Outbound<stack::Filter<stack::NewEither<S, U>, P>> {
-        Outbound {
-            config: self.config,
-            runtime: self.runtime,
-            stack: self.stack.push_switch(predicate, other),
-        }
-    }
-
-<<<<<<< HEAD
-    pub(crate) fn push_on_response<L: Clone>(self, layer: L) -> Outbound<stack::OnResponse<L, S>> {
-        self.push(stack::OnResponseLayer::new(layer))
-    }
-
-=======
->>>>>>> c3f5d480
     pub fn into_server<T, R, P, I>(
         self,
         resolve: R,
@@ -187,11 +161,7 @@
             .push_tcp_logical(resolve)
             // Try to detect HTTP and use the `http_logical` stack, skipping
             // detection if it's disabled by the service profile.
-<<<<<<< HEAD
-            .push_detect_with_skip(http_logical)
-=======
             .push_detect_http(http_logical)
->>>>>>> c3f5d480
             // If a service profile was not discovered, fall back to the
             // per-endpoint stack.
             .push_unwrap_logical(no_profile)
@@ -226,12 +196,18 @@
         let serve = async move {
             if self.config.ingress_mode {
                 info!("Outbound routing in ingress-mode");
-                let tcp = self.to_tcp_connect().push_tcp_endpoint().push_tcp_forward();
+                let tcp = self
+                    .to_tcp_connect()
+                    .push_tcp_endpoint()
+                    .push_tcp_forward()
+                    .into_inner();
                 let http = self
                     .to_tcp_connect()
                     .push_tcp_endpoint()
-                    .push_http_endpoint();
-                let stack = self.to_ingress(profiles, tcp, http, resolve.clone());
+                    .push_http_endpoint()
+                    .push_http_logical(resolve)
+                    .into_inner();
+                let stack = self.to_ingress(profiles, tcp, http);
                 let shutdown = self.runtime.drain.signaled();
                 serve::serve(listen, stack, shutdown).await;
             } else {
@@ -258,16 +234,16 @@
     }
 }
 
-<<<<<<< HEAD
 impl<P> Param<OrigDstAddr> for Accept<P> {
     fn param(&self) -> OrigDstAddr {
         self.orig_dst
-=======
+    }
+}
+
 // When a profile is not discovered, always enable protocol detection.
 impl Param<SkipHttpDetection> for Accept<()> {
     fn param(&self) -> SkipHttpDetection {
         SkipHttpDetection(false)
->>>>>>> c3f5d480
     }
 }
 
