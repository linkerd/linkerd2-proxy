--- conflicted
+++ resolved
@@ -399,30 +399,16 @@
                 .check_service::<Logical<HttpEndpoint>>()
                 //     // Sets the canonical-dst header on all outbound requests.
                 //     .push(http::header_from_target::layer(CANONICAL_DST_HEADER))
-                //     // Strips headers that may be set by this proxy.
-<<<<<<< HEAD
                 .push(http::canonicalize::Layer::new(
                     dns_refine_cache,
                     canonicalize_timeout,
                 ))
-                //     .push_on_response(
-                //         // Strips headers that may be set by this proxy.
-                //         svc::layers()
-                //             .push(http::strip_header::request::layer(L5D_CLIENT_ID))
-                //             .push(http::strip_header::request::layer(DST_OVERRIDE_HEADER)),
-                //     )
-=======
-                //     .push(http::canonicalize::Layer::new(
-                //         dns_refine_cache,
-                //         canonicalize_timeout,
-                //     ))
                 .push_on_response(
                     // Strips headers that may be set by this proxy.
                     svc::layers()
                         .push(http::strip_header::request::layer(L5D_CLIENT_ID))
                         .push(http::strip_header::request::layer(DST_OVERRIDE_HEADER)),
                 )
->>>>>>> 702b92e0
                 .check_service::<Logical<HttpEndpoint>>()
                 .instrument(|logical: &Logical<_>| info_span!("logical", addr = %logical.addr));
 
