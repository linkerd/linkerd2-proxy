//! Configures and runs the outbound proxy.
//!
//! The outound proxy is responsible for routing traffic from the local
//! application to external network endpoints.

// #![deny(warnings, rust_2018_idioms)]

pub use self::endpoint::{
    Concrete, HttpEndpoint, Logical, LogicalPerRequest, Profile, ProfilePerTarget, Target,
    TcpEndpoint,
};
use ::http::header::HOST;
use futures::future;
use linkerd2_app_core::{
    admit, classify,
    config::{ProxyConfig, ServerConfig},
    dns, drain, dst, errors, metric_labels,
    opencensus::proto::trace::v1 as oc,
    profiles,
    proxy::{
        self, core::resolve::Resolve, detect::DetectProtocolLayer, discover, http, identity,
        resolve::map_endpoint, server::ProtocolDetect, tap, tcp, Server,
    },
    reconnect, retry, router, serve,
    spans::SpanConverter,
    svc::{self, NewService},
    transport::{self, tls},
    Conditional, DiscoveryRejected, Error, ProxyMetrics, StackMetrics, TraceContextLayer,
    CANONICAL_DST_HEADER, DST_OVERRIDE_HEADER, L5D_CLIENT_ID, L5D_REMOTE_IP, L5D_REQUIRE_ID,
    L5D_SERVER_ID,
};
use std::collections::HashMap;
use std::future::Future;
use std::net::IpAddr;
use std::pin::Pin;
use std::time::Duration;
use tokio::sync::mpsc;
use tracing::info_span;

// #[allow(dead_code)] // TODO #2597
// mod add_remote_ip_on_rsp;
// #[allow(dead_code)] // TODO #2597
// mod add_server_id_on_rsp;
pub mod endpoint;
mod orig_proto_upgrade;
<<<<<<< HEAD
// mod require_identity_on_endpoint;
mod prevent_loop;

use self::orig_proto_upgrade::OrigProtoUpgradeLayer;
// use self::require_identity_on_endpoint::MakeRequireIdentityLayer;
use self::prevent_loop::PreventLoop;
=======
mod require_identity_on_endpoint;

use self::orig_proto_upgrade::OrigProtoUpgradeLayer;
use self::require_identity_on_endpoint::MakeRequireIdentityLayer;
>>>>>>> bdafe039

const EWMA_DEFAULT_RTT: Duration = Duration::from_millis(30);
const EWMA_DECAY: Duration = Duration::from_secs(10);

#[derive(Clone, Debug)]
pub struct Config {
    pub proxy: ProxyConfig,
    pub canonicalize_timeout: Duration,
}

impl Config {
    pub fn build_tcp_connect(
        &self,
        local_identity: tls::Conditional<identity::Local>,
        //metrics: &ProxyMetrics,
    ) -> impl tower::Service<
        TcpEndpoint,
        Error = Error,
        Future = impl future::Future + Send,
        Response = impl tokio::io::AsyncRead + tokio::io::AsyncWrite + Unpin + Send + 'static,
    > + tower::Service<
        Target<HttpEndpoint>,
        Error = Error,
        Future = impl future::Future + Send,
        Response = impl tokio::io::AsyncRead + tokio::io::AsyncWrite + Unpin + Send + 'static,
    > + Unpin
           + Clone
           + Send {
        // Establishes connections to remote peers (for both TCP
        // forwarding and HTTP proxying).
        svc::connect(self.proxy.connect.keepalive)
            // Initiates mTLS if the target is configured with identity.
            .push(tls::client::ConnectLayer::new(local_identity))
            // Limits the time we wait for a connection to be established.
            .push_timeout(self.proxy.connect.timeout)
            //.push(metrics.transport.layer_connect(TransportLabels))
            .into_inner()
    }

    pub fn build_dns_refine(
        &self,
        dns_resolver: dns::Resolver,
        metrics: &StackMetrics,
    ) -> impl tower::Service<
        dns::Name,
        Response = (dns::Name, IpAddr),
        Error = Error,
        Future = impl Unpin + Send,
    > + Unpin
           + Clone
           + Send {
        // Caches DNS refinements from relative names to canonical names.
        //
        // For example, a client may send requests to `foo` or `foo.ns`; and the canonical form
        // of these names is `foo.ns.svc.cluster.local
        svc::stack(dns_resolver.into_make_refine())
            .cache(
                svc::layers().push_on_response(
                    svc::layers()
                        // If the service has been unavailable for an extended time, eagerly
                        // fail requests.
                        .push_failfast(self.proxy.dispatch_timeout)
                        // Shares the service, ensuring discovery errors are propagated.
                        .push_spawn_buffer_with_idle_timeout(
                            self.proxy.buffer_capacity,
                            self.proxy.cache_max_idle_age,
                        ), //.push(metrics.layer(stack_labels("refine"))),
                ),
            )
            .instrument(|name: &dns::Name| info_span!("refine", %name))
            // Obtains the service, advances the state of the resolution
            .push(svc::make_response::Layer)
            // Ensures that the cache isn't locked when polling readiness.
            .push_oneshot()
            .into_inner()
    }

    pub fn build_http_router<B, C, R, P>(
        &self,
        prevent_loop: impl Into<PreventLoop>,
        tcp_connect: C,
        resolve: R,
        profiles_client: P,
        // tap_layer: tap::Layer,
        metrics: ProxyMetrics,
        //span_sink: Option<mpsc::Sender<oc::Span>>,
    ) -> impl tower::Service<
        Target<HttpEndpoint>,
        Error = Error,
        Future = impl Unpin + Send,
        Response = impl tower::Service<
            http::Request<B>,
            Response = http::Response<http::boxed::Payload>,
            Error = Error,
            Future = impl Send,
        > + Send,
    > + Unpin
           + Clone
           + Send
    where
        B: http::HttpBody + std::fmt::Debug + Default + Send + 'static,
        B::Data: Send + 'static,
        B::Error: Into<Error>,
        C: tower::Service<Target<HttpEndpoint>, Error = Error>
            + Unpin
            + Clone
            + Send
            + Sync
            + 'static,
        C::Response: tokio::io::AsyncRead + tokio::io::AsyncWrite + Unpin + Send + 'static,
        C::Future: Unpin + Send,
        R: Resolve<Concrete<http::Settings>, Endpoint = proxy::api_resolve::Metadata>
            + Unpin
            + Clone
            + Send
            + 'static,
        R::Future: Unpin + Send,
        R::Resolution: Unpin + Send,
        P: profiles::GetRoutes<Profile> + Unpin + Clone + Send + 'static,
        P::Future: Unpin + Send,
    {
        let Config {
            proxy:
                ProxyConfig {
                    connect,
                    buffer_capacity,
                    cache_max_idle_age,
                    dispatch_timeout,
                    ..
                },
            ..
        } = self.clone();

        let prevent_loop = prevent_loop.into();

        let http_endpoint = {
            // Registers the stack with Tap, Metrics, and OpenCensus tracing
            // export.
<<<<<<< HEAD
            let observability = svc::layers();
            // .push(tap_layer.clone())
            // .push(metrics.http_endpoint.into_layer::<classify::Response>())
            // .push_on_response(TraceContextLayer::new(
            //     span_sink
            //         .clone()
            //         .map(|sink| SpanConverter::client(sink, trace_labels())),
            // ));

            // Checks the headers to validate that a client-specified required
            // identity matches the configured identity.
            let identity_headers = svc::layers().push_on_response(
                svc::layers()
                    .push(http::strip_header::response::layer(L5D_REMOTE_IP))
                    .push(http::strip_header::response::layer(L5D_SERVER_ID))
                    .push(http::strip_header::request::layer(L5D_REQUIRE_ID)),
            );
            //.push(MakeRequireIdentityLayer::new());

            svc::stack(tcp_connect.clone())
                // Initiates an HTTP client on the underlying transport. Prior-knowledge HTTP/2
                // is typically used (i.e. when communicating with other proxies); though
                // HTTP/1.x fallback is supported as needed.
                .push(http::MakeClientLayer::new(connect.h2_settings))
                // Re-establishes a connection when the client fails.
                .push(reconnect::layer({
                    let backoff = connect.backoff.clone();
                    move |_| Ok(backoff.stream())
                }))
                .push(admit::AdmitLayer::new(prevent_loop))
                .push(observability.clone())
                .push(identity_headers.clone())
                .push(http::override_authority::Layer::new(vec![HOST.as_str(), CANONICAL_DST_HEADER]))
                // Ensures that the request's URI is in the proper form.
                .push(http::normalize_uri::layer())
                // Upgrades HTTP/1 requests to be transported over HTTP/2 connections.
                //
                // This sets headers so that the inbound proxy can downgrade the request
                // properly.
                .push(OrigProtoUpgradeLayer::new())
=======
            let http_endpoint = {
                let observability = svc::layers()
                    // .push(tap_layer.clone())
                    .push(metrics.http_endpoint.into_layer::<classify::Response>())
                    .push_on_response(TraceContextLayer::new(
                        span_sink
                            .clone()
                            .map(|sink| SpanConverter::client(sink, trace_labels())),
                    ));

                // Checks the headers to validate that a client-specified required
                // identity matches the configured identity.
                let identity_headers = svc::layers()
                    .push_on_response(
                        svc::layers()
                            .push(http::strip_header::response::layer(L5D_REMOTE_IP))
                            .push(http::strip_header::response::layer(L5D_SERVER_ID))
                            .push(http::strip_header::request::layer(L5D_REQUIRE_ID)),
                    )
                    .push(MakeRequireIdentityLayer::new());

                tcp_connect
                    .clone()
                    // Initiates an HTTP client on the underlying transport. Prior-knowledge HTTP/2
                    // is typically used (i.e. when communicating with other proxies); though
                    // HTTP/1.x fallback is supported as needed.
                    .push(http::MakeClientLayer::new(connect.h2_settings))
                    // Re-establishes a connection when the client fails.
                    .push(reconnect::layer({
                        let backoff = connect.backoff.clone();
                        move |_| Ok(backoff.stream())
                    }))
                    .push(observability.clone())
                    .push(identity_headers.clone())
                    .push(http::override_authority::Layer::new(vec![HOST.as_str(), CANONICAL_DST_HEADER]))
                    // Ensures that the request's URI is in the proper form.
                    .push(http::normalize_uri::layer())
                    // Upgrades HTTP/1 requests to be transported over HTTP/2 connections.
                    //
                    // This sets headers so that the inbound proxy can downgrade the request
                    // properly.
                    .push(OrigProtoUpgradeLayer::new())
                    .check_service::<Target<HttpEndpoint>>()
                    .instrument(|endpoint: &Target<HttpEndpoint>| {
                        info_span!("endpoint", peer.addr = %endpoint.inner.addr)
                    })
            };

            // Resolves each target via the control plane on a background task, buffering results.
            //
            // This buffer controls how many discovery updates may be pending/unconsumed by the
            // balancer before backpressure is applied on the resolution stream. If the buffer is
            // full for `cache_max_idle_age`, then the resolution task fails.
            let discover = {
                const BUFFER_CAPACITY: usize = 1_000;
                let resolve = map_endpoint::Resolve::new(endpoint::FromMetadata, resolve.clone());
                discover::Layer::new(BUFFER_CAPACITY, cache_max_idle_age, resolve)
            };

            // Builds a balancer for each concrete destination.
            let http_balancer = http_endpoint
                .clone()
                .check_make_service::<Target<HttpEndpoint>, http::Request<http::boxed::Payload>>()
                .push_on_response(
                    svc::layers()
                        .push(metrics.stack.layer(stack_labels("balance.endpoint")))
                        .box_http_request(),
                )
                .push_spawn_ready()
>>>>>>> bdafe039
                .check_service::<Target<HttpEndpoint>>()
                .instrument(|endpoint: &Target<HttpEndpoint>| {
                    info_span!("endpoint", peer.addr = %endpoint.inner.addr)
                })
        };

        // Resolves each target via the control plane on a background task, buffering results.
        //
        // This buffer controls how many discovery updates may be pending/unconsumed by the
        // balancer before backpressure is applied on the resolution stream. If the buffer is
        // full for `cache_max_idle_age`, then the resolution task fails.
        let discover = {
            const BUFFER_CAPACITY: usize = 1_000;
            let resolve = map_endpoint::Resolve::new(endpoint::FromMetadata, resolve.clone());
            discover::Layer::new(BUFFER_CAPACITY, cache_max_idle_age, resolve)
        };

        // Builds a balancer for each concrete destination.
        let http_balancer = http_endpoint
            .clone()
            .check_make_service::<Target<HttpEndpoint>, http::Request<http::boxed::Payload>>()
            .push_on_response(
                svc::layers()
                    .push(metrics.stack.layer(stack_labels("balance.endpoint")))
                    .box_http_request(),
            )
            .push_spawn_ready()
            .check_service::<Target<HttpEndpoint>>()
            .push(discover)
            .push_on_response(http::balance::layer(EWMA_DEFAULT_RTT, EWMA_DECAY))
            .into_new_service()
            .cache(
                svc::layers().push_on_response(
                    svc::layers()
                        // If the balancer has been empty/unavailable for 10s, eagerly fail
                        // requests.
                        .push_failfast(dispatch_timeout)
                        // Shares the balancer, ensuring discovery errors are propagated.
                        .push_spawn_buffer_with_idle_timeout(buffer_capacity, cache_max_idle_age)
                        .push(metrics.stack.layer(stack_labels("balance"))),
                ),
            )
            .instrument(|c: &Concrete<http::Settings>| info_span!("balance", addr = %c.addr))
            // Ensure that buffers don't hold the cache's lock in poll_ready.
            .push_oneshot();

        // Caches clients that bypass discovery/balancing.
        //
        // This is effectively the same as the endpoint stack; but the client layer captures the
        // requst body type (via PhantomData), so the stack cannot be shared directly.
        let http_forward_cache = http_endpoint
            .check_make_service::<Target<HttpEndpoint>, http::Request<http::boxed::Payload>>()
            .into_new_service()
            .cache(
                svc::layers()
                    .push_on_response(
                        svc::layers()
                            // If the endpoint has been unavailable for an extended time, eagerly
                            // fail requests.
                            .push_failfast(dispatch_timeout)
                            // Shares the balancer, ensuring discovery errors are propagated.
                            .push_spawn_buffer_with_idle_timeout(buffer_capacity, cache_max_idle_age)
                            .box_http_request()
                            .push(metrics.stack.layer(stack_labels("forward.endpoint"))),
                    ),
            )
            .instrument(|endpoint: &Target<HttpEndpoint>| {
                info_span!("forward", peer.addr = %endpoint.addr, peer.id = ?endpoint.inner.identity)
            })
            .push_map_target(|t: Concrete<HttpEndpoint>| Target {
                addr: t.addr.into(),
                inner: t.inner.inner,
            })
            .check_service::<Concrete<HttpEndpoint>>()
            // Ensure that buffers don't hold the cache's lock in poll_ready.
            .push_oneshot();

        // If the balancer fails to be created, i.e., because it is unresolvable, fall back to
        // using a router that dispatches request to the application-selected original destination.
        let http_concrete = http_balancer
            .push_map_target(|c: Concrete<HttpEndpoint>| c.map(|l| l.map(|e| e.settings)))
            .check_service::<Concrete<HttpEndpoint>>()
            .push_on_response(svc::layers().box_http_response())
            .push_make_ready()
            .push_fallback_with_predicate(
                http_forward_cache
                    .push_on_response(svc::layers().box_http_response())
                    .into_inner(),
                is_discovery_rejected,
            )
            .check_service::<Concrete<HttpEndpoint>>();

        let http_profile_route_proxy = svc::proxies()
            .check_new_clone_service::<dst::Route>()
            .push(metrics.http_route_actual.into_layer::<classify::Response>())
            // Sets an optional retry policy.
            //.push(retry::layer(metrics.http_route_retry))
            .check_new_clone_service::<dst::Route>()
            // Sets an optional request timeout.
            .push(http::MakeTimeoutLayer::default())
            .check_new_clone_service::<dst::Route>()
            // Records per-route metrics.
            .push(metrics.http_route.into_layer::<classify::Response>())
            .check_new_clone_service::<dst::Route>()
            // Sets the per-route response classifier as a request
            // extension.
            .push(classify::Layer::new())
            .check_new_clone_service::<dst::Route>();

        // Routes `Logical` targets to a cached `Profile` stack, i.e. so that profile
        // resolutions are shared even as the type of request may vary.
        let http_logical_profile_cache = http_concrete
            .clone()
            .push_on_response(svc::layers().box_http_request())
            .check_service::<Concrete<HttpEndpoint>>()
            // Provides route configuration. The profile service operates
            // over `Concret` services. When overrides are in play, the
            // Concrete destination may be overridden.
            .push(profiles::Layer::with_overrides(
                profiles_client,
                http_profile_route_proxy.into_inner(),
            ))
            .check_make_service::<Profile, Concrete<HttpEndpoint>>()
            // Use the `Logical` target as a `Concrete` target. It may be
            // overridden by the profile layer.
            .push_on_response(
                svc::layers().push_map_target(|inner: Logical<HttpEndpoint>| Concrete {
                    addr: inner.addr.clone(),
                    inner,
                }),
            )
            .into_new_service()
            .cache(
                svc::layers().push_on_response(
                    svc::layers()
<<<<<<< HEAD
                        // If the service has been unavailable for an extended time, eagerly
                        // fail requests.
                        .push_failfast(dispatch_timeout)
                        // Shares the service, ensuring discovery errors are propagated.
                        .push_spawn_buffer_with_idle_timeout(buffer_capacity, cache_max_idle_age)
                        .push(metrics.stack.layer(stack_labels("profile"))),
                ),
            )
            .instrument(|_: &Profile| info_span!("profile"))
            // Ensures that the cache isn't locked when polling readiness.
            .push_oneshot()
            .check_make_service::<Profile, Logical<HttpEndpoint>>()
            .push(router::Layer::new(|()| ProfilePerTarget))
            .check_new_service_routes::<(), Logical<HttpEndpoint>>()
            .new_service(());

        // Routes requests to their logical target.
        svc::stack(http_logical_profile_cache)
            .check_service::<Logical<HttpEndpoint>>()
            .push_on_response(svc::layers().box_http_response())
            .push_make_ready()
            .push_fallback_with_predicate(
                http_concrete
                    .push_map_target(|inner: Logical<HttpEndpoint>| Concrete {
                        addr: inner.addr.clone(),
                        inner,
                    })
                    .push_on_response(svc::layers().box_http_response().box_http_request())
                    .check_service::<Logical<HttpEndpoint>>()
                    .into_inner(),
                is_discovery_rejected,
            )
            .check_service::<Logical<HttpEndpoint>>()
            .push(http::header_from_target::layer(CANONICAL_DST_HEADER))
            .push_on_response(
                // Strips headers that may be set by this proxy.
                svc::layers()
                    .push(http::strip_header::request::layer(L5D_CLIENT_ID))
                    .push(http::strip_header::request::layer(DST_OVERRIDE_HEADER)),
            )
            // Sets the canonical-dst header on all outbound requests.
            .check_service::<Logical<HttpEndpoint>>()
            .instrument(|logical: &Logical<_>| info_span!("logical", addr = %logical.addr))
            .into_inner()
    }
=======
                        .push(http::strip_header::request::layer(L5D_CLIENT_ID))
                        .push(http::strip_header::request::layer(DST_OVERRIDE_HEADER)),
                )
                .check_service::<Logical<HttpEndpoint>>()
                .instrument(|logical: &Logical<_>| info_span!("logical", addr = %logical.addr));

            let http_admit_request = svc::layers()
                // Limits the number of in-flight requests.
                // .push_concurrency_limit(max_in_flight_requests)
                // Eagerly fail requests when the proxy is out of capacity for a
                // dispatch_timeout.
                .push_failfast(dispatch_timeout)
                // .push(metrics.http_errors)
                // Synthesizes responses for proxy errors.
                .push(errors::layer())
                // Initiates OpenCensus tracing.
                .push(TraceContextLayer::new(span_sink.map(|span_sink| {
                    SpanConverter::server(span_sink, trace_labels())
                })))
                // Tracks proxy handletime.
                .push(metrics.http_handle_time.layer());

            let http_server = http_logical_router
                .check_service::<Logical<HttpEndpoint>>()
                .push_make_ready()
                .push_timeout(dispatch_timeout)
                .push(router::Layer::new(LogicalPerRequest::from))
                .check_new_service::<tls::accept::Meta>()
                // Used by tap.
                .push_http_insert_target()
                .push_on_response(http_admit_request)
                .push_on_response(metrics.stack.layer(stack_labels("source")))
                .instrument(
                    |src: &tls::accept::Meta| {
                        info_span!("source", target.addr = %src.addrs.target_addr())
                    },
                )
                .check_new_service::<tls::accept::Meta>();

            let tcp_server = Server::new(
                TransportLabels,
                metrics.transport,
                tcp_forward.into_inner(),
                http_server.into_inner(),
                h2_settings,
                drain.clone(),
            );
>>>>>>> bdafe039

    pub fn build_server<C, R, H, S>(
        self,
        listen: transport::Listen<transport::DefaultOrigDstAddr>,
        prevent_loop: impl Into<PreventLoop>,
        refine: R,
        tcp_connect: C,
        http_router: H,
        metrics: ProxyMetrics,
        //span_sink: Option<mpsc::Sender<oc::Span>>,
        drain: drain::Watch,
    ) -> Pin<Box<dyn Future<Output = Result<(), Error>> + 'static>>
    where
        R: tower::Service<dns::Name, Error = Error, Response = dns::Name>
            + Unpin
            + Clone
            + Send
            + 'static,
        R::Future: Unpin + Send,
        C: tower::Service<TcpEndpoint, Error = Error> + Unpin + Clone + Send + Sync + 'static,
        C::Response: tokio::io::AsyncRead + tokio::io::AsyncWrite + Unpin + Send + 'static,
        C::Future: Unpin + Send,
        H: tower::Service<Target<HttpEndpoint>, Error = Error, Response = S>
            + Unpin
            + Send
            + Clone
            + 'static,
        H::Future: Unpin + Send,
        S: tower::Service<
                http::Request<http::boxed::Payload>,
                Response = http::Response<http::boxed::Payload>,
                Error = Error,
            > + Send
            + 'static,
        S::Future: Send,
    {
        let Config {
            canonicalize_timeout,
            proxy:
                ProxyConfig {
                    server: ServerConfig { h2_settings, .. },
                    disable_protocol_detection_for_ports,
                    dispatch_timeout,
                    max_in_flight_requests,
                    detect_protocol_timeout,
                    ..
                },
        } = self;

        // The stack is served lazily since caching layers spawn tasks from
        // their constructor. This helps to ensure that tasks are spawned on the
        // same runtime as the proxy.
        // Forwards TCP streams that cannot be decoded as HTTP.
        let tcp_forward = svc::stack(tcp_connect)
            .push(admit::AdmitLayer::new(prevent_loop.into()))
            .push_map_target(|meta: tls::accept::Meta| TcpEndpoint::from(meta.addrs.target_addr()))
            .push(svc::layer::mk(tcp::Forward::new));

        let http_admit_request = svc::layers()
            // Limits the number of in-flight requests.
            .push_concurrency_limit(max_in_flight_requests)
            // Eagerly fail requests when the proxy is out of capacity for a
            // dispatch_timeout.
            .push_failfast(dispatch_timeout)
            //.push(metrics.http_errors.clone())
            // Synthesizes responses for proxy errors.
            .push(errors::layer());
        // // Initiates OpenCensus tracing.
        // // .push(TraceContextLayer::new(span_sink.clone().map(|span_sink| {
        // //     SpanConverter::server(span_sink, trace_labels())
        // // })))
        // // Tracks proxy handletime.
        // //.push(metrics.clone().http_handle_time.layer());

        let http_server = svc::stack(http_router)
            // Resolve the application-emitted destination via DNS to determine                                                                                                                      
            // its canonical FQDN to use for routing.                                                                                                                                                
            .push(http::canonicalize::Layer::new(refine, canonicalize_timeout))
            .check_make_service::<Logical<HttpEndpoint>, http::Request<_>>()
            .push_make_ready()
            .push_timeout(dispatch_timeout)
            .push(router::Layer::new(LogicalPerRequest::from))
            .check_new_service::<tls::accept::Meta>()
            // Used by tap.
            .push_http_insert_target()
            .push_on_response(
                 svc::layers()
                    .push(http_admit_request)
                    .push(metrics.stack.layer(stack_labels("source")))
                    .box_http_request()
            )
            .instrument(
                |src: &tls::accept::Meta| {
                    info_span!("source", target.addr = %src.addrs.target_addr())
                },
            )
            .check_new_service::<tls::accept::Meta>();

        let tcp_server = Server::new(
            TransportLabels,
            metrics.transport,
            tcp_forward.into_inner(),
            http_server.into_inner(),
            h2_settings,
            drain.clone(),
        );

        let no_tls: tls::Conditional<identity::Local> =
            Conditional::None(tls::ReasonForNoPeerName::Loopback.into());

        let tcp_detect = svc::stack(tcp_server)
            .push(DetectProtocolLayer::new(ProtocolDetect::new(
                disable_protocol_detection_for_ports.clone(),
            )))
            // The local application never establishes mTLS with the proxy, so don't try to
            // terminate TLS, just annotate with the connection with the reason.
            .push(tls::AcceptTls::layer(
                no_tls,
                disable_protocol_detection_for_ports,
            ))
            // Limits the amount of time that the TCP server spends waiting for protocol
            // detection. Ensures that connections that never emit data are dropped eventually.
            .push_timeout(detect_protocol_timeout);

        Box::pin(serve::serve(listen, tcp_detect.into_inner(), drain))
    }
}

fn stack_labels(name: &'static str) -> metric_labels::StackLabels {
    metric_labels::StackLabels::outbound(name)
}

#[derive(Copy, Clone, Debug)]
struct TransportLabels;

impl transport::metrics::TransportLabels<Target<HttpEndpoint>> for TransportLabels {
    type Labels = transport::labels::Key;

    fn transport_labels(&self, endpoint: &Target<HttpEndpoint>) -> Self::Labels {
        transport::labels::Key::connect("outbound", endpoint.inner.identity.as_ref())
    }
}

impl transport::metrics::TransportLabels<TcpEndpoint> for TransportLabels {
    type Labels = transport::labels::Key;

    fn transport_labels(&self, endpoint: &TcpEndpoint) -> Self::Labels {
        transport::labels::Key::connect("outbound", endpoint.identity.as_ref())
    }
}

impl transport::metrics::TransportLabels<proxy::server::Protocol> for TransportLabels {
    type Labels = transport::labels::Key;

    fn transport_labels(&self, proto: &proxy::server::Protocol) -> Self::Labels {
        transport::labels::Key::accept("outbound", proto.tls.peer_identity.as_ref())
    }
}

pub fn trace_labels() -> HashMap<String, String> {
    let mut l = HashMap::new();
    l.insert("direction".to_string(), "outbound".to_string());
    l
}

#[derive(Clone, Debug)]
enum DiscoveryError {
    DiscoveryRejected,
    Inner(String),
}

impl std::fmt::Display for DiscoveryError {
    fn fmt(&self, f: &mut std::fmt::Formatter<'_>) -> std::fmt::Result {
        match self {
            DiscoveryError::DiscoveryRejected => write!(f, "discovery rejected"),
            DiscoveryError::Inner(e) => e.fmt(f),
        }
    }
}

impl std::error::Error for DiscoveryError {}

impl From<Error> for DiscoveryError {
    fn from(orig: Error) -> Self {
        if let Some(inner) = orig.downcast_ref::<DiscoveryError>() {
            return inner.clone();
        }

        if orig.is::<DiscoveryRejected>()
        //  || orig.is::<profiles::InvalidProfileAddr>()
        {
            return DiscoveryError::DiscoveryRejected;
        }

        DiscoveryError::Inner(orig.to_string())
    }
}

fn is_discovery_rejected(err: &Error) -> bool {
    tracing::trace!(?err, "is_discovery_rejected");

    if let Some(e) = err.downcast_ref::<svc::buffer::error::ServiceError>() {
        return is_discovery_rejected(e.inner());
    }
    if let Some(e) = err.downcast_ref::<svc::lock::error::ServiceError>() {
        return is_discovery_rejected(e.inner());
    }

    err.is::<DiscoveryRejected>() || err.is::<profiles::InvalidProfileAddr>()
}<|MERGE_RESOLUTION|>--- conflicted
+++ resolved
@@ -43,19 +43,12 @@
 // mod add_server_id_on_rsp;
 pub mod endpoint;
 mod orig_proto_upgrade;
-<<<<<<< HEAD
-// mod require_identity_on_endpoint;
 mod prevent_loop;
+mod require_identity_on_endpoint;
 
 use self::orig_proto_upgrade::OrigProtoUpgradeLayer;
-// use self::require_identity_on_endpoint::MakeRequireIdentityLayer;
 use self::prevent_loop::PreventLoop;
-=======
-mod require_identity_on_endpoint;
-
-use self::orig_proto_upgrade::OrigProtoUpgradeLayer;
 use self::require_identity_on_endpoint::MakeRequireIdentityLayer;
->>>>>>> bdafe039
 
 const EWMA_DEFAULT_RTT: Duration = Duration::from_millis(30);
 const EWMA_DECAY: Duration = Duration::from_secs(10);
@@ -141,7 +134,7 @@
         profiles_client: P,
         // tap_layer: tap::Layer,
         metrics: ProxyMetrics,
-        //span_sink: Option<mpsc::Sender<oc::Span>>,
+        span_sink: Option<mpsc::Sender<oc::Span>>,
     ) -> impl tower::Service<
         Target<HttpEndpoint>,
         Error = Error,
@@ -194,25 +187,25 @@
         let http_endpoint = {
             // Registers the stack with Tap, Metrics, and OpenCensus tracing
             // export.
-<<<<<<< HEAD
-            let observability = svc::layers();
-            // .push(tap_layer.clone())
-            // .push(metrics.http_endpoint.into_layer::<classify::Response>())
-            // .push_on_response(TraceContextLayer::new(
-            //     span_sink
-            //         .clone()
-            //         .map(|sink| SpanConverter::client(sink, trace_labels())),
-            // ));
+            let observability = svc::layers()
+                // .push(tap_layer.clone())
+                // .push(metrics.http_endpoint.into_layer::<classify::Response>())
+                .push_on_response(TraceContextLayer::new(
+                    span_sink
+                        .clone()
+                        .map(|sink| SpanConverter::client(sink, trace_labels())),
+                ));
 
             // Checks the headers to validate that a client-specified required
             // identity matches the configured identity.
-            let identity_headers = svc::layers().push_on_response(
-                svc::layers()
-                    .push(http::strip_header::response::layer(L5D_REMOTE_IP))
-                    .push(http::strip_header::response::layer(L5D_SERVER_ID))
-                    .push(http::strip_header::request::layer(L5D_REQUIRE_ID)),
-            );
-            //.push(MakeRequireIdentityLayer::new());
+            let identity_headers = svc::layers()
+                .push_on_response(
+                    svc::layers()
+                        .push(http::strip_header::response::layer(L5D_REMOTE_IP))
+                        .push(http::strip_header::response::layer(L5D_SERVER_ID))
+                        .push(http::strip_header::request::layer(L5D_REQUIRE_ID)),
+                )
+                .push(MakeRequireIdentityLayer::new());
 
             svc::stack(tcp_connect.clone())
                 // Initiates an HTTP client on the underlying transport. Prior-knowledge HTTP/2
@@ -235,77 +228,6 @@
                 // This sets headers so that the inbound proxy can downgrade the request
                 // properly.
                 .push(OrigProtoUpgradeLayer::new())
-=======
-            let http_endpoint = {
-                let observability = svc::layers()
-                    // .push(tap_layer.clone())
-                    .push(metrics.http_endpoint.into_layer::<classify::Response>())
-                    .push_on_response(TraceContextLayer::new(
-                        span_sink
-                            .clone()
-                            .map(|sink| SpanConverter::client(sink, trace_labels())),
-                    ));
-
-                // Checks the headers to validate that a client-specified required
-                // identity matches the configured identity.
-                let identity_headers = svc::layers()
-                    .push_on_response(
-                        svc::layers()
-                            .push(http::strip_header::response::layer(L5D_REMOTE_IP))
-                            .push(http::strip_header::response::layer(L5D_SERVER_ID))
-                            .push(http::strip_header::request::layer(L5D_REQUIRE_ID)),
-                    )
-                    .push(MakeRequireIdentityLayer::new());
-
-                tcp_connect
-                    .clone()
-                    // Initiates an HTTP client on the underlying transport. Prior-knowledge HTTP/2
-                    // is typically used (i.e. when communicating with other proxies); though
-                    // HTTP/1.x fallback is supported as needed.
-                    .push(http::MakeClientLayer::new(connect.h2_settings))
-                    // Re-establishes a connection when the client fails.
-                    .push(reconnect::layer({
-                        let backoff = connect.backoff.clone();
-                        move |_| Ok(backoff.stream())
-                    }))
-                    .push(observability.clone())
-                    .push(identity_headers.clone())
-                    .push(http::override_authority::Layer::new(vec![HOST.as_str(), CANONICAL_DST_HEADER]))
-                    // Ensures that the request's URI is in the proper form.
-                    .push(http::normalize_uri::layer())
-                    // Upgrades HTTP/1 requests to be transported over HTTP/2 connections.
-                    //
-                    // This sets headers so that the inbound proxy can downgrade the request
-                    // properly.
-                    .push(OrigProtoUpgradeLayer::new())
-                    .check_service::<Target<HttpEndpoint>>()
-                    .instrument(|endpoint: &Target<HttpEndpoint>| {
-                        info_span!("endpoint", peer.addr = %endpoint.inner.addr)
-                    })
-            };
-
-            // Resolves each target via the control plane on a background task, buffering results.
-            //
-            // This buffer controls how many discovery updates may be pending/unconsumed by the
-            // balancer before backpressure is applied on the resolution stream. If the buffer is
-            // full for `cache_max_idle_age`, then the resolution task fails.
-            let discover = {
-                const BUFFER_CAPACITY: usize = 1_000;
-                let resolve = map_endpoint::Resolve::new(endpoint::FromMetadata, resolve.clone());
-                discover::Layer::new(BUFFER_CAPACITY, cache_max_idle_age, resolve)
-            };
-
-            // Builds a balancer for each concrete destination.
-            let http_balancer = http_endpoint
-                .clone()
-                .check_make_service::<Target<HttpEndpoint>, http::Request<http::boxed::Payload>>()
-                .push_on_response(
-                    svc::layers()
-                        .push(metrics.stack.layer(stack_labels("balance.endpoint")))
-                        .box_http_request(),
-                )
-                .push_spawn_ready()
->>>>>>> bdafe039
                 .check_service::<Target<HttpEndpoint>>()
                 .instrument(|endpoint: &Target<HttpEndpoint>| {
                     info_span!("endpoint", peer.addr = %endpoint.inner.addr)
@@ -441,7 +363,6 @@
             .cache(
                 svc::layers().push_on_response(
                     svc::layers()
-<<<<<<< HEAD
                         // If the service has been unavailable for an extended time, eagerly
                         // fail requests.
                         .push_failfast(dispatch_timeout)
@@ -487,55 +408,6 @@
             .instrument(|logical: &Logical<_>| info_span!("logical", addr = %logical.addr))
             .into_inner()
     }
-=======
-                        .push(http::strip_header::request::layer(L5D_CLIENT_ID))
-                        .push(http::strip_header::request::layer(DST_OVERRIDE_HEADER)),
-                )
-                .check_service::<Logical<HttpEndpoint>>()
-                .instrument(|logical: &Logical<_>| info_span!("logical", addr = %logical.addr));
-
-            let http_admit_request = svc::layers()
-                // Limits the number of in-flight requests.
-                // .push_concurrency_limit(max_in_flight_requests)
-                // Eagerly fail requests when the proxy is out of capacity for a
-                // dispatch_timeout.
-                .push_failfast(dispatch_timeout)
-                // .push(metrics.http_errors)
-                // Synthesizes responses for proxy errors.
-                .push(errors::layer())
-                // Initiates OpenCensus tracing.
-                .push(TraceContextLayer::new(span_sink.map(|span_sink| {
-                    SpanConverter::server(span_sink, trace_labels())
-                })))
-                // Tracks proxy handletime.
-                .push(metrics.http_handle_time.layer());
-
-            let http_server = http_logical_router
-                .check_service::<Logical<HttpEndpoint>>()
-                .push_make_ready()
-                .push_timeout(dispatch_timeout)
-                .push(router::Layer::new(LogicalPerRequest::from))
-                .check_new_service::<tls::accept::Meta>()
-                // Used by tap.
-                .push_http_insert_target()
-                .push_on_response(http_admit_request)
-                .push_on_response(metrics.stack.layer(stack_labels("source")))
-                .instrument(
-                    |src: &tls::accept::Meta| {
-                        info_span!("source", target.addr = %src.addrs.target_addr())
-                    },
-                )
-                .check_new_service::<tls::accept::Meta>();
-
-            let tcp_server = Server::new(
-                TransportLabels,
-                metrics.transport,
-                tcp_forward.into_inner(),
-                http_server.into_inner(),
-                h2_settings,
-                drain.clone(),
-            );
->>>>>>> bdafe039
 
     pub fn build_server<C, R, H, S>(
         self,
@@ -545,7 +417,7 @@
         tcp_connect: C,
         http_router: H,
         metrics: ProxyMetrics,
-        //span_sink: Option<mpsc::Sender<oc::Span>>,
+        span_sink: Option<mpsc::Sender<oc::Span>>,
         drain: drain::Watch,
     ) -> Pin<Box<dyn Future<Output = Result<(), Error>> + 'static>>
     where
@@ -602,11 +474,11 @@
             .push_failfast(dispatch_timeout)
             //.push(metrics.http_errors.clone())
             // Synthesizes responses for proxy errors.
-            .push(errors::layer());
-        // // Initiates OpenCensus tracing.
-        // // .push(TraceContextLayer::new(span_sink.clone().map(|span_sink| {
-        // //     SpanConverter::server(span_sink, trace_labels())
-        // // })))
+            .push(errors::layer())
+            // Initiates OpenCensus tracing.
+            .push(TraceContextLayer::new(span_sink.clone().map(|span_sink| {
+                SpanConverter::server(span_sink, trace_labels())
+            })));
         // // Tracks proxy handletime.
         // //.push(metrics.clone().http_handle_time.layer());
 
