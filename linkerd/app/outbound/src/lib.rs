--- conflicted
+++ resolved
@@ -54,14 +54,6 @@
 
     pub proxy: ProxyConfig,
 
-<<<<<<< HEAD
-    pub orig_dst_idle_timeout: Duration,
-
-    pub tcp_accept_buffer: BufferConfig,
-    pub tcp_logical_buffer: BufferConfig,
-
-    pub http_buffer: BufferConfig,
-=======
     /// Configures the duration the proxy will retain idle stacks (with no
     /// active connections) for an outbound address. When an idle stack is
     /// dropped, all cached service discovery information is dropped.
@@ -78,7 +70,6 @@
     /// A buffer capacity of 100 eans that 100 connections may be buffered for
     /// each IP:port to which an application attempts to connect.
     pub http_request_buffer: BufferConfig,
->>>>>>> ab861588
 
     // In "ingress mode", we assume we are always routing HTTP requests and do
     // not perform per-target-address discovery. Non-HTTP connections are
