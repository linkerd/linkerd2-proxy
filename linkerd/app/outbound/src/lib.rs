--- conflicted
+++ resolved
@@ -234,11 +234,7 @@
             + 'static,
         R::Future: Unpin + Send,
         R::Resolution: Unpin + Send,
-<<<<<<< HEAD
-        P: profiles::GetRoutes<Logical<HttpEndpoint>> + Unpin + Clone + Send + 'static,
-=======
-        P: profiles::GetProfile<Profile> + Unpin + Clone + Send + 'static,
->>>>>>> ca2fd599
+        P: profiles::GetProfile<Logical<HttpEndpoint>> + Unpin + Clone + Send + 'static,
         P::Future: Unpin + Send,
         P::Error: Send,
     {
