--- conflicted
+++ resolved
@@ -24,25 +24,18 @@
     serve,
     svc::{self, stack::Param},
     tls,
-<<<<<<< HEAD
-    transport::{listen::Bind, BindTcp, ClientAddr, OrigDstAddr, Remote},
-    AddrMatch, Error, ProxyRuntime,
-};
-use std::{collections::HashMap, fmt, future::Future, net::SocketAddr, time::Duration};
-=======
     transport::{addrs::*, listen::Bind},
     AddrMatch, Error, ProxyRuntime,
 };
 use std::{collections::HashMap, fmt, future::Future, time::Duration};
->>>>>>> aad758d9
 use tracing::info;
 
 const EWMA_DEFAULT_RTT: Duration = Duration::from_millis(30);
 const EWMA_DECAY: Duration = Duration::from_secs(10);
 
 #[derive(Clone, Debug)]
-pub struct Config<B> {
-    pub proxy: ProxyConfig<B>,
+pub struct Config {
+    pub proxy: ProxyConfig,
     pub allow_discovery: AddrMatch,
 
     // In "ingress mode", we assume we are always routing HTTP requests and do
@@ -52,24 +45,14 @@
 }
 
 #[derive(Clone, Debug)]
-pub struct Outbound<S, B> {
-    config: Config<B>,
+pub struct Outbound<S> {
+    config: Config,
     runtime: ProxyRuntime,
     stack: svc::Stack<S>,
 }
 
-impl<B> Config<BindTcp<B>> {
-    pub fn with_orig_dst<A2>(self, orig_dst: A2) -> Config<BindTcp<A2>> {
-        Config {
-            allow_discovery: self.allow_discovery,
-            ingress_mode: self.ingress_mode,
-            proxy: self.proxy.with_orig_dst_addrs(orig_dst),
-        }
-    }
-}
-
-impl<B> Outbound<(), B> {
-    pub fn new(config: Config<B>, runtime: ProxyRuntime) -> Self {
+impl Outbound<()> {
+    pub fn new(config: Config, runtime: ProxyRuntime) -> Self {
         Self {
             config,
             runtime,
@@ -77,7 +60,7 @@
         }
     }
 
-    pub fn with_stack<S>(self, stack: S) -> Outbound<S, B> {
+    pub fn with_stack<S>(self, stack: S) -> Outbound<S> {
         Outbound {
             config: self.config,
             runtime: self.runtime,
@@ -86,8 +69,8 @@
     }
 }
 
-impl<S, B> Outbound<S, B> {
-    pub fn config(&self) -> &Config<B> {
+impl<S> Outbound<S> {
+    pub fn config(&self) -> &Config {
         &self.config
     }
 
@@ -103,7 +86,7 @@
         self.stack.into_inner()
     }
 
-    pub fn push<L: svc::Layer<S>>(self, layer: L) -> Outbound<L::Service, B> {
+    pub fn push<L: svc::Layer<S>>(self, layer: L) -> Outbound<L::Service> {
         Outbound {
             config: self.config,
             runtime: self.runtime,
@@ -152,12 +135,6 @@
     }
 }
 
-<<<<<<< HEAD
-impl<B> Outbound<(), B> {
-    pub fn serve<P, R>(self, profiles: P, resolve: R) -> (SocketAddr, impl Future<Output = ()>)
-    where
-        B: Bind + Clone + Send + Sync + 'static,
-=======
 impl Outbound<()> {
     pub fn serve<B, P, R>(
         self,
@@ -167,7 +144,6 @@
     ) -> (Local<ServerAddr>, impl Future<Output = ()>)
     where
         B: Bind<ServerConfig>,
->>>>>>> aad758d9
         B::Addrs: Param<Remote<ClientAddr>> + Param<OrigDstAddr> + Clone + Send,
         B::Io: io::Peek + io::PeerAddr + fmt::Debug + Unpin,
         R: Clone + Send + Sync + Unpin + 'static,
