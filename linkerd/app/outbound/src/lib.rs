--- conflicted
+++ resolved
@@ -102,27 +102,10 @@
     >
     where
         S: Clone + Send + Sync + Unpin + 'static,
-<<<<<<< HEAD
         S: svc::Service<tcp::Connect, Error = io::Error>,
         S::Response: tls::HasNegotiatedProtocol,
         S::Response: tokio::io::AsyncRead + tokio::io::AsyncWrite + Send + Unpin,
         S::Future: Send + Unpin,
-        R: Resolve<http::Concrete, Endpoint = Metadata, Error = Error>,
-        <R as Resolve<http::Concrete>>::Resolution: Send,
-        <R as Resolve<http::Concrete>>::Future: Send + Unpin,
-        R: Resolve<tcp::Concrete, Endpoint = Metadata, Error = Error>,
-        <R as Resolve<tcp::Concrete>>::Resolution: Send,
-        <R as Resolve<tcp::Concrete>>::Future: Send + Unpin,
-=======
-        <S as svc::Service<http::Endpoint>>::Response: tls::HasNegotiatedProtocol,
-        <S as svc::Service<http::Endpoint>>::Response:
-            tokio::io::AsyncRead + tokio::io::AsyncWrite + Send + Unpin,
-        <S as svc::Service<http::Endpoint>>::Future: Send + Unpin,
-        <S as svc::Service<tcp::Endpoint>>::Response: tls::HasNegotiatedProtocol,
-        <S as svc::Service<tcp::Endpoint>>::Response:
-            tokio::io::AsyncRead + tokio::io::AsyncWrite + Send + Unpin,
-        <S as svc::Service<tcp::Endpoint>>::Future: Send,
->>>>>>> 1009645d
         R: Clone + Send + 'static,
         R: Resolve<ConcreteAddr, Endpoint = Metadata, Error = Error>,
         R::Resolution: Send,
