//! Configures and runs the outbound proxy.
//!
//! The outbound proxy is responsible for routing traffic from the local application to other hosts.

#![deny(rust_2018_idioms, clippy::disallowed_methods, clippy::disallowed_types)]
#![forbid(unsafe_code)]
#![allow(warnings)]

mod discover;
pub mod endpoint;
pub mod http;
mod ingress;
pub mod logical;
mod metrics;
mod resolve;
mod switch_logical;
pub mod tcp;
#[cfg(test)]
pub(crate) mod test_util;

pub use self::metrics::Metrics;
use futures::Stream;
use linkerd_app_core::{
    config::{BufferConfig, ProxyConfig},
    drain,
    http_tracing::OpenCensusSink,
    identity, io, profiles,
    proxy::{
        api_resolve::{ConcreteAddr, Metadata},
        core::Resolve,
        tap,
    },
    serve,
    svc::{self, stack::Param},
    tls,
    transport::{self, addrs::*},
    AddrMatch, Error, ProxyRuntime, Result,
};
use std::{
    collections::{HashMap, HashSet},
    fmt::Debug,
    net::IpAddr,
    sync::Arc,
    time::Duration,
};
use tracing::{info, info_span};

const EWMA_DEFAULT_RTT: Duration = Duration::from_millis(30);
const EWMA_DECAY: Duration = Duration::from_secs(10);

#[derive(Clone, Debug)]
pub struct Config {
    pub allow_discovery: AddrMatch,

    pub proxy: ProxyConfig,

    /// Configures the duration the proxy will retain idle stacks (with no
    /// active connections) for an outbound address. When an idle stack is
    /// dropped, all cached service discovery information is dropped.
    pub discovery_idle_timeout: Duration,

    /// Configures how connections are buffered *for each outbound address*.
    ///
<<<<<<< HEAD
    /// A buffer capacity of 100 eans that 100 connections may be buffered for
=======
    /// A buffer capacity of 100 means that 100 connections may be buffered for
>>>>>>> a582ea01
    /// each IP:port to which an application attempts to connect.
    pub tcp_connection_buffer: BufferConfig,

    /// Configures how HTTP requests are buffered *for each outbound address*.
    ///
<<<<<<< HEAD
    /// A buffer capacity of 100 eans that 100 connections may be buffered for
    /// each IP:port to which an application attempts to connect.
=======
    /// A buffer capacity of 100 means that 100 requests may be buffered for
    /// each IP:port to which an application has opened an outbound TCP connection.
>>>>>>> a582ea01
    pub http_request_buffer: BufferConfig,

    // In "ingress mode", we assume we are always routing HTTP requests and do
    // not perform per-target-address discovery. Non-HTTP connections are
    // forwarded without discovery/routing/mTLS.
    pub ingress_mode: bool,
    pub inbound_ips: Arc<HashSet<IpAddr>>,

    // Whether the proxy may include informational headers on HTTP responses.
    pub emit_headers: bool,
}

#[derive(Clone, Debug)]
pub struct Outbound<S> {
    config: Config,
    runtime: Runtime,
    stack: svc::Stack<S>,
}

#[derive(Clone, Debug)]
struct Runtime {
    metrics: Metrics,
    identity: identity::NewClient,
    tap: tap::Registry,
    span_sink: OpenCensusSink,
    drain: drain::Watch,
}

#[derive(Copy, Clone, Debug, Eq, PartialEq, Hash)]
pub struct Accept<P> {
    pub orig_dst: OrigDstAddr,
    pub protocol: P,
}

pub type ConnectMeta = tls::ConnectMeta<Local<ClientAddr>>;

// === impl Outbound ===

impl Outbound<()> {
    pub fn new(config: Config, runtime: ProxyRuntime) -> Self {
        let runtime = Runtime {
            metrics: Metrics::new(runtime.metrics),
            identity: runtime.identity.new_client(),
            tap: runtime.tap,
            span_sink: runtime.span_sink,
            drain: runtime.drain,
        };
        Self {
            config,
            runtime,
            stack: svc::stack(()),
        }
    }

    pub fn metrics(&self) -> Metrics {
        self.runtime.metrics.clone()
    }

    pub fn with_stack<S>(self, stack: S) -> Outbound<S> {
        self.map_stack(move |_, _, _| svc::stack(stack))
    }
}

impl<S> Outbound<S> {
    pub fn config(&self) -> &Config {
        &self.config
    }

    pub fn into_stack(self) -> svc::Stack<S> {
        self.stack
    }

    pub fn into_inner(self) -> S {
        self.stack.into_inner()
    }

    fn no_tls_reason(&self) -> tls::NoClientTls {
        tls::NoClientTls::NotProvidedByServiceDiscovery
    }

    pub fn push<L: svc::Layer<S>>(self, layer: L) -> Outbound<L::Service> {
        self.map_stack(move |_, _, stack| stack.push(layer))
    }

    /// Creates a new `Outbound` by replacing the inner stack, as modified by `f`.
    fn map_stack<T>(
        self,
        f: impl FnOnce(&Config, &Runtime, svc::Stack<S>) -> svc::Stack<T>,
    ) -> Outbound<T> {
        let stack = f(&self.config, &self.runtime, self.stack);
        Outbound {
            config: self.config,
            runtime: self.runtime,
            stack,
        }
    }
}

impl Outbound<()> {
    pub async fn serve<A, I, P, R>(
        self,
        listen: impl Stream<Item = Result<(A, I)>> + Send + Sync + 'static,
        profiles: P,
        resolve: R,
    ) where
        A: Param<Remote<ClientAddr>> + Param<OrigDstAddr> + Clone + Send + Sync + 'static,
        I: io::AsyncRead + io::AsyncWrite + io::Peek + io::PeerAddr,
        I: Debug + Unpin + Send + Sync + 'static,
        R: Clone + Send + Sync + Unpin + 'static,
        R: Resolve<ConcreteAddr, Endpoint = Metadata, Error = Error>,
        R::Resolution: Send,
        R::Future: Send + Unpin,
        P: profiles::GetProfile<profiles::LookupAddr> + Clone + Send + Sync + Unpin + 'static,
        P::Future: Send,
        P::Error: Send,
    {
        if self.config.ingress_mode {
            info!("Outbound routing in ingress-mode");
            let server = self.mk_ingress(profiles, resolve);
            let shutdown = self.runtime.drain.signaled();
            serve::serve(listen, server, shutdown).await;
        } else {
            let proxy = self.mk_proxy(profiles, resolve);
            let shutdown = self.runtime.drain.signaled();
            serve::serve(listen, proxy, shutdown).await;
        }
    }

    fn mk_proxy<T, I, P, R>(&self, profiles: P, resolve: R) -> svc::ArcNewTcp<T, I>
    where
        T: Param<OrigDstAddr> + Clone + Send + Sync + 'static,
        I: io::AsyncRead + io::AsyncWrite + io::Peek + io::PeerAddr,
        I: Debug + Unpin + Send + Sync + 'static,
        R: Resolve<ConcreteAddr, Endpoint = Metadata, Error = Error>,
        R: Clone + Send + Sync + Unpin + 'static,
        R::Resolution: Send,
        R::Future: Send + Unpin,
        P: profiles::GetProfile<profiles::LookupAddr> + Clone + Send + Sync + Unpin + 'static,
        P::Future: Send,
        P::Error: Send,
    {
        let logical = self.to_tcp_connect().push_logical(resolve);
        let endpoint = self.to_tcp_connect().push_endpoint();
        endpoint
            .push_switch_logical(logical.into_inner())
            .push_discover(profiles)
            .push_tcp_instrument(|t: &T| info_span!("proxy", addr = %t.param()))
            .into_inner()
    }

    /// Builds a an "ingress mode" proxy.
    ///
    /// Ingress-mode proxies route based on request headers instead of using the
    /// original destination. Protocol detection is **always** performed. If it
    /// fails, we revert to using the normal IP-based discovery
    fn mk_ingress<T, I, P, R>(&self, profiles: P, resolve: R) -> svc::ArcNewTcp<T, I>
    where
        T: Param<OrigDstAddr> + Clone + Send + Sync + 'static,
        I: io::AsyncRead + io::AsyncWrite + io::Peek + io::PeerAddr,
        I: Debug + Unpin + Send + Sync + 'static,
        R: Clone + Send + Sync + Unpin + 'static,
        R: Resolve<ConcreteAddr, Endpoint = Metadata, Error = Error>,
        R::Resolution: Send,
        R::Future: Send + Unpin,
        P: profiles::GetProfile<profiles::LookupAddr> + Clone + Send + Sync + Unpin + 'static,
        P::Future: Send,
        P::Error: Send,
    {
        // The fallback stack is the same thing as the normal proxy stack, but
        // it doesn't include TCP metrics, since they are already instrumented
        // on this ingress stack.
        let fallback = {
            let logical = self.to_tcp_connect().push_logical(resolve.clone());
            let endpoint = self.to_tcp_connect().push_endpoint();
            endpoint
                .push_switch_logical(logical.into_inner())
                .push_discover(profiles.clone())
                .into_inner()
        };

        self.to_tcp_connect()
            .push_tcp_endpoint()
            .push_http_endpoint()
            .push_ingress(profiles, resolve, fallback)
            .push_tcp_instrument(|t: &T| info_span!("ingress", addr = %t.param()))
            .into_inner()
    }
}

// === impl Accept ===

impl<P> Param<transport::labels::Key> for Accept<P> {
    fn param(&self) -> transport::labels::Key {
        transport::labels::Key::outbound_server(self.orig_dst.into())
    }
}

impl<P> Param<OrigDstAddr> for Accept<P> {
    fn param(&self) -> OrigDstAddr {
        self.orig_dst
    }
}

fn stack_labels(proto: &'static str, name: &'static str) -> metrics::StackLabels {
    metrics::StackLabels::outbound(proto, name)
}

pub fn trace_labels() -> HashMap<String, String> {
    let mut l = HashMap::new();
    l.insert("direction".to_string(), "outbound".to_string());
    l
}<|MERGE_RESOLUTION|>--- conflicted
+++ resolved
@@ -51,7 +51,6 @@
 #[derive(Clone, Debug)]
 pub struct Config {
     pub allow_discovery: AddrMatch,
-
     pub proxy: ProxyConfig,
 
     /// Configures the duration the proxy will retain idle stacks (with no
@@ -61,23 +60,14 @@
 
     /// Configures how connections are buffered *for each outbound address*.
     ///
-<<<<<<< HEAD
-    /// A buffer capacity of 100 eans that 100 connections may be buffered for
-=======
     /// A buffer capacity of 100 means that 100 connections may be buffered for
->>>>>>> a582ea01
     /// each IP:port to which an application attempts to connect.
     pub tcp_connection_buffer: BufferConfig,
 
     /// Configures how HTTP requests are buffered *for each outbound address*.
     ///
-<<<<<<< HEAD
-    /// A buffer capacity of 100 eans that 100 connections may be buffered for
-    /// each IP:port to which an application attempts to connect.
-=======
     /// A buffer capacity of 100 means that 100 requests may be buffered for
     /// each IP:port to which an application has opened an outbound TCP connection.
->>>>>>> a582ea01
     pub http_request_buffer: BufferConfig,
 
     // In "ingress mode", we assume we are always routing HTTP requests and do
