//! Configures and runs the outbound proxy.
//!
//! The outound proxy is responsible for routing traffic from the local
//! application to external network endpoints.

#![deny(warnings, rust_2018_idioms)]

pub use self::endpoint::{HttpConcrete, HttpEndpoint, HttpLogical, LogicalPerRequest, TcpEndpoint};
use ::http::header::HOST;
use futures::{future, prelude::*};
use linkerd2_app_core::{
    admit, classify,
    config::{ProxyConfig, ServerConfig},
    dns, drain, errors, metric_labels,
    opencensus::proto::trace::v1 as oc,
    profiles,
    proxy::{
        self, core::resolve::Resolve, discover, http, identity, resolve::map_endpoint, tap, tcp,
    },
    reconnect, retry, router, serve,
    spans::SpanConverter,
    svc::{self, NewService},
    transport::{self, listen, tls},
    Addr, Conditional, DiscoveryRejected, Error, ProxyMetrics, StackMetrics, TraceContextLayer,
    CANONICAL_DST_HEADER, DST_OVERRIDE_HEADER, L5D_REQUIRE_ID,
};
use std::{
    collections::HashMap,
    net::{IpAddr, SocketAddr},
    time::Duration,
};
use tokio::sync::mpsc;
use tracing::{debug_span, info, info_span};

pub mod endpoint;
mod prevent_loop;
mod require_identity_on_endpoint;
#[cfg(test)]
mod tests;

use self::prevent_loop::PreventLoop;
use self::require_identity_on_endpoint::MakeRequireIdentityLayer;

const EWMA_DEFAULT_RTT: Duration = Duration::from_millis(30);
const EWMA_DECAY: Duration = Duration::from_secs(10);

#[derive(Clone, Debug)]
pub struct Config {
    pub proxy: ProxyConfig,
    pub canonicalize_timeout: Duration,
}

impl Config {
    pub fn build_tcp_connect(
        &self,
        local_identity: tls::Conditional<identity::Local>,
        metrics: &ProxyMetrics,
    ) -> impl tower::Service<
        TcpEndpoint,
        Error = Error,
        Future = impl future::Future + Send,
        Response = impl tokio::io::AsyncRead + tokio::io::AsyncWrite + Unpin + Send + 'static,
    > + tower::Service<
        HttpEndpoint,
        Error = Error,
        Future = impl future::Future + Send,
        Response = impl tokio::io::AsyncRead + tokio::io::AsyncWrite + Unpin + Send + 'static,
    > + Unpin
           + Clone
           + Send {
        // Establishes connections to remote peers (for both TCP
        // forwarding and HTTP proxying).
        svc::connect(self.proxy.connect.keepalive)
            // Initiates mTLS if the target is configured with identity.
            .push(tls::client::ConnectLayer::new(local_identity))
            // Limits the time we wait for a connection to be established.
            .push_timeout(self.proxy.connect.timeout)
            .push(metrics.transport.layer_connect(TransportLabels))
            .into_inner()
    }

    pub fn build_dns_refine(
        &self,
        dns_resolver: dns::Resolver,
        metrics: &StackMetrics,
    ) -> impl tower::Service<
        dns::Name,
        Response = (dns::Name, IpAddr),
        Error = Error,
        Future = impl Unpin + Send,
    > + Unpin
           + Clone
           + Send {
        // Caches DNS refinements from relative names to canonical names.
        //
        // For example, a client may send requests to `foo` or `foo.ns`; and the canonical form
        // of these names is `foo.ns.svc.cluster.local
        svc::stack(dns_resolver.into_make_refine())
            .cache(
                svc::layers().push_on_response(
                    svc::layers()
                        // If the service has been unavailable for an extended time, eagerly
                        // fail requests.
                        .push_failfast(self.proxy.dispatch_timeout)
                        // Shares the service, ensuring discovery errors are propagated.
                        .push_spawn_buffer_with_idle_timeout(
                            self.proxy.buffer_capacity,
                            self.proxy.cache_max_idle_age,
                        )
                        .push(metrics.layer(stack_labels("refine"))),
                ),
            )
            .spawn_buffer(self.proxy.buffer_capacity)
            .instrument(|name: &dns::Name| info_span!("refine", %name))
            // Obtains the service, advances the state of the resolution
            .push(svc::make_response::Layer)
            .into_inner()
    }

    pub fn build_http_endpoint<B, C>(
        &self,
        prevent_loop: impl Into<PreventLoop>,
        tcp_connect: C,
        tap_layer: tap::Layer,
        metrics: ProxyMetrics,
        span_sink: Option<mpsc::Sender<oc::Span>>,
    ) -> impl tower::Service<
        HttpEndpoint,
        Error = Error,
        Future = impl Unpin + Send,
        Response = impl tower::Service<
            http::Request<B>,
            Response = http::Response<http::boxed::Payload>,
            Error = Error,
            Future = impl Send,
        > + Send,
    > + Unpin
           + Clone
           + Send
    where
        B: http::HttpBody<Error = Error> + std::fmt::Debug + Default + Send + 'static,
        B::Data: Send + 'static,
        C: tower::Service<HttpEndpoint, Error = Error> + Unpin + Clone + Send + Sync + 'static,
        C::Response: tokio::io::AsyncRead + tokio::io::AsyncWrite + Unpin + Send + 'static,
        C::Future: Unpin + Send,
    {
        // Registers the stack with Tap, Metrics, and OpenCensus tracing
        // export.
        let observability = svc::layers()
            .push(tap_layer.clone())
            .push(metrics.http_endpoint.into_layer::<classify::Response>())
            .push_on_response(TraceContextLayer::new(
                span_sink
                    .clone()
                    .map(|sink| SpanConverter::client(sink, trace_labels())),
            ));

        // Checks the headers to validate that a client-specified required
        // identity matches the configured identity.
        let identity_headers = svc::layers()
            .push_on_response(http::strip_header::request::layer(L5D_REQUIRE_ID))
            .push(MakeRequireIdentityLayer::new());

        svc::stack(tcp_connect)
            // Initiates an HTTP client on the underlying transport. Prior-knowledge HTTP/2
            // is typically used (i.e. when communicating with other proxies); though
            // HTTP/1.x fallback is supported as needed.
            .push(http::client::layer(self.proxy.connect.h2_settings))
            // Re-establishes a connection when the client fails.
            .push(reconnect::layer({
                let backoff = self.proxy.connect.backoff.clone();
                move |_| Ok(backoff.stream())
            }))
            .push(admit::AdmitLayer::new(prevent_loop.into()))
            .push(observability.clone())
            .push(identity_headers.clone())
            .push(http::override_authority::Layer::new(vec![
                HOST.as_str(),
                CANONICAL_DST_HEADER,
            ]))
            .push_on_response(svc::layers().box_http_response())
            .check_service::<HttpEndpoint>()
            .instrument(|e: &HttpEndpoint| info_span!("endpoint", peer.addr = %e.addr))
    }

    pub fn build_http_router<B, E, S, R, P>(
        &self,
        endpoint: E,
        resolve: R,
        profiles_client: P,
        metrics: ProxyMetrics,
    ) -> impl tower::Service<
        HttpLogical,
        Error = Error,
        Future = impl Unpin + Send,
        Response = impl tower::Service<
            http::Request<B>,
            Response = http::Response<http::boxed::Payload>,
            Error = Error,
            Future = impl Send,
        > + Send,
    > + Unpin
           + Clone
           + Send
    where
        B: http::HttpBody<Error = Error> + std::fmt::Debug + Default + Send + 'static,
        B::Data: Send + 'static,
        E: tower::Service<HttpEndpoint, Error = Error, Response = S>
            + Unpin
            + Clone
            + Send
            + Sync
            + 'static,
        E::Future: Unpin + Send,
        S: tower::Service<
                http::Request<http::boxed::Payload>,
                Response = http::Response<http::boxed::Payload>,
                Error = Error,
            > + Send
            + 'static,
        S::Future: Send,
        R: Resolve<HttpConcrete, Endpoint = proxy::api_resolve::Metadata>
            + Unpin
            + Clone
            + Send
            + 'static,
        R::Future: Unpin + Send,
        R::Resolution: Unpin + Send,
        P: profiles::GetProfile<HttpLogical> + Unpin + Clone + Send + 'static,
        P::Future: Unpin + Send,
        P::Error: Send,
    {
        let ProxyConfig {
            buffer_capacity,
            cache_max_idle_age,
            dispatch_timeout,
            ..
        } = self.proxy.clone();

        // Resolves each target via the control plane on a background task, buffering results.
        //
        // This buffer controls how many discovery updates may be pending/unconsumed by the
        // balancer before backpressure is applied on the resolution stream. If the buffer is
        // full for `cache_max_idle_age`, then the resolution task fails.
        let discover = svc::layers()
            .push(discover::resolve(map_endpoint::Resolve::new(
                endpoint::FromMetadata,
                resolve.clone(),
            )))
            .push(discover::buffer(1_000, cache_max_idle_age));

        // Builds a balancer for each concrete destination.
        let concrete = svc::stack(endpoint.clone())
            .check_make_service::<HttpEndpoint, http::Request<http::boxed::Payload>>()
            .push_on_response(
                svc::layers()
                    .push(metrics.stack.layer(stack_labels("balance.endpoint")))
                    .box_http_request(),
            )
            .push_spawn_ready()
            .check_make_service::<HttpEndpoint, http::Request<_>>()
            .push(discover)
            .check_service::<HttpConcrete>()
            .push_on_response(
                svc::layers()
                    .push(http::balance::layer(EWMA_DEFAULT_RTT, EWMA_DECAY))
                    // If the balancer has been empty/unavailable for 10s, eagerly fail
                    // requests.
                    .push_failfast(dispatch_timeout)
                    .push(metrics.stack.layer(stack_labels("concrete"))),
            )
            .into_new_service()
            .instrument(|c: &HttpConcrete| info_span!("concrete", dst = %c.dst))
            .check_new_service::<HttpConcrete, http::Request<_>>();

        // For each logical target, performs service profile resolution and
        // builds concrete services, over which requests are dispatched
        // (according to a split).
        //
        // Each service is cached, holding the profile and endpoint resolutions
        // and the load balancer with all of its endpoint connections.
        //
        // When no new requests have been dispatched for `cache_max_idle_age`,
        // the cached service is dropped. In-flight streams will continue to be
        // processed.
        let logical = concrete
            // Uses the split-provided target `Addr` to build a concrete target.
            .push_map_target(HttpConcrete::from)
            .push(profiles::split::layer())
            // Drives concrete stacks to readiness and makes the split
            // cloneable, as required by the retry middleware.
            .push_on_response(svc::layers().push_spawn_buffer(buffer_capacity))
            .push(profiles::http::route_request::layer(
                svc::proxies()
                    .push(metrics.http_route_actual.into_layer::<classify::Response>())
                    // Sets an optional retry policy.
                    .push(retry::layer(metrics.http_route_retry))
                    // Sets an optional request timeout.
                    .push(http::MakeTimeoutLayer::default())
                    // Records per-route metrics.
                    .push(metrics.http_route.into_layer::<classify::Response>())
                    // Sets the per-route response classifier as a request
                    // extension.
                    .push(classify::Layer::new())
                    .push_map_target(endpoint::route)
                    .into_inner(),
            ))
            .push_map_target(endpoint::Profile::from)
            // Discovers the service profile from the control plane and passes
            // it to inner stack to build the router and traffic split.
            .push(profiles::discover::layer(profiles_client))
            .into_new_service()
            .cache(
                svc::layers().push_on_response(
                    svc::layers()
                        .push_failfast(dispatch_timeout)
                        .push_spawn_buffer_with_idle_timeout(buffer_capacity, cache_max_idle_age)
                        .push(metrics.stack.layer(stack_labels("profile"))),
                ),
            )
            .spawn_buffer(buffer_capacity)
            .check_make_service::<HttpLogical, http::Request<_>>();

        // Caches clients that bypass discovery/balancing.
        let forward = svc::stack(endpoint)
            .check_make_service::<HttpEndpoint, http::Request<http::boxed::Payload>>()
            .into_new_service()
            .cache(
                svc::layers().push_on_response(
                    svc::layers()
                        .push_failfast(dispatch_timeout)
                        .push_spawn_buffer_with_idle_timeout(buffer_capacity, cache_max_idle_age)
                        .box_http_request()
                        .push(metrics.stack.layer(stack_labels("forward.endpoint"))),
                ),
            )
            .spawn_buffer(buffer_capacity)
            .instrument(|t: &HttpEndpoint| debug_span!("forward", peer.id = ?t.identity))
            .check_make_service::<HttpEndpoint, http::Request<_>>();

        // Attempts to route route request to a logical services that uses
        // control plane for discovery. If the discovery is rejected, the
        // `forward` stack is used instead, bypassing load balancing, etc.
        logical
            .push_on_response(svc::layers().box_http_response())
            .push_make_ready()
            .push_fallback_with_predicate(
                forward
                    .push_map_target(HttpEndpoint::from)
                    .push_on_response(svc::layers().box_http_response().box_http_request())
                    .into_inner(),
                is_discovery_rejected,
            )
            .push(http::header_from_target::layer(CANONICAL_DST_HEADER))
            // Strips headers that may be set by this proxy.
            .push_on_response(http::strip_header::request::layer(DST_OVERRIDE_HEADER))
            .check_make_service_clone::<HttpLogical, http::Request<B>>()
            .instrument(|logical: &HttpLogical| info_span!("logical", dst = %logical.dst))
            .into_inner()
    }

    /// Constructs a TCP load balancer.
    pub fn build_tcp_balance<C, E, I>(
        &self,
        tcp_connect: &C,
        resolve: E,
        prevent_loop: PreventLoop,
        metrics: &ProxyMetrics,
    ) -> impl tower::Service<
        SocketAddr,
        Error = Error,
        Future = impl Unpin + Send + 'static,
        Response = impl tower::Service<
            I,
            Response = (),
            Future = impl Unpin + Send + 'static,
            Error = Error,
        > + Unpin
                       + Clone
                       + Send
                       + 'static,
    > + Unpin
           + Clone
           + Send
           + Sync
           + 'static
    where
        C: tower::Service<TcpEndpoint, Error = Error> + Unpin + Clone + Send + Sync + 'static,
        C::Response: tokio::io::AsyncRead + tokio::io::AsyncWrite + Unpin + Send + 'static,
        C::Future: Unpin + Send,
        E: Resolve<Addr, Endpoint = proxy::api_resolve::Metadata> + Unpin + Clone + Send + 'static,
        E::Future: Unpin + Send,
        E::Resolution: Unpin + Send,
        I: tokio::io::AsyncRead + tokio::io::AsyncWrite + std::fmt::Debug + Unpin + Send + 'static,
    {
        let ProxyConfig {
            dispatch_timeout,
            cache_max_idle_age,
            buffer_capacity,
            ..
        } = self.proxy;
        svc::stack(tcp_connect.clone())
            .push_make_thunk()
            .instrument(|t: &TcpEndpoint| info_span!("endpoint", peer.addr = %t.addr, peer.id = ?t.identity))
            .push(admit::AdmitLayer::new(prevent_loop))
            .check_make_service::<TcpEndpoint, ()>()
            .push(discover::resolve(map_endpoint::Resolve::new(
                endpoint::FromMetadata,
                resolve,
            )))
            .push(discover::buffer(1_000, cache_max_idle_age))
            .push_map_target(Addr::from)
            .push_on_response(tcp::balance::layer(EWMA_DEFAULT_RTT, EWMA_DECAY))
            .push_fallback_with_predicate(
                svc::stack(tcp_connect.clone())
                    .push_make_thunk()
                    .push(admit::AdmitLayer::new(prevent_loop))
                    .push_map_target(TcpEndpoint::from)
                    .instrument(|_: &SocketAddr| debug_span!("forward")),
                is_discovery_rejected,
            )
            .into_new_service()
            .check_new_service::<SocketAddr, ()>()
            .cache(
                svc::layers().push_on_response(
                    svc::layers()
                        .push_failfast(dispatch_timeout)
                        .push_spawn_buffer_with_idle_timeout(buffer_capacity, cache_max_idle_age)
                        .push(metrics.stack.layer(stack_labels("tcp"))),
                ),
            )
            .spawn_buffer(buffer_capacity)
            .check_make_service::<SocketAddr, ()>()
            .push(svc::layer::mk(tcp::Forward::new))
            .instrument(|_: &SocketAddr| info_span!("tcp"))
    }

    pub async fn build_server<E, R, C, H, S>(
        self,
        listen_addr: std::net::SocketAddr,
        listen: impl Stream<Item = std::io::Result<listen::Connection>> + Send + 'static,
        refine: R,
        resolve: E,
        tcp_connect: C,
        http_router: H,
        metrics: ProxyMetrics,
        span_sink: Option<mpsc::Sender<oc::Span>>,
        drain: drain::Watch,
    ) -> Result<(), Error>
    where
        E: Resolve<Addr, Endpoint = proxy::api_resolve::Metadata> + Unpin + Clone + Send + 'static,
        E::Future: Unpin + Send,
        E::Resolution: Unpin + Send,
        R: tower::Service<dns::Name, Error = Error, Response = dns::Name>
            + Unpin
            + Clone
            + Send
            + 'static,
        R::Future: Unpin + Send,
        C: tower::Service<TcpEndpoint, Error = Error> + Unpin + Clone + Send + Sync + 'static,
        C::Response: tokio::io::AsyncRead + tokio::io::AsyncWrite + Unpin + Send + 'static,
        C::Future: Unpin + Send,
        H: tower::Service<HttpLogical, Error = Error, Response = S>
            + Unpin
            + Send
            + Clone
            + 'static,
        H::Future: Unpin + Send,
        S: tower::Service<
                http::Request<http::boxed::Payload>,
                Response = http::Response<http::boxed::Payload>,
                Error = Error,
            > + Send
            + 'static,
        S::Future: Send,
    {
        let ProxyConfig {
            server: ServerConfig { h2_settings, .. },
            disable_protocol_detection_for_ports: ref skip_detect,
            dispatch_timeout,
            max_in_flight_requests,
            detect_protocol_timeout,
            ..
        } = self.proxy;
        let canonicalize_timeout = self.canonicalize_timeout;
        let prevent_loop = PreventLoop::from(listen_addr.port());

        // Load balances TCP streams that cannot be decoded as HTTP.
        let tcp_balance =
            svc::stack(self.build_tcp_balance(&tcp_connect, resolve, prevent_loop, &metrics))
                .push_map_target(|a: listen::Addrs| a.target_addr())
                .into_inner();

        let http_admit_request = svc::layers()
            // Limits the number of in-flight requests.
            .push_concurrency_limit(max_in_flight_requests)
            // Eagerly fail requests when the proxy is out of capacity for a
            // dispatch_timeout.
            .push_failfast(dispatch_timeout)
            .push(metrics.http_errors.clone())
            // Synthesizes responses for proxy errors.
            .push(errors::layer())
            // Initiates OpenCensus tracing.
            .push(TraceContextLayer::new(span_sink.clone().map(|span_sink| {
                SpanConverter::server(span_sink, trace_labels())
            })));

        let http_server = svc::stack(http_router)
            // Resolve the application-emitted destination via DNS to determine
            // its canonical FQDN to use for routing.
            .push(http::canonicalize::Layer::new(refine, canonicalize_timeout))
            .check_make_service::<HttpLogical, http::Request<_>>()
            .push_make_ready()
            .push_timeout(dispatch_timeout)
            .push(router::Layer::new(LogicalPerRequest::from))
            .check_new_service::<listen::Addrs, http::Request<_>>()
            // Used by tap.
            .push_http_insert_target()
            .push_on_response(
                svc::layers()
                    .push(http_admit_request)
                    .push(metrics.stack.layer(stack_labels("source")))
                    .box_http_request()
                    .box_http_response(),
            )
<<<<<<< HEAD
            .instrument(|_: &listen::Addrs| debug_span!("source"))
=======
            .push(svc::layer::mk(http::normalize_uri::MakeNormalizeUri::new))
            .instrument(
                |addrs: &listen::Addrs| info_span!("source", target.addr = %addrs.target_addr()),
            )
>>>>>>> 308a7307
            .check_new_service::<listen::Addrs, http::Request<_>>()
            .into_inner()
            .into_make_service();

        let http = http::DetectHttp::new(
            h2_settings,
            detect_protocol_timeout,
            http_server,
            tcp_balance,
            drain.clone(),
        );

        let tcp_forward = svc::stack(tcp_connect)
            .push_make_thunk()
            .push(svc::layer::mk(tcp::Forward::new))
            .push(admit::AdmitLayer::new(prevent_loop))
            .push_map_target(TcpEndpoint::from);

        let accept = svc::stack(svc::stack::MakeSwitch::new(
            skip_detect.clone(),
            http,
            tcp_forward,
        ))
        .push(metrics.transport.layer_accept(TransportLabels));

        info!(addr = %listen_addr, "Serving");
        serve::serve(listen, accept, drain.signal()).await
    }
}

fn stack_labels(name: &'static str) -> metric_labels::StackLabels {
    metric_labels::StackLabels::outbound(name)
}

#[derive(Copy, Clone, Debug)]
struct TransportLabels;

impl transport::metrics::TransportLabels<HttpEndpoint> for TransportLabels {
    type Labels = transport::labels::Key;

    fn transport_labels(&self, endpoint: &HttpEndpoint) -> Self::Labels {
        transport::labels::Key::Connect(endpoint.clone().into())
    }
}

impl transport::metrics::TransportLabels<TcpEndpoint> for TransportLabels {
    type Labels = transport::labels::Key;

    fn transport_labels(&self, endpoint: &TcpEndpoint) -> Self::Labels {
        transport::labels::Key::Connect(endpoint.clone().into())
    }
}

impl transport::metrics::TransportLabels<listen::Addrs> for TransportLabels {
    type Labels = transport::labels::Key;

    fn transport_labels(&self, _: &listen::Addrs) -> Self::Labels {
        const NO_TLS: tls::Conditional<()> = Conditional::None(tls::ReasonForNoPeerName::Loopback);
        transport::labels::Key::Accept(transport::labels::Direction::Out, NO_TLS.into())
    }
}

pub fn trace_labels() -> HashMap<String, String> {
    let mut l = HashMap::new();
    l.insert("direction".to_string(), "outbound".to_string());
    l
}

fn is_discovery_rejected(err: &Error) -> bool {
    fn is_rejected(err: &(dyn std::error::Error + 'static)) -> bool {
        err.is::<DiscoveryRejected>()
            || err.is::<profiles::InvalidProfileAddr>()
            || err.source().map(is_rejected).unwrap_or(false)
    }

    let rejected = is_rejected(&**err);
    tracing::debug!(rejected, %err);
    rejected
}<|MERGE_RESOLUTION|>--- conflicted
+++ resolved
@@ -523,14 +523,8 @@
                     .box_http_request()
                     .box_http_response(),
             )
-<<<<<<< HEAD
+            .push(svc::layer::mk(http::normalize_uri::MakeNormalizeUri::new))
             .instrument(|_: &listen::Addrs| debug_span!("source"))
-=======
-            .push(svc::layer::mk(http::normalize_uri::MakeNormalizeUri::new))
-            .instrument(
-                |addrs: &listen::Addrs| info_span!("source", target.addr = %addrs.target_addr()),
-            )
->>>>>>> 308a7307
             .check_new_service::<listen::Addrs, http::Request<_>>()
             .into_inner()
             .into_make_service();
