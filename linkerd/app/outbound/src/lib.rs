--- conflicted
+++ resolved
@@ -12,12 +12,7 @@
     dns, drain,
     dst::DstAddr,
     errors, http_request_authority_addr, http_request_host_addr,
-<<<<<<< HEAD
     http_request_l5d_override_dst_addr, http_request_orig_dst_addr,
-=======
-    http_request_l5d_override_dst_addr, http_request_orig_dst_addr, identity,
-    opencensus::proto::trace::v1 as oc,
->>>>>>> 9ae63ac6
     proxy::{
         self,
         core::resolve::Resolve,
@@ -37,6 +32,7 @@
     transport::{self, connect, tls, OrigDstAddr, SysOrigDstAddr},
     Addr, Conditional, DispatchDeadline, Error, ProxyMetrics, CANONICAL_DST_HEADER,
     DST_OVERRIDE_HEADER, L5D_CLIENT_ID, L5D_REMOTE_IP, L5D_REQUIRE_ID, L5D_SERVER_ID,
+    opencensus::proto::trace::v1 as oc,
 };
 use std::collections::HashMap;
 use std::net::SocketAddr;
@@ -58,7 +54,6 @@
 const EWMA_DEFAULT_RTT: Duration = Duration::from_millis(30);
 const EWMA_DECAY: Duration = Duration::from_secs(10);
 
-<<<<<<< HEAD
 #[derive(Clone, Debug)]
 pub struct Config<A: OrigDstAddr = SysOrigDstAddr> {
     pub proxy: ProxyConfig<A>,
@@ -352,93 +347,6 @@
                 .with_skip_ports(disable_protocol_detection_for_ports);
 
             serve::serve(listen, accept, drain)
-=======
-pub fn spawn<A, R, P>(
-    config: &Config,
-    local_identity: tls::Conditional<identity::Local>,
-    listen: transport::Listen<A>,
-    resolve: R,
-    dns_resolver: dns::Resolver,
-    profiles_client: linkerd2_app_core::profiles::Client<P>,
-    tap_layer: linkerd2_app_core::proxy::tap::Layer,
-    handle_time: http_metrics::handle_time::Scope,
-    endpoint_http_metrics: linkerd2_app_core::HttpEndpointMetricsRegistry,
-    route_http_metrics: linkerd2_app_core::HttpRouteMetricsRegistry,
-    retry_http_metrics: linkerd2_app_core::HttpRouteMetricsRegistry,
-    transport_metrics: linkerd2_app_core::transport::MetricsRegistry,
-    span_sink: Option<mpsc::Sender<oc::Span>>,
-    drain: drain::Watch,
-) where
-    A: OrigDstAddr + Send + 'static,
-    R: Resolve<DstAddr, Endpoint = Endpoint> + Clone + Send + Sync + 'static,
-    R::Future: Send,
-    R::Resolution: Send,
-    P: GrpcService<grpc::BoxBody> + Clone + Send + Sync + 'static,
-    P::ResponseBody: Send,
-    <P::ResponseBody as grpc::Body>::Data: Send,
-    P::Future: Send,
-{
-    let capacity = config.outbound_router_capacity;
-    let max_idle_age = config.outbound_router_max_idle_age;
-    let max_in_flight = config.outbound_max_requests_in_flight;
-    let canonicalize_timeout = config.dns_canonicalize_timeout;
-    let dispatch_timeout = config.outbound_dispatch_timeout;
-
-    let mut trace_labels = HashMap::new();
-    trace_labels.insert("direction".to_string(), "outbound".to_string());
-
-    // Establishes connections to remote peers (for both TCP
-    // forwarding and HTTP proxying).
-    let connect = svc::stack(connect::svc(config.outbound_connect_keepalive))
-        .push(tls::client::layer(local_identity))
-        .push_timeout(config.outbound_connect_timeout)
-        .push(transport_metrics.layer_connect(TransportLabels));
-
-    let trace_context_layer = trace_context::layer(
-        span_sink
-            .clone()
-            .map(|span_sink| SpanConverter::client(span_sink, trace_labels.clone())),
-    );
-    // Instantiates an HTTP client for for a `client::Config`
-    let client_stack = connect
-        .clone()
-        .push(client::layer(config.h2_settings))
-        .push(reconnect::layer({
-            let backoff = config.outbound_connect_backoff.clone();
-            move |_| Ok(backoff.stream())
-        }))
-        .push(trace_context_layer)
-        .push(normalize_uri::layer());
-
-    // A per-`outbound::Endpoint` stack that:
-    //
-    // 1. Records http metrics  with per-endpoint labels.
-    // 2. Instruments `tap` inspection.
-    // 3. Changes request/response versions when the endpoint
-    //    supports protocol upgrade (and the request may be upgraded).
-    // 4. Appends `l5d-server-id` to responses coming back iff meshed
-    //    TLS was used on the connection.
-    // 5. Routes requests to the correct client (based on the
-    //    request version and headers).
-    // 6. Strips any `l5d-server-id` that may have been received from
-    //    the server, before we apply our own.
-    let endpoint_stack = client_stack
-        .serves::<Endpoint>()
-        .push(strip_header::response::layer(L5D_REMOTE_IP))
-        .push(strip_header::response::layer(L5D_SERVER_ID))
-        .push(strip_header::request::layer(L5D_REQUIRE_ID))
-        // disabled due to information leagkage
-        //.push(add_remote_ip_on_rsp::layer())
-        //.push(add_server_id_on_rsp::layer())
-        .push(orig_proto_upgrade::layer())
-        .push(tap_layer.clone())
-        .push(http_metrics::layer::<_, classify::Response>(
-            endpoint_http_metrics,
-        ))
-        .push(require_identity_on_endpoint::layer())
-        .push(trace::layer(|endpoint: &Endpoint| {
-            info_span!("endpoint", ?endpoint)
->>>>>>> 9ae63ac6
         }));
 
         Ok(Outbound { listen_addr, serve })
