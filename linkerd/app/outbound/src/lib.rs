//! Configures and runs the outbound proxy.
//!
//! The outbound proxy is responsible for routing traffic from the local application to other hosts.

#![deny(rust_2018_idioms, clippy::disallowed_methods, clippy::disallowed_types)]
#![allow(opaque_hidden_inferred_bound)]
#![forbid(unsafe_code)]

use linkerd_app_core::http_tracing::SpanSink;
use linkerd_app_core::{
    config::{ProxyConfig, QueueConfig},
    drain,
    exp_backoff::ExponentialBackoff,
    identity, io,
    metrics::prom,
    profiles,
    proxy::{
        self,
        api_resolve::{ConcreteAddr, Metadata},
        core::Resolve,
        tap,
    },
    svc::{self, ServiceExt},
    tls::ConnectMeta as TlsConnectMeta,
    transport::addrs::*,
    AddrMatch, Error, ProxyRuntime,
};
use linkerd_tonic_stream::ReceiveLimits;
use std::{
    collections::{HashMap, HashSet},
    fmt::Debug,
    net::IpAddr,
    num::NonZeroU16,
    sync::Arc,
    time::Duration,
};

mod discover;
pub mod http;
mod ingress;
mod metrics;
pub mod opaq;
pub mod policy;
mod protocol;
mod sidecar;
pub mod tcp;
#[cfg(any(test, feature = "test-util"))]
pub mod test_util;
<<<<<<< HEAD
pub mod tls;
=======
mod zone;
>>>>>>> 618838ec

pub use self::discover::{spawn_synthesized_profile_policy, synthesize_forward_policy, Discovery};
use self::metrics::OutboundMetrics;

#[derive(Clone, Debug)]
pub struct Config {
    pub allow_discovery: AddrMatch,

    pub proxy: ProxyConfig,

    /// Configures the duration the proxy will retain idle stacks (with no
    /// active connections) for an outbound address. When an idle stack is
    /// dropped, all cached service discovery information is dropped.
    pub discovery_idle_timeout: Duration,

    /// Configures how connections are buffered *for each outbound address*.
    ///
    /// A buffer capacity of 100 means that 100 connections may be buffered for
    /// each IP:port to which an application attempts to connect.
    pub tcp_connection_queue: QueueConfig,

    /// Configures how HTTP requests are buffered *for each outbound address*.
    ///
    /// A buffer capacity of 100 means that 100 requests may be buffered for
    /// each IP:port to which an application has opened an outbound TCP connection.
    pub http_request_queue: QueueConfig,

    // In "ingress mode", we assume we are always routing HTTP requests and do
    // not perform per-target-address discovery. Non-HTTP connections are
    // forwarded without discovery/routing/mTLS.
    pub ingress_mode: bool,
    pub inbound_ips: Arc<HashSet<IpAddr>>,

    // Whether the proxy may include informational headers on HTTP responses.
    pub emit_headers: bool,
}

#[derive(Clone, Debug)]
pub struct Outbound<S> {
    config: Config,
    runtime: Runtime,
    stack: svc::Stack<S>,
}

#[derive(Clone, Debug)]
struct Runtime {
    metrics: OutboundMetrics,
    identity: identity::NewClient,
    tap: tap::Registry,
    span_sink: Option<SpanSink>,
    drain: drain::Watch,
}

pub type ConnectMeta = TlsConnectMeta<Local<ClientAddr>>;

/// A reference to a frontend/apex resource, usually a service.
#[derive(Clone, Debug, PartialEq, Eq, Hash)]
pub struct ParentRef(Arc<policy::Meta>);

/// A reference to a route resource, usually a service.
#[derive(Clone, Debug, PartialEq, Eq, Hash)]
pub struct RouteRef(Arc<policy::Meta>);

/// A reference to a backend resource, usually a service.
#[derive(Clone, Debug, PartialEq, Eq, Hash)]
pub struct BackendRef(Arc<policy::Meta>);

/// A reference to a backend resource, usually a service.
#[derive(Clone, Debug, PartialEq, Eq, Hash)]
pub struct EndpointRef(Arc<policy::Meta>);

// === impl Outbound ===

impl Outbound<()> {
    pub fn new(config: Config, runtime: ProxyRuntime, prom: &mut prom::Registry) -> Self {
        let runtime = Runtime {
            metrics: OutboundMetrics::new(runtime.metrics, prom),
            identity: runtime.identity.new_client(),
            tap: runtime.tap,
            span_sink: runtime.span_sink,
            drain: runtime.drain,
        };
        Self {
            config,
            runtime,
            stack: svc::stack(()),
        }
    }

    pub fn build_policies<C>(
        &self,
        workload: Arc<str>,
        client: C,
        backoff: ExponentialBackoff,
        limits: ReceiveLimits,
    ) -> impl policy::GetPolicy
    where
        C: tonic::client::GrpcService<tonic::body::BoxBody, Error = Error>,
        C: Clone + Unpin + Send + Sync + 'static,
        C::ResponseBody: proxy::http::HttpBody<Data = tonic::codegen::Bytes, Error = Error>,
        C::ResponseBody: Default + Send + 'static,
        C::Future: Send,
    {
        policy::Api::new(workload, limits, Duration::from_secs(10), client)
            .into_watch(backoff)
            .map_result(|response| match response {
                Err(e) => Err(e.into()),
                Ok(rsp) => Ok(rsp.into_inner()),
            })
    }

    #[cfg(any(test, feature = "test-util"))]
    pub fn for_test() -> (Self, drain::Signal) {
        let (rt, drain) = test_util::runtime();
        let this = Self::new(test_util::default_config(), rt, &mut Default::default());
        (this, drain)
    }
}

impl<S> Outbound<S> {
    pub fn config(&self) -> &Config {
        &self.config
    }

    pub fn config_mut(&mut self) -> &mut Config {
        &mut self.config
    }

    pub fn metrics(&self) -> OutboundMetrics {
        self.runtime.metrics.clone()
    }

    pub fn stack_metrics(&self) -> metrics::Stack {
        self.runtime.metrics.proxy.stack.clone()
    }

    pub fn with_stack<Svc>(self, stack: Svc) -> Outbound<Svc> {
        self.map_stack(move |_, _, _| svc::stack(stack))
    }

    pub fn into_stack(self) -> svc::Stack<S> {
        self.stack
    }

    pub fn into_inner(self) -> S {
        self.stack.into_inner()
    }

    /// Wraps the inner `S`-typed stack in the given `L`-typed [`svc::Layer`].
    pub fn push<L: svc::Layer<S>>(self, layer: L) -> Outbound<L::Service> {
        self.map_stack(move |_, _, stack| stack.push(layer))
    }

    /// Creates a new `Outbound` by replacing the inner stack, as modified by `f`.
    fn map_stack<T>(
        self,
        f: impl FnOnce(&Config, &Runtime, svc::Stack<S>) -> svc::Stack<T>,
    ) -> Outbound<T> {
        let stack = f(&self.config, &self.runtime, self.stack);
        Outbound {
            config: self.config,
            runtime: self.runtime,
            stack,
        }
    }

    pub fn check_new_service<T, Req>(self) -> Self
    where
        S: svc::NewService<T> + Clone + Send + Sync + 'static,
        S::Service: svc::Service<Req>,
    {
        self
    }
}

impl Outbound<()> {
    pub fn mk<T, I, R>(
        self,
        profiles: impl profiles::GetProfile<Error = Error>,
        policies: impl policy::GetPolicy,
        resolve: R,
    ) -> svc::ArcNewTcp<T, I>
    where
        // Target describing a server-side connection.
        T: svc::Param<OrigDstAddr>,
        T: Clone + Send + Sync + 'static,
        // Server-side socket.
        I: io::AsyncRead + io::AsyncWrite + io::Peek + io::PeerAddr,
        I: Debug + Unpin + Send + Sync + 'static,
        // Endpoint resolution.
        R: Resolve<ConcreteAddr, Endpoint = Metadata, Error = Error>,
        R::Resolution: Unpin,
    {
        let profiles = profiles::WithAllowlist::new(profiles, self.config.allow_discovery.clone());
        if self.config.ingress_mode {
            tracing::info!("Outbound routing in ingress-mode");
            self.mk_ingress(profiles, policies, resolve)
        } else {
            self.mk_sidecar(profiles, policies, resolve)
        }
    }
}

fn stack_labels(proto: &'static str, name: &'static str) -> metrics::StackLabels {
    metrics::StackLabels::outbound(proto, name)
}

pub fn trace_labels() -> HashMap<String, String> {
    let mut l = HashMap::new();
    l.insert("direction".to_string(), "outbound".to_string());
    l
}

// === impl ParentRef ===

impl std::ops::Deref for ParentRef {
    type Target = policy::Meta;

    fn deref(&self) -> &Self::Target {
        &self.0
    }
}

impl From<EndpointRef> for ParentRef {
    fn from(EndpointRef(meta): EndpointRef) -> Self {
        Self(meta)
    }
}

// === impl RouteRef ===

impl std::ops::Deref for RouteRef {
    type Target = policy::Meta;

    fn deref(&self) -> &Self::Target {
        &self.0
    }
}

// === impl BackendRef ===

impl std::ops::Deref for BackendRef {
    type Target = policy::Meta;

    fn deref(&self) -> &Self::Target {
        &self.0
    }
}

impl From<ParentRef> for BackendRef {
    fn from(ParentRef(meta): ParentRef) -> Self {
        Self(meta)
    }
}

impl From<EndpointRef> for BackendRef {
    fn from(EndpointRef(meta): EndpointRef) -> Self {
        Self(meta)
    }
}

// === impl EndpointRef ===

impl std::ops::Deref for EndpointRef {
    type Target = policy::Meta;

    fn deref(&self) -> &Self::Target {
        &self.0
    }
}

impl EndpointRef {
    fn new(md: &Metadata, port: NonZeroU16) -> Self {
        let namespace = match md.labels().get("dst_namespace") {
            Some(ns) => ns.clone(),
            None => return Self(UNKNOWN_META.clone()),
        };
        let name = match md.labels().get("dst_pod") {
            Some(pod) => pod.clone(),
            None => return Self(UNKNOWN_META.clone()),
        };
        Self(Arc::new(policy::Meta::Resource {
            group: "core".to_string(),
            kind: "Pod".to_string(),
            namespace,
            name,
            section: None,
            port: Some(port),
        }))
    }
}

static UNKNOWN_META: once_cell::sync::Lazy<Arc<policy::Meta>> =
    once_cell::sync::Lazy::new(|| policy::Meta::new_default("unknown"));<|MERGE_RESOLUTION|>--- conflicted
+++ resolved
@@ -46,11 +46,8 @@
 pub mod tcp;
 #[cfg(any(test, feature = "test-util"))]
 pub mod test_util;
-<<<<<<< HEAD
 pub mod tls;
-=======
 mod zone;
->>>>>>> 618838ec
 
 pub use self::discover::{spawn_synthesized_profile_policy, synthesize_forward_policy, Discovery};
 use self::metrics::OutboundMetrics;
