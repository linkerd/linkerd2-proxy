use crate::{http, stack_labels, tcp, trace_labels, Config};
use linkerd2_app_core::{
    config::{ProxyConfig, ServerConfig},
    discovery_rejected, drain, errors, metrics,
    opencensus::proto::trace::v1 as oc,
    profiles,
    proxy::{api_resolve::Metadata, core::resolve::Resolve},
    spans::SpanConverter,
    svc,
    transport::{self, io, listen, tls},
    Addr, Error, IpMatch, TraceContext,
};
use std::net::SocketAddr;
use tokio::sync::mpsc;
use tracing::debug_span;

pub fn stack<R, P, C, H, S, I>(
    config: &Config,
    profiles: P,
    resolve: R,
    tcp_connect: C,
    http_router: H,
    metrics: metrics::Proxy,
    span_sink: Option<mpsc::Sender<oc::Span>>,
    drain: drain::Watch,
) -> impl svc::NewService<
    listen::Addrs,
    Service = impl tower::Service<
        I,
        Response = (),
        Error = impl Into<Error>,
        Future = impl Send + 'static,
    > + Send
                  + 'static,
> + Send
       + 'static
where
    I: io::AsyncRead + io::AsyncWrite + io::PeerAddr + std::fmt::Debug + Unpin + Send + 'static,
    R: Resolve<Addr, Endpoint = Metadata, Error = Error> + Unpin + Clone + Send + Sync + 'static,
    R::Future: Unpin + Send,
    R::Resolution: Unpin + Send,
    C: tower::Service<tcp::Endpoint, Error = Error> + Unpin + Clone + Send + Sync + 'static,
    C::Response: tokio::io::AsyncRead + tokio::io::AsyncWrite + Unpin + Send + 'static,
    C::Future: Unpin + Send,
    H: svc::NewService<http::Logical, Service = S> + Unpin + Clone + Send + Sync + 'static,
    S: tower::Service<
            http::Request<http::boxed::BoxBody>,
            Response = http::Response<http::boxed::BoxBody>,
            Error = Error,
        > + Send
        + 'static,
    S::Future: Send,
    P: profiles::GetProfile<SocketAddr> + Unpin + Clone + Send + Sync + 'static,
    P::Future: Unpin + Send,
    P::Error: Send,
{
    let tcp_balance = tcp::balance::stack(&config.proxy, tcp_connect.clone(), resolve);
    let accept = accept_stack(
        config,
        profiles,
        tcp_connect,
        tcp_balance,
        http_router,
        metrics.clone(),
        span_sink,
        drain,
    );
    cache(&config.proxy, metrics, accept)
}

/// Wraps an `N`-typed TCP stack with caching.
///
/// Services are cached as long as they are retained by the caller (usually
/// core::serve) and are evicted from the cache when they have been dropped for
/// `config.cache_max_idle_age` with no new acquisitions.
pub fn cache<N, S, I>(
    config: &ProxyConfig,
    metrics: metrics::Proxy,
    stack: N,
) -> impl svc::NewService<
    listen::Addrs,
    Service = impl tower::Service<
        I,
        Response = (),
        Error = impl Into<Error>,
        Future = impl Send + 'static,
    > + Send
                  + 'static,
> + Send
       + 'static
where
    I: io::AsyncRead + io::AsyncWrite + io::PeerAddr + std::fmt::Debug + Unpin + Send + 'static,
    transport::metrics::SensorIo<I>: Send + 'static,
    N: svc::NewService<tcp::Accept, Service = S> + Clone + Send + 'static,
    S: svc::Service<transport::metrics::SensorIo<I>, Response = ()> + Send + 'static,
    S::Error: Into<Error> + Send + 'static,
    S::Future: Send + 'static,
{
    svc::stack(stack)
        .push_on_response(
            svc::layers()
                .push_failfast(config.dispatch_timeout)
                .push_spawn_buffer(config.buffer_capacity),
        )
        .push_cache(config.cache_max_idle_age)
        .check_new_service::<tcp::Accept, transport::metrics::SensorIo<I>>()
        .push(metrics.transport.layer_accept())
        .push_map_target(tcp::Accept::from)
        .check_new_service::<listen::Addrs, I>()
        .into_inner()
}

pub fn accept_stack<P, C, T, H, S, I>(
    config: &Config,
    profiles: P,
    tcp_connect: C,
    tcp_balance: T,
    http_router: H,
    metrics: metrics::Proxy,
    span_sink: Option<mpsc::Sender<oc::Span>>,
    drain: drain::Watch,
) -> impl svc::NewService<
    tcp::Accept,
    Service = impl tower::Service<
        transport::metrics::SensorIo<I>,
        Response = (),
        Error = impl Into<Error>,
        Future = impl Send + 'static,
    > + Send
                  + 'static,
> + Clone + Send
       + 'static
where
    I: io::AsyncRead + io::AsyncWrite + io::PeerAddr + std::fmt::Debug + Unpin + Send + 'static,
    C: tower::Service<tcp::Endpoint, Error = Error> + Unpin + Clone + Send + Sync + 'static,
    C::Response: tokio::io::AsyncRead + tokio::io::AsyncWrite + Unpin + Send + 'static,
    C::Future: Unpin + Send,
    T: svc::NewService<tcp::Concrete> + Clone + Unpin + Send + 'static,
    T::Service: tower::Service<transport::io::PrefixedIo<transport::metrics::SensorIo<I>>, Response = (), Error = Error> + Unpin + Send + 'static,
    <T::Service as tower::Service<transport::io::PrefixedIo<transport::metrics::SensorIo<I>>>>::Future: Unpin + Send + 'static,
    H: svc::NewService<http::Logical, Service = S> + Unpin + Clone + Send + Sync + 'static,
    S: tower::Service<
            http::Request<http::boxed::BoxBody>,
            Response = http::Response<http::boxed::BoxBody>,
            Error = Error,
        > + Send
        + 'static,
    S::Future: Send,
    P: profiles::GetProfile<SocketAddr> + Unpin + Clone + Send + Sync + 'static,
    P::Future: Unpin + Send,
    P::Error: Send,
{
    let ProxyConfig {
        server: ServerConfig { h2_settings, .. },
        dispatch_timeout,
        max_in_flight_requests,
        detect_protocol_timeout,
        buffer_capacity,
        cache_max_idle_age,
        ..
    } = config.proxy.clone();

    let http_server = svc::stack(http_router)
        .check_new_service::<http::Logical, http::Request<_>>()
        .push_on_response(
            svc::layers()
                .box_http_request()
                // Limits the number of in-flight requests.
                .push_concurrency_limit(max_in_flight_requests)
                // Eagerly fail requests when the proxy is out of capacity for a
                // dispatch_timeout.
                .push_failfast(dispatch_timeout)
                .push(metrics.http_errors.clone())
                // Synthesizes responses for proxy errors.
                .push(errors::layer())
                // Initiates OpenCensus tracing.
                .push(TraceContext::layer(span_sink.clone().map(|span_sink| {
                    SpanConverter::server(span_sink, trace_labels())
                })))
                .push(metrics.stack.layer(stack_labels("http", "server")))
                .push_failfast(dispatch_timeout)
                .push_spawn_buffer(buffer_capacity)
                .box_http_response(),
        )
        .check_new_service::<http::Logical, http::Request<_>>()
        .push(svc::layer::mk(http::normalize_uri::MakeNormalizeUri::new))
        .instrument(|l: &http::Logical| debug_span!("http", v = %l.protocol))
        .push_map_target(http::Logical::from)
        .check_new_service::<(http::Version, tcp::Logical), http::Request<_>>()
        .into_inner();

    let tcp_forward = svc::stack(tcp_connect.clone())
        .push_make_thunk()
        .check_make_service::<tcp::Endpoint, ()>()
        .push_on_response(svc::layer::mk(tcp::Forward::new))
        .into_new_service()
        .push_on_response(metrics.stack.layer(stack_labels("tcp", "forward")))
        .check_new_service::<tcp::Endpoint, transport::io::PrefixedIo<transport::metrics::SensorIo<I>>>()
        .push_map_target(tcp::Endpoint::from_logical(
            tls::ReasonForNoPeerName::NotProvidedByServiceDiscovery,
        ))
        .check_new_service::<tcp::Logical, transport::io::PrefixedIo<transport::metrics::SensorIo<I>>>()
        .into_inner();

    // Load balances TCP streams that cannot be decoded as HTTP.
    let tcp_balance = svc::stack(tcp_balance)
    .push_map_target(tcp::Concrete::from)
    .push(profiles::split::layer())
    .check_new_service::<tcp::Logical, transport::io::PrefixedIo<transport::metrics::SensorIo<I>>>()
    .push_switch(tcp::Logical::should_resolve, tcp_forward)
    .push_on_response(
        svc::layers()
            .push_failfast(dispatch_timeout)
            .push_spawn_buffer(buffer_capacity),
    )
    .instrument(|_: &_| debug_span!("tcp"))
    .check_new_service::<tcp::Logical, transport::io::PrefixedIo<transport::metrics::SensorIo<I>>>()
    .into_inner();

    let http = svc::stack(http::NewServeHttp::new(
        h2_settings,
        http_server,
        tcp_balance,
        drain.clone(),
    ))
    .check_new_clone::<(Option<http::Version>, tcp::Logical)>()
    .check_new_service::<(Option<http::Version>, tcp::Logical), transport::io::PrefixedIo<transport::metrics::SensorIo<I>>>()
    .push_cache(cache_max_idle_age)
    .push(transport::NewDetectService::layer(
        transport::detect::DetectTimeout::new(
            detect_protocol_timeout,
            http::DetectHttp::default(),
        ),
    ))
    .check_new_service::<tcp::Logical, transport::metrics::SensorIo<I>>()
    .into_inner();

    let tcp = svc::stack(tcp::connect::forward(tcp_connect))
        .push_map_target(tcp::Endpoint::from_logical(
            tls::ReasonForNoPeerName::PortSkipped,
        ))
<<<<<<< HEAD
        .push_on_response(metrics.stack.layer(stack_labels("tcp", "skipped")))
=======
        .push_on_response(metrics.stack.layer(stack_labels("tcp", "opaque")))
>>>>>>> 41152e8a
        .check_new_service::<tcp::Logical, transport::metrics::SensorIo<I>>()
        .into_inner();

    svc::stack(http)
        .push_switch(SkipByProfile, tcp)
        .check_new_service::<tcp::Logical, transport::metrics::SensorIo<I>>()
        .push_map_target(tcp::Logical::from)
        .push(profiles::discover::layer(
            profiles,
            AllowProfile(config.allow_discovery.clone().into()),
        ))
        .check_new_service::<tcp::Accept, transport::metrics::SensorIo<I>>()
        .into_inner()
}

#[derive(Clone, Debug)]
pub struct AllowProfile(pub IpMatch);

// === impl AllowProfile ===

impl svc::stack::FilterRequest<tcp::Accept> for AllowProfile {
    type Request = std::net::SocketAddr;

    fn filter(&self, a: tcp::Accept) -> Result<std::net::SocketAddr, Error> {
        if self.0.matches(a.orig_dst.ip()) {
            Ok(a.orig_dst)
        } else {
            Err(discovery_rejected().into())
        }
    }
}

#[derive(Copy, Clone, Debug)]
pub struct SkipByProfile;

// === impl SkipByProfile ===

impl svc::stack::Switch<tcp::Logical> for SkipByProfile {
    fn use_primary(&self, l: &tcp::Logical) -> bool {
        l.profile
            .as_ref()
            .map(|p| !p.borrow().opaque_protocol)
            .unwrap_or(true)
    }
}<|MERGE_RESOLUTION|>--- conflicted
+++ resolved
@@ -239,11 +239,7 @@
         .push_map_target(tcp::Endpoint::from_logical(
             tls::ReasonForNoPeerName::PortSkipped,
         ))
-<<<<<<< HEAD
-        .push_on_response(metrics.stack.layer(stack_labels("tcp", "skipped")))
-=======
         .push_on_response(metrics.stack.layer(stack_labels("tcp", "opaque")))
->>>>>>> 41152e8a
         .check_new_service::<tcp::Logical, transport::metrics::SensorIo<I>>()
         .into_inner();
 
