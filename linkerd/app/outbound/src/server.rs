#![allow(clippy::too_many_arguments)]

use crate::{http, stack_labels, target::ShouldResolve, tcp, trace_labels, Config};
use linkerd_app_core::{
    config::{ProxyConfig, ServerConfig},
    detect, discovery_rejected, drain, errors, io, metrics,
    opencensus::proto::trace::v1 as oc,
    profiles,
    proxy::{api_resolve::Metadata, core::resolve::Resolve},
    spans::SpanConverter,
    svc, tls,
    transport::{listen, metrics::SensorIo},
    Addr, Error, IpMatch, TraceContext,
};
use std::net::SocketAddr;
use tokio::sync::mpsc;
use tracing::debug_span;

pub fn stack<R, P, C, H, HSvc, I>(
    config: &Config,
    profiles: P,
    resolve: R,
    tcp_connect: C,
    http_router: H,
    metrics: metrics::Proxy,
    span_sink: Option<mpsc::Sender<oc::Span>>,
    drain: drain::Watch,
) -> impl svc::NewService<
    listen::Addrs,
    Service = impl svc::Service<I, Response = (), Error = Error, Future = impl Send>,
>
where
    I: io::AsyncRead + io::AsyncWrite + io::PeerAddr + std::fmt::Debug + Send + Unpin + 'static,
    R: Resolve<Addr, Endpoint = Metadata, Error = Error> + Clone + Send + 'static,
    R::Resolution: Send,
    R::Future: Send,
    C: svc::Service<tcp::Endpoint> + Clone + Send + 'static,
    C::Response: tokio::io::AsyncRead + tokio::io::AsyncWrite + Send + Unpin,
    C::Error: Into<Error>,
    C::Future: Send,
    H: svc::NewService<http::Logical, Service = HSvc> + Clone + Send + 'static,
    HSvc: svc::Service<http::Request<http::BoxBody>, Response = http::Response<http::BoxBody>>
        + Send
        + 'static,
    HSvc::Error: Into<Error>,
    HSvc::Future: Send,
    P: profiles::GetProfile<SocketAddr> + Clone + Send + 'static,
    P::Future: Send,
    P::Error: Send,
{
    let tcp_balance =
        tcp::balance::stack(&config.proxy, tcp_connect.clone(), resolve, drain.clone());
    let accept = accept_stack(
        config,
        profiles,
        tcp_connect,
        tcp_balance,
        http_router,
        metrics.clone(),
        span_sink,
        drain,
    );
    cache(&config.proxy, metrics, accept)
}

/// Wraps an `N`-typed TCP stack with caching.
///
/// Services are cached as long as they are retained by the caller (usually
/// core::serve) and are evicted from the cache when they have been dropped for
/// `config.cache_max_idle_age` with no new acquisitions.
pub fn cache<N, NSvc, I>(
    config: &ProxyConfig,
    metrics: metrics::Proxy,
    stack: N,
) -> impl svc::NewService<
    listen::Addrs,
    Service = impl svc::Service<I, Response = (), Error = Error, Future = impl Send>,
>
where
    I: io::AsyncRead + io::AsyncWrite + io::PeerAddr + std::fmt::Debug + Send + Unpin + 'static,
    N: svc::NewService<tcp::Accept, Service = NSvc> + 'static,
    NSvc: svc::Service<SensorIo<I>, Response = ()> + Send + 'static,
    NSvc::Error: Into<Error>,
    NSvc::Future: Send,
{
    svc::stack(stack)
        .push_on_response(
            svc::layers()
                // If the traffic split is empty/unavailable, eagerly fail
                // requests requests. When the split is in failfast, spawn
                // the service in a background task so it becomes ready without
                // new requests.
                .push(svc::layer::mk(svc::SpawnReady::new))
                .push(svc::FailFast::layer("TCP Server", config.dispatch_timeout))
                .push_spawn_buffer(config.buffer_capacity),
        )
        .push_cache(config.cache_max_idle_age)
        .push(metrics.transport.layer_accept())
        .push_map_target(tcp::Accept::from)
        .into_inner()
}

pub fn accept_stack<P, C, T, TSvc, H, HSvc, I>(
    config: &Config,
    profiles: P,
    tcp_connect: C,
    tcp_balance: T,
    http_router: H,
    metrics: metrics::Proxy,
    span_sink: Option<mpsc::Sender<oc::Span>>,
    drain: drain::Watch,
) -> impl svc::NewService<
    tcp::Accept,
    Service = impl svc::Service<I, Response = (), Error = Error, Future = impl Send>,
> + Clone
where
    I: io::AsyncRead + io::AsyncWrite + io::PeerAddr + std::fmt::Debug + Send + Unpin + 'static,
    C: svc::Service<tcp::Endpoint> + Clone + Send + 'static,
    C::Response: io::AsyncRead + io::AsyncWrite + Send + Unpin,
    C::Error: Into<Error>,
    C::Future: Send,
    T: svc::NewService<tcp::Concrete, Service = TSvc> + Clone + Send + 'static,
    TSvc: svc::Service<io::PrefixedIo<I>, Response = ()>
        + svc::Service<I, Response = ()>
        + Send
        + 'static,
    <TSvc as svc::Service<I>>::Error: Into<Error>,
    <TSvc as svc::Service<I>>::Future: Send,
    <TSvc as svc::Service<io::PrefixedIo<I>>>::Error: Into<Error>,
    <TSvc as svc::Service<io::PrefixedIo<I>>>::Future: Send,
    H: svc::NewService<http::Logical, Service = HSvc> + Clone + Send + 'static,
    HSvc: svc::Service<http::Request<http::BoxBody>, Response = http::Response<http::BoxBody>>
        + Send
        + 'static,
    HSvc::Error: Into<Error>,
    HSvc::Future: Send,
    P: profiles::GetProfile<SocketAddr> + Clone + Send + 'static,
    P::Future: Send,
    P::Error: Send,
{
    let ProxyConfig {
        server: ServerConfig { h2_settings, .. },
        dispatch_timeout,
        max_in_flight_requests,
        detect_protocol_timeout,
        buffer_capacity,
        cache_max_idle_age,
        ..
    } = config.proxy.clone();

    let tcp_forward = svc::stack(tcp_connect)
        .push_make_thunk()
        .push_on_response(tcp::Forward::layer())
        .push(svc::MapErrLayer::new(Into::into))
        .into_new_service()
        .push_on_response(metrics.stack.layer(stack_labels("tcp", "forward")))
        .push_map_target(tcp::Endpoint::from_logical(
            tls::NoClientTls::NotProvidedByServiceDiscovery,
        ))
        .into_inner();

    svc::stack(http_router)
        .check_new_service::<http::Logical, _>()
        .push_on_response(
            svc::layers()
                .push(http::BoxRequest::layer())
                // Limit the number of in-flight requests. When the proxy is
                // at capacity, go into failfast after a dispatch timeout. If
                // the router is unavailable, then spawn the service on a
                // background task to ensure it becomes ready without new
                // requests being processed.
                .push(svc::layer::mk(svc::SpawnReady::new))
                .push(svc::ConcurrencyLimit::layer(max_in_flight_requests))
                .push(svc::FailFast::layer("HTTP Server", dispatch_timeout))
                .push_spawn_buffer(buffer_capacity)
                .push(metrics.http_errors.clone())
                // Synthesizes responses for proxy errors.
                .push(errors::layer())
                // Initiates OpenCensus tracing.
                .push(TraceContext::layer(span_sink.map(|span_sink| {
                    SpanConverter::server(span_sink, trace_labels())
                })))
                .push(metrics.stack.layer(stack_labels("http", "server")))
                .push(http::BoxResponse::layer()),
        )
<<<<<<< HEAD
        // Convert origin form HTTP/1 URIs to absolute form for Hyper's
        // `Client`.
=======
        .check_new_service::<http::Logical, _>()
>>>>>>> 381260ac
        .push(http::NewNormalizeUri::layer())
        // Record when a HTTP/1 URI originated in absolute form
        .push_on_response(http::normalize_uri::DetectAbsoluteForm::layer())
        .instrument(|l: &http::Logical| debug_span!("http", v = %l.protocol))
        .push_map_target(http::Logical::from)
        .push(http::NewServeHttp::layer(h2_settings, drain))
        .push(svc::UnwrapOr::layer(
            // When an HTTP version cannot be detected, we fallback to a logical
            // TCP stack. This service needs to be buffered so that it can be
            // cached and cloned per connection.
            svc::stack(tcp_balance.clone())
                .push_map_target(tcp::Concrete::from)
                .push(profiles::split::layer())
                .push_switch(ShouldResolve, tcp_forward.clone())
                .push_on_response(
                    svc::layers()
                        .push(svc::layer::mk(svc::SpawnReady::new))
                        .push(svc::FailFast::layer("TCP Logical", dispatch_timeout))
                        .push_spawn_buffer(buffer_capacity)
                        .push(metrics.stack.layer(stack_labels("tcp", "logical"))),
                )
                .instrument(|_: &_| debug_span!("tcp"))
                .check_new_service::<tcp::Logical, _>()
                .into_inner(),
        ))
        .push_cache(cache_max_idle_age)
        .push(detect::NewDetectService::timeout(
            detect_protocol_timeout,
            http::DetectHttp::default(),
        ))
        .check_new_service::<tcp::Logical, _>()
        .push_switch(
            SkipByProfile,
            // When the profile marks the target as opaque, we skip HTTP
            // detection and just use the TCP logical stack directly. Unlike the
            // above case, this stack need not be buffered, since `fn cache`
            // applies its own buffer on the returned service.
            svc::stack(tcp_balance)
                .push_map_target(tcp::Concrete::from)
                .push(profiles::split::layer())
                .push_switch(ShouldResolve, tcp_forward)
                .push_on_response(metrics.stack.layer(stack_labels("tcp", "passthru")))
                .instrument(|_: &_| debug_span!("tcp.opaque"))
                .into_inner(),
        )
        .check_new_service::<tcp::Logical, _>()
        .push_map_target(tcp::Logical::from)
        .push(profiles::discover::layer(
            profiles,
            AllowProfile(config.allow_discovery.clone().into()),
        ))
        .check_new_service::<tcp::Accept, _>()
        .into_inner()
}

#[derive(Clone, Debug)]
pub struct AllowProfile(pub IpMatch);

// === impl AllowProfile ===

impl svc::stack::Predicate<tcp::Accept> for AllowProfile {
    type Request = std::net::SocketAddr;

    fn check(&mut self, a: tcp::Accept) -> Result<std::net::SocketAddr, Error> {
        if self.0.matches(a.orig_dst.ip()) {
            Ok(a.orig_dst)
        } else {
            Err(discovery_rejected().into())
        }
    }
}

#[derive(Copy, Clone, Debug)]
pub struct SkipByProfile;

// === impl SkipByProfile ===

impl svc::Predicate<tcp::Logical> for SkipByProfile {
    type Request = svc::Either<tcp::Logical, tcp::Logical>;

    fn check(&mut self, l: tcp::Logical) -> Result<Self::Request, Error> {
        if l.profile
            .as_ref()
            .map(|p| !p.borrow().opaque_protocol)
            .unwrap_or(true)
        {
            Ok(svc::Either::A(l))
        } else {
            Ok(svc::Either::B(l))
        }
    }
}<|MERGE_RESOLUTION|>--- conflicted
+++ resolved
@@ -183,12 +183,8 @@
                 .push(metrics.stack.layer(stack_labels("http", "server")))
                 .push(http::BoxResponse::layer()),
         )
-<<<<<<< HEAD
         // Convert origin form HTTP/1 URIs to absolute form for Hyper's
         // `Client`.
-=======
-        .check_new_service::<http::Logical, _>()
->>>>>>> 381260ac
         .push(http::NewNormalizeUri::layer())
         // Record when a HTTP/1 URI originated in absolute form
         .push_on_response(http::normalize_uri::DetectAbsoluteForm::layer())
