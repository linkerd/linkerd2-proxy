use crate::{http, stack_labels, tcp, trace_labels, Config};
use linkerd2_app_core::{
    config::{ProxyConfig, ServerConfig},
    discovery_rejected, drain, errors, metrics,
    opencensus::proto::trace::v1 as oc,
    profiles,
    proxy::{api_resolve::Metadata, core::resolve::Resolve},
    spans::SpanConverter,
    svc,
    transport::{self, io, listen, tls},
    Addr, Error, IpMatch, TraceContext,
};
use std::net::SocketAddr;
use tokio::sync::mpsc;
use tracing::debug_span;

pub fn stack<R, P, C, H, S, I>(
    config: &Config,
    profiles: P,
    resolve: R,
    tcp_connect: C,
    http_router: H,
    metrics: metrics::Proxy,
    span_sink: Option<mpsc::Sender<oc::Span>>,
    drain: drain::Watch,
) -> impl svc::NewService<
    listen::Addrs,
    Service = impl tower::Service<
        I,
        Response = (),
        Error = impl Into<Error>,
        Future = impl Send + 'static,
    > + Send
                  + 'static,
> + Send
       + 'static
where
    I: io::AsyncRead + io::AsyncWrite + io::PeerAddr + std::fmt::Debug + Unpin + Send + 'static,
    R: Resolve<Addr, Endpoint = Metadata, Error = Error> + Unpin + Clone + Send + Sync + 'static,
    R::Future: Unpin + Send,
    R::Resolution: Unpin + Send,
    C: tower::Service<tcp::Endpoint, Error = Error> + Unpin + Clone + Send + Sync + 'static,
    C::Response: tokio::io::AsyncRead + tokio::io::AsyncWrite + Unpin + Send + 'static,
    C::Future: Unpin + Send,
    H: svc::NewService<http::Logical, Service = S> + Unpin + Clone + Send + Sync + 'static,
    S: tower::Service<
            http::Request<http::boxed::BoxBody>,
            Response = http::Response<http::boxed::BoxBody>,
            Error = Error,
        > + Send
        + 'static,
    S::Future: Send,
    P: profiles::GetProfile<SocketAddr> + Unpin + Clone + Send + Sync + 'static,
    P::Future: Unpin + Send,
    P::Error: Send,
{
    let ProxyConfig {
        server: ServerConfig { h2_settings, .. },
        dispatch_timeout,
        max_in_flight_requests,
        detect_protocol_timeout,
        cache_max_idle_age,
        buffer_capacity,
        ..
    } = config.proxy.clone();

    let http_server = svc::stack(http_router)
        .check_new_service::<http::Logical, http::Request<_>>()
        .push_on_response(
            svc::layers()
                .box_http_request()
                // Limits the number of in-flight requests.
                .push_concurrency_limit(max_in_flight_requests)
                // Eagerly fail requests when the proxy is out of capacity for a
                // dispatch_timeout.
                .push_failfast(dispatch_timeout)
                .push(metrics.http_errors.clone())
                // Synthesizes responses for proxy errors.
                .push(errors::layer())
                // Initiates OpenCensus tracing.
                .push(TraceContext::layer(span_sink.clone().map(|span_sink| {
                    SpanConverter::server(span_sink, trace_labels())
                })))
                .push(metrics.stack.layer(stack_labels("http", "server")))
                .push_failfast(dispatch_timeout)
                .push_spawn_buffer(buffer_capacity)
                .box_http_response(),
        )
        .check_new_service::<http::Logical, http::Request<_>>()
        .push(svc::layer::mk(http::normalize_uri::MakeNormalizeUri::new))
        .instrument(|l: &http::Logical| debug_span!("http", v = %l.protocol))
        .push_map_target(http::Logical::from)
        .check_new_service::<(http::Version, tcp::Logical), http::Request<_>>()
        .into_inner();

    let tcp_forward = svc::stack(tcp_connect.clone())
        .push_make_thunk()
        .check_make_service::<tcp::Endpoint, ()>()
        .push_on_response(svc::layer::mk(tcp::Forward::new))
        .into_new_service()
        .push_on_response(metrics.stack.layer(stack_labels("tcp", "forward")))
        .check_new_service::<tcp::Endpoint, transport::io::PrefixedIo<transport::metrics::SensorIo<I>>>()
        .push_map_target(tcp::Endpoint::from_logical(
            tls::ReasonForNoPeerName::NotProvidedByServiceDiscovery,
        ))
        .check_new_service::<tcp::Logical, transport::io::PrefixedIo<transport::metrics::SensorIo<I>>>()
        .into_inner();

    // Load balances TCP streams that cannot be decoded as HTTP.
    let tcp_balance = svc::stack(tcp::balance::stack(
        &config.proxy,
        tcp_connect.clone(),
        resolve,
    ))
    .push_map_target(tcp::Concrete::from)
    .push(profiles::split::layer())
    .check_new_service::<tcp::Logical, transport::io::PrefixedIo<transport::metrics::SensorIo<I>>>()
    .push_switch(tcp::Logical::should_resolve, tcp_forward)
    .push_on_response(
        svc::layers()
            .push_failfast(dispatch_timeout)
<<<<<<< HEAD
            .push(metrics.stack.layer(stack_labels("tcp", "balance")))
            .push_spawn_buffer_with_idle_timeout(buffer_capacity, cache_max_idle_age),
=======
            .push_spawn_buffer(buffer_capacity),
>>>>>>> 0eaffb90
    )
    .instrument(|_: &_| debug_span!("tcp"))
    .check_new_service::<tcp::Logical, transport::io::PrefixedIo<transport::metrics::SensorIo<I>>>()
    .into_inner();

    let http = svc::stack(http::NewServeHttp::new(
        h2_settings,
        http_server,
        tcp_balance,
        drain.clone(),
    ))
    .check_new_service::<(Option<http::Version>, tcp::Logical), transport::io::PrefixedIo<transport::metrics::SensorIo<I>>>()
    .cache(svc::layers().push_on_response(
        svc::layers()
            .push_failfast(dispatch_timeout)
            .push_spawn_buffer_with_idle_timeout(buffer_capacity, cache_max_idle_age),
    ))
    .push(http::DetectHttp::layer(detect_protocol_timeout))
    .check_new_service::<tcp::Logical, transport::metrics::SensorIo<I>>()
    .into_inner();

    let tcp = svc::stack(tcp::connect::forward(tcp_connect))
        .push_map_target(tcp::Endpoint::from_logical(
            tls::ReasonForNoPeerName::PortSkipped,
        ))
        .push_on_response(metrics.stack.layer(stack_labels("tcp", "skipped")))
        .check_new_service::<tcp::Logical, transport::metrics::SensorIo<I>>()
        .into_inner();

    svc::stack(http)
        .push_switch(SkipByProfile, tcp)
        .check_new_service::<tcp::Logical, transport::metrics::SensorIo<I>>()
        .push_map_target(tcp::Logical::from)
        .push(profiles::discover::layer(
            profiles,
            AllowProfile(config.allow_discovery.clone().into()),
        ))
        .check_new_service::<tcp::Accept, transport::metrics::SensorIo<I>>()
<<<<<<< HEAD
        .cache(
            svc::layers().push_on_response(
                svc::layers()
                    .push_failfast(dispatch_timeout)
                    .push(metrics.stack.layer(stack_labels("tcp", "accept")))
                    .push_spawn_buffer_with_idle_timeout(buffer_capacity, cache_max_idle_age),
            ),
=======
        .push_on_response(
            svc::layers()
                .push_failfast(dispatch_timeout)
                .push_spawn_buffer(buffer_capacity),
>>>>>>> 0eaffb90
        )
        .push_cache(cache_max_idle_age)
        .check_new_service::<tcp::Accept, transport::metrics::SensorIo<I>>()
        .push(metrics.transport.layer_accept())
        .push_map_target(tcp::Accept::from)
        .check_new_service::<listen::Addrs, I>()
        .into_inner()
}

#[derive(Clone, Debug)]
pub struct AllowProfile(pub IpMatch);

// === impl AllowProfile ===

impl svc::stack::FilterRequest<tcp::Accept> for AllowProfile {
    type Request = std::net::SocketAddr;

    fn filter(&self, a: tcp::Accept) -> Result<std::net::SocketAddr, Error> {
        if self.0.matches(a.orig_dst.ip()) {
            Ok(a.orig_dst)
        } else {
            Err(discovery_rejected().into())
        }
    }
}

#[derive(Copy, Clone, Debug)]
pub struct SkipByProfile;

// === impl SkipByProfile ===

impl svc::stack::Switch<tcp::Logical> for SkipByProfile {
    fn use_primary(&self, l: &tcp::Logical) -> bool {
        l.profile
            .as_ref()
            .map(|p| !p.borrow().opaque_protocol)
            .unwrap_or(true)
    }
}<|MERGE_RESOLUTION|>--- conflicted
+++ resolved
@@ -119,12 +119,7 @@
     .push_on_response(
         svc::layers()
             .push_failfast(dispatch_timeout)
-<<<<<<< HEAD
-            .push(metrics.stack.layer(stack_labels("tcp", "balance")))
-            .push_spawn_buffer_with_idle_timeout(buffer_capacity, cache_max_idle_age),
-=======
             .push_spawn_buffer(buffer_capacity),
->>>>>>> 0eaffb90
     )
     .instrument(|_: &_| debug_span!("tcp"))
     .check_new_service::<tcp::Logical, transport::io::PrefixedIo<transport::metrics::SensorIo<I>>>()
@@ -137,11 +132,12 @@
         drain.clone(),
     ))
     .check_new_service::<(Option<http::Version>, tcp::Logical), transport::io::PrefixedIo<transport::metrics::SensorIo<I>>>()
-    .cache(svc::layers().push_on_response(
+    .push_on_response(
         svc::layers()
             .push_failfast(dispatch_timeout)
-            .push_spawn_buffer_with_idle_timeout(buffer_capacity, cache_max_idle_age),
-    ))
+            .push_spawn_buffer(buffer_capacity),
+    )
+    .push_cache(cache_max_idle_age)
     .push(http::DetectHttp::layer(detect_protocol_timeout))
     .check_new_service::<tcp::Logical, transport::metrics::SensorIo<I>>()
     .into_inner();
@@ -163,20 +159,11 @@
             AllowProfile(config.allow_discovery.clone().into()),
         ))
         .check_new_service::<tcp::Accept, transport::metrics::SensorIo<I>>()
-<<<<<<< HEAD
-        .cache(
-            svc::layers().push_on_response(
-                svc::layers()
-                    .push_failfast(dispatch_timeout)
-                    .push(metrics.stack.layer(stack_labels("tcp", "accept")))
-                    .push_spawn_buffer_with_idle_timeout(buffer_capacity, cache_max_idle_age),
-            ),
-=======
         .push_on_response(
             svc::layers()
                 .push_failfast(dispatch_timeout)
+                .push(metrics.stack.layer(stack_labels("tcp", "accept")))
                 .push_spawn_buffer(buffer_capacity),
->>>>>>> 0eaffb90
         )
         .push_cache(cache_max_idle_age)
         .check_new_service::<tcp::Accept, transport::metrics::SensorIo<I>>()
