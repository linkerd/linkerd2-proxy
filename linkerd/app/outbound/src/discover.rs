--- conflicted
+++ resolved
@@ -81,11 +81,7 @@
                     .layer(crate::stack_labels("tcp", "discover")),
             )
             .push(svc::NewQueue::layer_via(config.tcp_connection_queue))
-<<<<<<< HEAD
-            .push_new_idle_cache(config.discovery_idle_timeout)
-=======
             .push_new_idle_cached(config.discovery_idle_timeout)
->>>>>>> 7d3102cd
             .push(svc::ArcNewService::layer())
             .check_new_service::<T, Req>()
         })
