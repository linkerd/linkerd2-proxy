--- conflicted
+++ resolved
@@ -11,16 +11,14 @@
 };
 use tracing::debug;
 
-<<<<<<< HEAD
+#[cfg(test)]
+mod tests;
+
 #[derive(Clone, Debug)]
 pub struct Discovery<T> {
     parent: T,
     profile: Option<profiles::Receiver>,
 }
-=======
-#[cfg(test)]
-mod tests;
->>>>>>> 0ce21db8
 
 impl<N> Outbound<N> {
     /// Discovers routing configuration.
@@ -103,7 +101,6 @@
             .check_new_service::<T, Req>()
         })
     }
-<<<<<<< HEAD
 }
 
 // === impl Discovery ===
@@ -185,276 +182,4 @@
     fn hash<H: Hasher>(&self, state: &mut H) {
         self.parent.hash(state);
     }
-}
-
-#[cfg(test)]
-mod tests {
-    use super::*;
-    use crate::{tcp, test_util::*};
-    use linkerd_app_core::{
-        io,
-        svc::{NewService, Service, ServiceExt},
-        transport::addrs::OrigDstAddr,
-        AddrMatch, IpNet,
-    };
-    use std::{
-        net::{IpAddr, SocketAddr},
-        sync::{
-            atomic::{AtomicUsize, Ordering},
-            Arc,
-        },
-    };
-    use tokio::time;
-
-    /// Tests that the discover stack propagates errors to the caller.
-    #[tokio::test(flavor = "current_thread")]
-    async fn errors_propagate() {
-        let _trace = linkerd_tracing::test::trace_init();
-        time::pause(); // Run the test with a mocked clock.
-
-        let addr = SocketAddr::new([192, 0, 2, 22].into(), 2220);
-
-        // Mock an inner stack with a service that fails, tracking the number of services built &
-        // held.
-        let new_count = Arc::new(AtomicUsize::new(0));
-        let (handle, stack) = {
-            let new_count = new_count.clone();
-            support::track::new_service(move |_| {
-                new_count.fetch_add(1, Ordering::SeqCst);
-                svc::mk(move |_: io::DuplexStream| {
-                    future::err::<(), Error>(
-                        io::Error::from(io::ErrorKind::ConnectionRefused).into(),
-                    )
-                })
-            })
-        };
-
-        let profiles = support::profile::resolver().profile(addr, profiles::Profile::default());
-
-        // Create a profile stack that uses the tracked inner stack.
-        let (rt, _shutdown) = runtime();
-        let stack = Outbound::new(default_config(), rt)
-            .with_stack(stack)
-            .push_discover(profiles)
-            .push_discover_cache()
-            .into_inner();
-
-        assert_eq!(
-            new_count.load(Ordering::SeqCst),
-            0,
-            "no services have been created yet"
-        );
-        assert_eq!(
-            handle.tracked_services(),
-            0,
-            "no services have been created yet"
-        );
-
-        // Instantiate a service from the stack so that it instantiates the tracked inner service.
-        //
-        // The discover stack's buffer does not drive profile resolution (or the inner service)
-        // until the service is called?! So we drive this all on a background ask that gets canceled
-        // to drop the service reference.
-        let svc = stack.new_service(tcp::Accept::from(OrigDstAddr(addr)));
-        let task = spawn_conn(svc);
-        // We have to let some time pass for the buffer to drive the profile to readiness.
-        time::advance(time::Duration::from_millis(100)).await;
-        assert_eq!(
-            new_count.load(Ordering::SeqCst),
-            1,
-            "exactly one service has been created"
-        );
-        assert_eq!(
-            handle.tracked_services(),
-            1,
-            "there should be exactly one service"
-        );
-
-        task.await.unwrap().expect_err("service must fail");
-    }
-
-    /// Tests that the discover stack caches resolutions for each unique destination address.
-    ///
-    /// This test obtains a service, drops it obtains the service again, and then drops it again,
-    /// testing that only one service is built and that it is dropped after an idle timeout.
-    #[tokio::test(flavor = "current_thread")]
-    async fn caches_profiles_until_idle() {
-        let _trace = linkerd_tracing::test::trace_init();
-        time::pause(); // Run the test with a mocked clock.
-
-        let addr = SocketAddr::new([192, 0, 2, 22].into(), 5550);
-        let idle_timeout = time::Duration::from_secs(1);
-        let sleep_time = idle_timeout + time::Duration::from_millis(1);
-
-        // Mock an inner stack with a service that never returns, tracking the number of services
-        // built & held.
-        let new_count = Arc::new(AtomicUsize::new(0));
-        let (handle, stack) = {
-            let new_count = new_count.clone();
-            support::track::new_service(move |_| {
-                new_count.fetch_add(1, Ordering::SeqCst);
-                svc::mk(move |_: io::DuplexStream| future::pending::<Result<(), Error>>())
-            })
-        };
-
-        let profiles = support::profile::resolver().profile(addr, profiles::Profile::default());
-
-        // Create a profile stack that uses the tracked inner stack, configured to drop cached
-        // service after `idle_timeout`.
-        let cfg = {
-            let mut cfg = default_config();
-            cfg.discovery_idle_timeout = idle_timeout;
-            cfg
-        };
-        let (rt, _shutdown) = runtime();
-        let stack = Outbound::new(cfg, rt)
-            .with_stack(stack)
-            .push_discover(profiles)
-            .push_discover_cache()
-            .into_inner();
-
-        assert_eq!(
-            new_count.load(Ordering::SeqCst),
-            0,
-            "no services have been created yet"
-        );
-        assert_eq!(
-            handle.tracked_services(),
-            0,
-            "no services have been created yet"
-        );
-
-        // Instantiate a service from the stack so that it instantiates the tracked inner service.
-        //
-        // The discover stack's buffer does not drive profile resolution (or the inner service)
-        // until the service is called?! So we drive this all on a background ask that gets canceled
-        // to drop the service reference.
-        let svc0 = stack.new_service(tcp::Accept::from(OrigDstAddr(addr)));
-        let task0 = spawn_conn(svc0);
-        // We have to let some time pass for the buffer to drive the profile to readiness.
-        time::advance(time::Duration::from_millis(100)).await;
-        assert_eq!(
-            new_count.load(Ordering::SeqCst),
-            1,
-            "exactly one service has been created"
-        );
-        assert_eq!(
-            handle.tracked_services(),
-            1,
-            "there should be exactly one service"
-        );
-
-        // Abort the pending task (simulating a disconnect from a client) and obtain the cached
-        // service from the stack.
-        task0.abort();
-        let svc1 = stack.new_service(tcp::Accept::from(OrigDstAddr(addr)));
-        let task1 = spawn_conn(svc1);
-        // Let some time pass and ensure the service hasn't been dropped from the stack (because the
-        // task is still running).
-        time::sleep(sleep_time).await;
-        assert_eq!(
-            new_count.load(Ordering::SeqCst),
-            1,
-            "only one service has been created"
-        );
-        assert_eq!(
-            handle.tracked_services(),
-            1,
-            "the service should be retained"
-        );
-
-        // Cancel the task and ensure the cached service is dropped after the idle timeout expires.
-        task1.abort();
-        assert_eq!(
-            handle.tracked_services(),
-            1,
-            "the service should be retained for an idle timeout"
-        );
-        time::sleep(sleep_time).await;
-        assert_eq!(
-            handle.tracked_services(),
-            0,
-            "the service should have been dropped"
-        );
-
-        // When another stack is built for the same target, we create a new service (because the
-        // prior service has been idled out).
-        let svc2 = stack.new_service(tcp::Accept::from(OrigDstAddr(addr)));
-        let task2 = spawn_conn(svc2);
-        // We have to let some time pass for the buffer to drive the profile to readiness.
-        time::advance(time::Duration::from_millis(100)).await;
-        assert_eq!(
-            new_count.load(Ordering::SeqCst),
-            2,
-            "exactly two services should be created"
-        );
-        assert_eq!(handle.tracked_services(), 1, "the service should be active");
-        task2.abort();
-        time::sleep(sleep_time).await;
-        assert_eq!(
-            handle.tracked_services(),
-            0,
-            "the service should have been dropped"
-        );
-    }
-
-    /// Tests that the discover stack avoids resolutions when the stack is not configured to permit
-    /// resolutions.
-    #[tokio::test(flavor = "current_thread")]
-    async fn no_profiles_when_outside_search_nets() {
-        let _trace = linkerd_tracing::test::trace_init();
-
-        let addr = SocketAddr::new([192, 0, 2, 22].into(), 2222);
-
-        // XXX we should assert that the resolver isn't even invoked, but the mocked resolver
-        // doesn't support that right now. So, instead, we return a profile for resolutions to
-        // and assert (below) that no profile is provided.
-        let profiles = support::profile::resolver().profile(addr, profiles::Profile::default());
-
-        // Mock an inner stack with a service that asserts that no profile is built.
-        let stack = |d: Discovery<_>| {
-            assert!(d.profile.is_none(), "profile must not resolve");
-            svc::mk(move |_: io::DuplexStream| future::ok::<(), Error>(()))
-        };
-
-        // Create a profile stack that uses the tracked inner stack, configured to never actually do
-        // profile resolutions for the IP being tested.
-
-        let cfg = {
-            let mut cfg = default_config();
-            // Permits resolutions for only 192.0.2.66/32.
-            cfg.allow_discovery =
-                AddrMatch::new(None, Some(IpNet::from(IpAddr::from([192, 0, 2, 66]))));
-            cfg
-        };
-        let (rt, _shutdown) = runtime();
-        let stack = Outbound::new(cfg, rt)
-            .with_stack(stack)
-            .push_discover(profiles)
-            .push_discover_cache()
-            .into_inner();
-
-        // Instantiate a service from the stack so that it instantiates the tracked inner service.
-        //
-        // The discover stack's buffer does not drive profile resolution (or the inner service)
-        // until the service is called?! So we drive this all on a background ask that gets canceled
-        // to drop the service reference.
-        let svc = stack.new_service(tcp::Accept::from(OrigDstAddr(addr)));
-        spawn_conn(svc).await.unwrap().expect("must not fail");
-    }
-
-    fn spawn_conn<S>(mut svc: S) -> tokio::task::JoinHandle<Result<(), Error>>
-    where
-        S: Service<io::DuplexStream, Response = (), Error = Error> + Send + 'static,
-        S::Future: Send,
-    {
-        tokio::spawn(async move {
-            let (server_io, _client_io) = io::duplex(1);
-            svc.ready().await?.call(server_io).await?;
-            drop(svc);
-            Ok(())
-        })
-    }
-=======
->>>>>>> 0ce21db8
 }