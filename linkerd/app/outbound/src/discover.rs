use crate::Outbound;
use linkerd_app_core::{
    profiles,
    svc::{self, stack::Param},
    Error, Infallible,
};
use tracing::debug;

impl<N> Outbound<N> {
    /// Discovers the profile for a TCP endpoint.
    ///
    /// Resolved services are cached and buffered.
    pub fn push_discover<T, Req, NSvc, P>(
        self,
        profiles: P,
    ) -> Outbound<svc::ArcNewService<T, svc::BoxService<Req, NSvc::Response, Error>>>
    where
        T: Param<profiles::LookupAddr>,
        T: Clone + Send + Sync + 'static,
        N: svc::NewService<(Option<profiles::Receiver>, T), Service = NSvc>,
        N: Clone + Send + Sync + 'static,
        Req: Send + 'static,
        NSvc: svc::Service<Req, Response = (), Error = Error> + Send + 'static,
        NSvc::Future: Send,
        P: profiles::GetProfile<Error = Error>,
    {
        self.map_stack(|config, _, stk| {
            let allow = config.allow_discovery.clone();
            stk.clone()
                .check_new_service::<(Option<profiles::Receiver>, T), Req>()
                .lift_new_with_target()
                .push_new_cached_discover(profiles.into_service(), config.discovery_idle_timeout)
                .check_new::<T>()
                .check_new_service::<T, Req>()
                .push_switch(
                    move |t: T| -> Result<_, Infallible> {
                        // TODO(ver) Should this allowance be parameterized by
                        // the target type?
                        let profiles::LookupAddr(addr) = t.param();
                        if allow.matches(&addr) {
                            debug!("Allowing profile lookup");
                            return Ok(svc::Either::A(t));
                        }
                        debug!(
                            %addr,
                            networks = %allow.nets(),
                            "Address is not in discoverable networks",
                        );
                        Ok(svc::Either::B((None, t)))
                    },
                    stk.into_inner(),
                )
                .check_new::<T>()
                .check_new_service::<T, Req>()
                .push_on_service(svc::BoxService::layer())
                .push(svc::ArcNewService::layer())
        })
    }

    pub fn push_discover_cache<T, Req, NSvc>(
        self,
    ) -> Outbound<
        svc::ArcNewService<
            T,
            impl svc::Service<Req, Response = NSvc::Response, Error = Error, Future = impl Send> + Clone,
        >,
    >
    where
        T: Clone + Eq + std::fmt::Debug + std::hash::Hash + Send + Sync + 'static,
        Req: Send + 'static,
        N: svc::NewService<T, Service = NSvc>,
        N: Clone + Send + Sync + 'static,
        NSvc: svc::Service<Req, Error = Error> + Send + 'static,
        NSvc::Future: Send,
    {
        self.map_stack(|config, rt, stk| {
            stk.push_on_service(
                rt.metrics
                    .proxy
                    .stack
                    .layer(crate::stack_labels("tcp", "discover")),
            )
<<<<<<< HEAD
            .push(svc::NewQueue::layer_with_timeout_via(
                config.tcp_connection_queue,
            ))
            .push_new_idle_cache(config.discovery_idle_timeout)
=======
            .push(svc::NewQueue::layer_via(config.tcp_connection_queue))
            .push_idle_cache(config.discovery_idle_timeout)
>>>>>>> 57df368e
            .push(svc::ArcNewService::layer())
            .check_new_service::<T, Req>()
        })
    }
}

#[cfg(test)]
mod tests {
    use super::*;
    use crate::{tcp, test_util::*};
    use linkerd_app_core::{
        io,
        svc::{NewService, Service, ServiceExt},
        transport::addrs::OrigDstAddr,
        AddrMatch, IpNet,
    };
    use std::{
        net::{IpAddr, SocketAddr},
        sync::{
            atomic::{AtomicUsize, Ordering},
            Arc,
        },
    };
    use tokio::time;

    /// Tests that the discover stack propagates errors to the caller.
    #[tokio::test(flavor = "current_thread")]
    async fn errors_propagate() {
        let _trace = linkerd_tracing::test::trace_init();
        time::pause(); // Run the test with a mocked clock.

        let addr = SocketAddr::new([192, 0, 2, 22].into(), 2220);

        // Mock an inner stack with a service that fails, tracking the number of services built &
        // held.
        let new_count = Arc::new(AtomicUsize::new(0));
        let (handle, stack) = {
            let new_count = new_count.clone();
            support::track::new_service(move |_| {
                new_count.fetch_add(1, Ordering::SeqCst);
                svc::mk(move |_: io::DuplexStream| {
                    future::err::<(), Error>(
                        io::Error::from(io::ErrorKind::ConnectionRefused).into(),
                    )
                })
            })
        };

        let profiles = support::profile::resolver().profile(addr, profiles::Profile::default());

        // Create a profile stack that uses the tracked inner stack.
        let (rt, _shutdown) = runtime();
        let stack = Outbound::new(default_config(), rt)
            .with_stack(stack)
            .push_discover(profiles)
            .push_discover_cache()
            .into_inner();

        assert_eq!(
            new_count.load(Ordering::SeqCst),
            0,
            "no services have been created yet"
        );
        assert_eq!(
            handle.tracked_services(),
            0,
            "no services have been created yet"
        );

        // Instantiate a service from the stack so that it instantiates the tracked inner service.
        //
        // The discover stack's buffer does not drive profile resolution (or the inner service)
        // until the service is called?! So we drive this all on a background ask that gets canceled
        // to drop the service reference.
        let svc = stack.new_service(tcp::Accept::from(OrigDstAddr(addr)));
        let task = spawn_conn(svc);
        // We have to let some time pass for the buffer to drive the profile to readiness.
        time::advance(time::Duration::from_millis(100)).await;
        assert_eq!(
            new_count.load(Ordering::SeqCst),
            1,
            "exactly one service has been created"
        );
        assert_eq!(
            handle.tracked_services(),
            1,
            "there should be exactly one service"
        );

        task.await.unwrap().expect_err("service must fail");
    }

    /// Tests that the discover stack caches resolutions for each unique destination address.
    ///
    /// This test obtains a service, drops it obtains the service again, and then drops it again,
    /// testing that only one service is built and that it is dropped after an idle timeout.
    #[tokio::test(flavor = "current_thread")]
    async fn caches_profiles_until_idle() {
        let _trace = linkerd_tracing::test::trace_init();
        time::pause(); // Run the test with a mocked clock.

        let addr = SocketAddr::new([192, 0, 2, 22].into(), 5550);
        let idle_timeout = time::Duration::from_secs(1);
        let sleep_time = idle_timeout + time::Duration::from_millis(1);

        // Mock an inner stack with a service that never returns, tracking the number of services
        // built & held.
        let new_count = Arc::new(AtomicUsize::new(0));
        let (handle, stack) = {
            let new_count = new_count.clone();
            support::track::new_service(move |_| {
                new_count.fetch_add(1, Ordering::SeqCst);
                svc::mk(move |_: io::DuplexStream| future::pending::<Result<(), Error>>())
            })
        };

        let profiles = support::profile::resolver().profile(addr, profiles::Profile::default());

        // Create a profile stack that uses the tracked inner stack, configured to drop cached
        // service after `idle_timeout`.
        let cfg = {
            let mut cfg = default_config();
            cfg.discovery_idle_timeout = idle_timeout;
            cfg
        };
        let (rt, _shutdown) = runtime();
        let stack = Outbound::new(cfg, rt)
            .with_stack(stack)
            .push_discover(profiles)
            .push_discover_cache()
            .into_inner();

        assert_eq!(
            new_count.load(Ordering::SeqCst),
            0,
            "no services have been created yet"
        );
        assert_eq!(
            handle.tracked_services(),
            0,
            "no services have been created yet"
        );

        // Instantiate a service from the stack so that it instantiates the tracked inner service.
        //
        // The discover stack's buffer does not drive profile resolution (or the inner service)
        // until the service is called?! So we drive this all on a background ask that gets canceled
        // to drop the service reference.
        let svc0 = stack.new_service(tcp::Accept::from(OrigDstAddr(addr)));
        let task0 = spawn_conn(svc0);
        // We have to let some time pass for the buffer to drive the profile to readiness.
        time::advance(time::Duration::from_millis(100)).await;
        assert_eq!(
            new_count.load(Ordering::SeqCst),
            1,
            "exactly one service has been created"
        );
        assert_eq!(
            handle.tracked_services(),
            1,
            "there should be exactly one service"
        );

        // Abort the pending task (simulating a disconnect from a client) and obtain the cached
        // service from the stack.
        task0.abort();
        let svc1 = stack.new_service(tcp::Accept::from(OrigDstAddr(addr)));
        let task1 = spawn_conn(svc1);
        // Let some time pass and ensure the service hasn't been dropped from the stack (because the
        // task is still running).
        time::sleep(sleep_time).await;
        assert_eq!(
            new_count.load(Ordering::SeqCst),
            1,
            "only one service has been created"
        );
        assert_eq!(
            handle.tracked_services(),
            1,
            "the service should be retained"
        );

        // Cancel the task and ensure the cached service is dropped after the idle timeout expires.
        task1.abort();
        assert_eq!(
            handle.tracked_services(),
            1,
            "the service should be retained for an idle timeout"
        );
        time::sleep(sleep_time).await;
        assert_eq!(
            handle.tracked_services(),
            0,
            "the service should have been dropped"
        );

        // When another stack is built for the same target, we create a new service (because the
        // prior service has been idled out).
        let svc2 = stack.new_service(tcp::Accept::from(OrigDstAddr(addr)));
        let task2 = spawn_conn(svc2);
        // We have to let some time pass for the buffer to drive the profile to readiness.
        time::advance(time::Duration::from_millis(100)).await;
        assert_eq!(
            new_count.load(Ordering::SeqCst),
            2,
            "exactly two services should be created"
        );
        assert_eq!(handle.tracked_services(), 1, "the service should be active");
        task2.abort();
        time::sleep(sleep_time).await;
        assert_eq!(
            handle.tracked_services(),
            0,
            "the service should have been dropped"
        );
    }

    /// Tests that the discover stack avoids resolutions when the stack is not configured to permit
    /// resolutions.
    #[tokio::test(flavor = "current_thread")]
    async fn no_profiles_when_outside_search_nets() {
        let _trace = linkerd_tracing::test::trace_init();

        let addr = SocketAddr::new([192, 0, 2, 22].into(), 2222);

        // XXX we should assert that the resolver isn't even invoked, but the mocked resolver
        // doesn't support that right now. So, instead, we return a profile for resolutions to
        // and assert (below) that no profile is provided.
        let profiles = support::profile::resolver().profile(addr, profiles::Profile::default());

        // Mock an inner stack with a service that asserts that no profile is built.
        let stack = |(profile, _): (Option<profiles::Receiver>, _)| {
            assert!(profile.is_none(), "profile must not resolve");
            svc::mk(move |_: io::DuplexStream| future::ok::<(), Error>(()))
        };

        // Create a profile stack that uses the tracked inner stack, configured to never actually do
        // profile resolutions for the IP being tested.

        let cfg = {
            let mut cfg = default_config();
            // Permits resolutions for only 192.0.2.66/32.
            cfg.allow_discovery =
                AddrMatch::new(None, Some(IpNet::from(IpAddr::from([192, 0, 2, 66]))));
            cfg
        };
        let (rt, _shutdown) = runtime();
        let stack = Outbound::new(cfg, rt)
            .with_stack(stack)
            .push_discover(profiles)
            .push_discover_cache()
            .into_inner();

        // Instantiate a service from the stack so that it instantiates the tracked inner service.
        //
        // The discover stack's buffer does not drive profile resolution (or the inner service)
        // until the service is called?! So we drive this all on a background ask that gets canceled
        // to drop the service reference.
        let svc = stack.new_service(tcp::Accept::from(OrigDstAddr(addr)));
        spawn_conn(svc).await.unwrap().expect("must not fail");
    }

    fn spawn_conn<S>(mut svc: S) -> tokio::task::JoinHandle<Result<(), Error>>
    where
        S: Service<io::DuplexStream, Response = (), Error = Error> + Send + 'static,
        S::Future: Send,
    {
        tokio::spawn(async move {
            let (server_io, _client_io) = io::duplex(1);
            svc.ready().await?.call(server_io).await?;
            drop(svc);
            Ok(())
        })
    }
}<|MERGE_RESOLUTION|>--- conflicted
+++ resolved
@@ -80,15 +80,8 @@
                     .stack
                     .layer(crate::stack_labels("tcp", "discover")),
             )
-<<<<<<< HEAD
-            .push(svc::NewQueue::layer_with_timeout_via(
-                config.tcp_connection_queue,
-            ))
+            .push(svc::NewQueue::layer_via(config.tcp_connection_queue))
             .push_new_idle_cache(config.discovery_idle_timeout)
-=======
-            .push(svc::NewQueue::layer_via(config.tcp_connection_queue))
-            .push_idle_cache(config.discovery_idle_timeout)
->>>>>>> 57df368e
             .push(svc::ArcNewService::layer())
             .check_new_service::<T, Req>()
         })
