use crate::Outbound;
use linkerd_app_core::{
    profiles,
    svc::{self, stack::Param},
    Error, Infallible,
};
use tracing::debug;

impl<N> Outbound<N> {
    /// Discovers the profile for a TCP endpoint.
    ///
    /// Resolved services are cached and buffered.
    pub fn push_discover<T, Req, NSvc, P>(
        self,
        profiles: P,
    ) -> Outbound<svc::ArcNewService<T, svc::BoxService<Req, NSvc::Response, Error>>>
    where
        T: Param<profiles::LookupAddr>,
        T: Clone + Send + Sync + 'static,
        N: svc::NewService<(Option<profiles::Receiver>, T), Service = NSvc>,
        N: Clone + Send + Sync + 'static,
        Req: Send + 'static,
        NSvc: svc::Service<Req, Response = (), Error = Error> + Send + 'static,
        NSvc::Future: Send,
        P: profiles::GetProfile + Clone + Send + Sync + 'static,
        P::Future: Send,
        P::Error: Send,
    {
        self.map_stack(|config, _, stk| {
            let allow = config.allow_discovery.clone();
<<<<<<< HEAD
            stk.clone()
                .check_new_service::<(Option<profiles::Receiver>, T), Req>()
                .lift_new_with_target()
                .check_new_new_service::<T, Option<profiles::Receiver>, Req>()
                .push(profiles::Discover::layer(profiles))
                .check_new::<T>()
                .check_new_service::<T, Req>()
                .push_switch(
                    move |t: T| -> Result<_, Infallible> {
                        // TODO(ver) Should this allowance be parameterized by
                        // the target type?
                        let profiles::LookupAddr(addr) = t.param();
                        if allow.matches(&addr) {
                            debug!("Allowing profile lookup");
                            return Ok(svc::Either::A(t));
                        }
                        debug!(
                            %addr,
                            networks = %allow.nets(),
                            "Address is not in discoverable networks",
                        );
                        Ok(svc::Either::B((None, t)))
                    },
                    stk.into_inner(),
                )
                .check_new_service::<T, Req>()
                .push_on_service(svc::BoxService::layer())
=======
            inner
                .push(profiles::discover::layer(profiles, move |t: T| {
                    let OrigDstAddr(addr) = t.param();
                    if allow.matches_ip(addr.ip()) {
                        debug!("Allowing profile lookup");
                        return Ok(profiles::LookupAddr(addr.into()));
                    }
                    debug!(
                        %addr,
                        networks = %allow.nets(),
                        "Address is not in discoverable networks",
                    );
                    Err(profiles::DiscoveryRejected::new(
                        "not in discoverable networks",
                    ))
                }))
                .push_on_service(
                    rt.metrics
                        .proxy
                        .stack
                        .layer(crate::stack_labels("tcp", "server")),
                )
                .push(svc::NewQueue::layer_fixed(config.tcp_connection_buffer))
                .push_idle_cache(config.discovery_idle_timeout)
>>>>>>> 5434242f
                .push(svc::ArcNewService::layer())
        })
    }

    pub fn push_discover_cache<T, Req, NSvc>(
        self,
    ) -> Outbound<
        svc::ArcNewService<
            T,
            impl svc::Service<Req, Response = NSvc::Response, Error = Error, Future = impl Send> + Clone,
        >,
    >
    where
        T: Clone + Eq + std::fmt::Debug + std::hash::Hash + Send + Sync + 'static,
        N: svc::NewService<T, Service = NSvc>,
        N: Clone + Send + Sync + 'static,
        Req: Send + 'static,
        NSvc: svc::Service<Req, Response = (), Error = Error> + Send + 'static,
        NSvc::Future: Send,
    {
        self.map_stack(|config, rt, stk| {
            stk.push_on_service(
                svc::layers()
                    .push(
                        rt.metrics
                            .proxy
                            .stack
                            .layer(crate::stack_labels("tcp", "discover")),
                    )
                    .push_buffer("discover", &config.tcp_connection_buffer),
            )
            .push_idle_cache(config.discovery_idle_timeout)
            .push(svc::ArcNewService::layer())
        })
    }
}

#[cfg(test)]
mod tests {
    use super::*;
    use crate::{tcp, test_util::*};
    use linkerd_app_core::{
        io,
        svc::{NewService, Service, ServiceExt},
        transport::addrs::OrigDstAddr,
        AddrMatch, IpNet,
    };
    use std::{
        net::{IpAddr, SocketAddr},
        sync::{
            atomic::{AtomicUsize, Ordering},
            Arc,
        },
    };
    use tokio::time;

    /// Tests that the discover stack propagates errors to the caller.
    #[tokio::test(flavor = "current_thread")]
    async fn errors_propagate() {
        let _trace = linkerd_tracing::test::trace_init();
        time::pause(); // Run the test with a mocked clock.

        let addr = SocketAddr::new([192, 0, 2, 22].into(), 2220);

        // Mock an inner stack with a service that fails, tracking the number of services built &
        // held.
        let new_count = Arc::new(AtomicUsize::new(0));
        let (handle, stack) = {
            let new_count = new_count.clone();
            support::track::new_service(move |_| {
                new_count.fetch_add(1, Ordering::SeqCst);
                svc::mk(move |_: io::DuplexStream| {
                    future::err::<(), Error>(
                        io::Error::from(io::ErrorKind::ConnectionRefused).into(),
                    )
                })
            })
        };

        let profiles = support::profile::resolver().profile(addr, profiles::Profile::default());

        // Create a profile stack that uses the tracked inner stack.
        let (rt, _shutdown) = runtime();
        let stack = Outbound::new(default_config(), rt)
            .with_stack(stack)
            .push_discover(profiles)
            .push_discover_cache()
            .into_inner();

        assert_eq!(
            new_count.load(Ordering::SeqCst),
            0,
            "no services have been created yet"
        );
        assert_eq!(
            handle.tracked_services(),
            0,
            "no services have been created yet"
        );

        // Instantiate a service from the stack so that it instantiates the tracked inner service.
        //
        // The discover stack's buffer does not drive profile resolution (or the inner service)
        // until the service is called?! So we drive this all on a background ask that gets canceled
        // to drop the service reference.
        let svc = stack.new_service(tcp::Accept::from(OrigDstAddr(addr)));
        let task = spawn_conn(svc);
        // We have to let some time pass for the buffer to drive the profile to readiness.
        time::advance(time::Duration::from_millis(100)).await;
        assert_eq!(
            new_count.load(Ordering::SeqCst),
            1,
            "exactly one service has been created"
        );
        assert_eq!(
            handle.tracked_services(),
            1,
            "there should be exactly one service"
        );

        task.await.unwrap().expect_err("service must fail");
    }

    /// Tests that the discover stack caches resolutions for each unique destination address.
    ///
    /// This test obtains a service, drops it obtains the service again, and then drops it again,
    /// testing that only one service is built and that it is dropped after an idle timeout.
    #[tokio::test(flavor = "current_thread")]
    async fn caches_profiles_until_idle() {
        let _trace = linkerd_tracing::test::trace_init();
        time::pause(); // Run the test with a mocked clock.

        let addr = SocketAddr::new([192, 0, 2, 22].into(), 5550);
        let idle_timeout = time::Duration::from_secs(1);
        let sleep_time = idle_timeout + time::Duration::from_millis(1);

        // Mock an inner stack with a service that never returns, tracking the number of services
        // built & held.
        let new_count = Arc::new(AtomicUsize::new(0));
        let (handle, stack) = {
            let new_count = new_count.clone();
            support::track::new_service(move |_| {
                new_count.fetch_add(1, Ordering::SeqCst);
                svc::mk(move |_: io::DuplexStream| future::pending::<Result<(), Error>>())
            })
        };

        let profiles = support::profile::resolver().profile(addr, profiles::Profile::default());

        // Create a profile stack that uses the tracked inner stack, configured to drop cached
        // service after `idle_timeout`.
        let cfg = {
            let mut cfg = default_config();
            cfg.discovery_idle_timeout = idle_timeout;
            cfg
        };
        let (rt, _shutdown) = runtime();
        let stack = Outbound::new(cfg, rt)
            .with_stack(stack)
            .push_discover(profiles)
            .push_discover_cache()
            .into_inner();

        assert_eq!(
            new_count.load(Ordering::SeqCst),
            0,
            "no services have been created yet"
        );
        assert_eq!(
            handle.tracked_services(),
            0,
            "no services have been created yet"
        );

        // Instantiate a service from the stack so that it instantiates the tracked inner service.
        //
        // The discover stack's buffer does not drive profile resolution (or the inner service)
        // until the service is called?! So we drive this all on a background ask that gets canceled
        // to drop the service reference.
        let svc0 = stack.new_service(tcp::Accept::from(OrigDstAddr(addr)));
        let task0 = spawn_conn(svc0);
        // We have to let some time pass for the buffer to drive the profile to readiness.
        time::advance(time::Duration::from_millis(100)).await;
        assert_eq!(
            new_count.load(Ordering::SeqCst),
            1,
            "exactly one service has been created"
        );
        assert_eq!(
            handle.tracked_services(),
            1,
            "there should be exactly one service"
        );

        // Abort the pending task (simulating a disconnect from a client) and obtain the cached
        // service from the stack.
        task0.abort();
        let svc1 = stack.new_service(tcp::Accept::from(OrigDstAddr(addr)));
        let task1 = spawn_conn(svc1);
        // Let some time pass and ensure the service hasn't been dropped from the stack (because the
        // task is still running).
        time::sleep(sleep_time).await;
        assert_eq!(
            new_count.load(Ordering::SeqCst),
            1,
            "only one service has been created"
        );
        assert_eq!(
            handle.tracked_services(),
            1,
            "the service should be retained"
        );

        // Cancel the task and ensure the cached service is dropped after the idle timeout expires.
        task1.abort();
        assert_eq!(
            handle.tracked_services(),
            1,
            "the service should be retained for an idle timeout"
        );
        time::sleep(sleep_time).await;
        assert_eq!(
            handle.tracked_services(),
            0,
            "the service should have been dropped"
        );

        // When another stack is built for the same target, we create a new service (because the
        // prior service has been idled out).
        let svc2 = stack.new_service(tcp::Accept::from(OrigDstAddr(addr)));
        let task2 = spawn_conn(svc2);
        // We have to let some time pass for the buffer to drive the profile to readiness.
        time::advance(time::Duration::from_millis(100)).await;
        assert_eq!(
            new_count.load(Ordering::SeqCst),
            2,
            "exactly two services should be created"
        );
        assert_eq!(handle.tracked_services(), 1, "the service should be active");
        task2.abort();
        time::sleep(sleep_time).await;
        assert_eq!(
            handle.tracked_services(),
            0,
            "the service should have been dropped"
        );
    }

    /// Tests that the discover stack avoids resolutions when the stack is not configured to permit
    /// resolutions.
    #[tokio::test(flavor = "current_thread")]
    async fn no_profiles_when_outside_search_nets() {
        let _trace = linkerd_tracing::test::trace_init();

        let addr = SocketAddr::new([192, 0, 2, 22].into(), 2222);

        // XXX we should assert that the resolver isn't even invoked, but the mocked resolver
        // doesn't support that right now. So, instead, we return a profile for resolutions to
        // and assert (below) that no profile is provided.
        let profiles = support::profile::resolver().profile(addr, profiles::Profile::default());

        // Mock an inner stack with a service that asserts that no profile is built.
        let stack = |(profile, _): (Option<profiles::Receiver>, _)| {
            assert!(profile.is_none(), "profile must not resolve");
            svc::mk(move |_: io::DuplexStream| future::ok::<(), Error>(()))
        };

        // Create a profile stack that uses the tracked inner stack, configured to never actually do
        // profile resolutions for the IP being tested.

        let cfg = {
            let mut cfg = default_config();
            // Permits resolutions for only 192.0.2.66/32.
            cfg.allow_discovery =
                AddrMatch::new(None, Some(IpNet::from(IpAddr::from([192, 0, 2, 66]))));
            cfg
        };
        let (rt, _shutdown) = runtime();
        let stack = Outbound::new(cfg, rt)
            .with_stack(stack)
            .push_discover(profiles)
            .push_discover_cache()
            .into_inner();

        // Instantiate a service from the stack so that it instantiates the tracked inner service.
        //
        // The discover stack's buffer does not drive profile resolution (or the inner service)
        // until the service is called?! So we drive this all on a background ask that gets canceled
        // to drop the service reference.
        let svc = stack.new_service(tcp::Accept::from(OrigDstAddr(addr)));
        spawn_conn(svc).await.unwrap().expect("must not fail");
    }

    fn spawn_conn<S>(mut svc: S) -> tokio::task::JoinHandle<Result<(), Error>>
    where
        S: Service<io::DuplexStream, Response = (), Error = Error> + Send + 'static,
        S::Future: Send,
    {
        tokio::spawn(async move {
            let (server_io, _client_io) = io::duplex(1);
            svc.ready().await?.call(server_io).await?;
            drop(svc);
            Ok(())
        })
    }
}<|MERGE_RESOLUTION|>--- conflicted
+++ resolved
@@ -28,7 +28,6 @@
     {
         self.map_stack(|config, _, stk| {
             let allow = config.allow_discovery.clone();
-<<<<<<< HEAD
             stk.clone()
                 .check_new_service::<(Option<profiles::Receiver>, T), Req>()
                 .lift_new_with_target()
@@ -56,32 +55,6 @@
                 )
                 .check_new_service::<T, Req>()
                 .push_on_service(svc::BoxService::layer())
-=======
-            inner
-                .push(profiles::discover::layer(profiles, move |t: T| {
-                    let OrigDstAddr(addr) = t.param();
-                    if allow.matches_ip(addr.ip()) {
-                        debug!("Allowing profile lookup");
-                        return Ok(profiles::LookupAddr(addr.into()));
-                    }
-                    debug!(
-                        %addr,
-                        networks = %allow.nets(),
-                        "Address is not in discoverable networks",
-                    );
-                    Err(profiles::DiscoveryRejected::new(
-                        "not in discoverable networks",
-                    ))
-                }))
-                .push_on_service(
-                    rt.metrics
-                        .proxy
-                        .stack
-                        .layer(crate::stack_labels("tcp", "server")),
-                )
-                .push(svc::NewQueue::layer_fixed(config.tcp_connection_buffer))
-                .push_idle_cache(config.discovery_idle_timeout)
->>>>>>> 5434242f
                 .push(svc::ArcNewService::layer())
         })
     }
@@ -104,15 +77,14 @@
     {
         self.map_stack(|config, rt, stk| {
             stk.push_on_service(
-                svc::layers()
-                    .push(
-                        rt.metrics
-                            .proxy
-                            .stack
-                            .layer(crate::stack_labels("tcp", "discover")),
-                    )
-                    .push_buffer("discover", &config.tcp_connection_buffer),
+                svc::layers().push(
+                    rt.metrics
+                        .proxy
+                        .stack
+                        .layer(crate::stack_labels("tcp", "discover")),
+                ),
             )
+            .push(svc::NewQueue::layer_fixed(config.tcp_connection_buffer))
             .push_idle_cache(config.discovery_idle_timeout)
             .push(svc::ArcNewService::layer())
         })
