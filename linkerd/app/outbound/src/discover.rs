--- conflicted
+++ resolved
@@ -3,11 +3,7 @@
 use linkerd_app_core::{
     profiles,
     svc::{self, stack::Param},
-<<<<<<< HEAD
-    Addr, AddrMatch, Error,
-=======
     Error,
->>>>>>> d230fed0
 };
 pub use policy::TargetAddr;
 use std::{
@@ -47,11 +43,7 @@
         // Request type.
         Req: Send + 'static,
         // Discovery client.
-<<<<<<< HEAD
         D: svc::Service<TargetAddr, Error = Error> + Clone + Send + Sync + 'static,
-=======
-        D: svc::Service<profiles::LookupAddr, Error = Error> + Clone + Send + Sync + 'static,
->>>>>>> d230fed0
         D::Future: Send + Unpin + 'static,
         D::Error: Send + Sync + 'static,
         D::Response: Clone + Send + Sync + 'static,
