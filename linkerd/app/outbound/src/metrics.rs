--- conflicted
+++ resolved
@@ -37,11 +37,8 @@
 pub(crate) struct PromMetrics {
     pub(crate) http: crate::http::HttpMetrics,
     pub(crate) opaq: crate::opaq::OpaqMetrics,
-<<<<<<< HEAD
     pub(crate) tls: crate::tls::TlsMetrics,
-=======
     pub(crate) zone: crate::zone::TcpZoneMetrics,
->>>>>>> 618838ec
 }
 
 #[derive(Clone, Debug, Hash, PartialEq, Eq)]
@@ -96,14 +93,14 @@
 
         let opaq = crate::opaq::OpaqMetrics::register(registry.sub_registry_with_prefix("tcp"));
         let zone = crate::zone::TcpZoneMetrics::register(registry.sub_registry_with_prefix("tcp"));
-
-<<<<<<< HEAD
         let tls = crate::tls::TlsMetrics::register(registry.sub_registry_with_prefix("tls"));
 
-        Self { http, opaq, tls }
-=======
-        Self { http, opaq, zone }
->>>>>>> 618838ec
+        Self {
+            http,
+            opaq,
+            tls,
+            zone,
+        }
     }
 }
 
