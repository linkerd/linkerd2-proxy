use super::{
    super::{concrete, Concrete},
    route, LogicalAddr, NoRoute,
};
use crate::{BackendRef, EndpointRef, RouteRef};
use linkerd_app_core::{
    io, proxy::http, svc, tls::ServerName, transport::addrs::*, Addr, Error, NameAddr, Result,
};
use linkerd_distribute as distribute;
use linkerd_proxy_client_policy as policy;
use linkerd_tls_route as tls_route;
use std::{fmt::Debug, hash::Hash, sync::Arc};

#[derive(Clone, Debug, PartialEq, Eq)]
pub(crate) struct Router<T: Clone + Debug + Eq + Hash> {
    pub(super) parent: T,
    pub(super) addr: Addr,
    pub(super) routes: Arc<[tls_route::Route<route::Route<T>>]>,
    pub(super) backends: distribute::Backends<Concrete<T>>,
}

type NewBackendCache<T, N, S> = distribute::NewBackendCache<Concrete<T>, (), N, S>;

// === impl Router ===

impl<T> Router<T>
where
    // Parent target type.
    T: Eq + Hash + Clone + Debug + Send + Sync + 'static,
    T: svc::Param<ServerName>,
{
    pub fn layer<N, I, NSvc>(
        metrics: route::TlsRouteMetrics,
    ) -> impl svc::Layer<N, Service = svc::ArcNewCloneTcp<Self, I>> + Clone
    where
        I: io::AsyncRead + io::AsyncWrite + Debug + Send + Unpin + 'static,
        // Concrete stack.
        N: svc::NewService<Concrete<T>, Service = NSvc> + Clone + Send + Sync + 'static,
        NSvc: svc::Service<I, Response = ()> + Clone + Send + Sync + 'static,
        NSvc::Future: Send,
        NSvc::Error: Into<Error>,
    {
        svc::layer::mk(move |inner| {
            svc::stack(inner)
                .lift_new()
                // Each route builds over concrete backends. All of these
                // backends are cached here and shared across routes.
                .push(NewBackendCache::layer())
                .push_on_service(route::MatchedRoute::layer(metrics.clone()))
                .push(svc::NewOneshotRoute::<Self, (), _>::layer_cached())
                .arc_new_clone_tcp()
                .into_inner()
        })
    }
}

impl<T> From<(crate::tls::Routes, T)> for Router<T>
where
    T: Eq + Hash + Clone + Debug,
{
    fn from((rts, parent): (crate::tls::Routes, T)) -> Self {
        let crate::tls::Routes {
            addr,
            meta: parent_ref,
            routes,
            backends,
        } = rts;

        let mk_concrete = {
            let parent = parent.clone();
            let parent_ref = parent_ref.clone();

            move |backend_ref: BackendRef, target: concrete::Dispatch| Concrete {
                target,
                parent: parent.clone(),
                backend_ref,
                parent_ref: parent_ref.clone(),
            }
        };

        let mk_dispatch = move |bke: &policy::Backend| match bke.dispatcher {
            policy::BackendDispatcher::BalanceP2c(
                policy::Load::PeakEwma(policy::PeakEwma { decay, default_rtt }),
                policy::EndpointDiscovery::DestinationGet { ref path },
            ) => mk_concrete(
                BackendRef(bke.meta.clone()),
                concrete::Dispatch::Balance(
                    path.parse::<NameAddr>()
                        .expect("destination must be a nameaddr"),
                    http::balance::EwmaConfig { decay, default_rtt },
                ),
            ),
            policy::BackendDispatcher::Forward(addr, ref md) => mk_concrete(
                EndpointRef::new(md, addr.port().try_into().expect("port must not be 0")).into(),
                concrete::Dispatch::Forward(Remote(ServerAddr(addr)), md.clone()),
            ),
            policy::BackendDispatcher::Fail { ref message } => mk_concrete(
                BackendRef(policy::Meta::new_default("fail")),
                concrete::Dispatch::Fail {
                    message: message.clone(),
                },
            ),
        };

        let mk_route_backend =
            |route_ref: &RouteRef, rb: &policy::RouteBackend<policy::tls::Filter>| {
                let concrete = mk_dispatch(&rb.backend);
                route::Backend {
                    route_ref: route_ref.clone(),
                    filters: rb.filters.clone(),
                    concrete,
                }
            };

        let mk_distribution =
            |rr: &RouteRef, d: &policy::RouteDistribution<policy::tls::Filter>| match d {
                policy::RouteDistribution::Empty => route::BackendDistribution::Empty,
                policy::RouteDistribution::FirstAvailable(backends) => {
                    route::BackendDistribution::first_available(
                        backends.iter().map(|b| mk_route_backend(rr, b)),
                    )
                }
                policy::RouteDistribution::RandomAvailable(backends) => {
                    route::BackendDistribution::random_available(
                        backends
                            .iter()
                            .map(|(rb, weight)| (mk_route_backend(rr, rb), *weight)),
                    )
                    .expect("distribution must be valid")
                }
            };

<<<<<<< HEAD
        let mk_policy =
            |policy::RoutePolicy::<policy::tls::Filter, ()> {
                 meta, distribution, ..
             }| {
                let route_ref = RouteRef(meta);
                let parent_ref = parent_ref.clone();

                let distribution = mk_distribution(&route_ref, &distribution);
                route::Route {
                    addr: addr.clone(),
                    parent: parent.clone(),
                    parent_ref: parent_ref.clone(),
                    route_ref,
                    distribution,
                    forbidden: false, //TODO: populate from proto
                }
            };
=======
        let mk_policy = |policy::RoutePolicy::<policy::tls::Filter, ()> {
                             meta,
                             distribution,
                             filters,
                             ..
                         }| {
            let route_ref = RouteRef(meta);
            let parent_ref = parent_ref.clone();

            let distribution = mk_distribution(&route_ref, &distribution);
            route::Route {
                addr: addr.clone(),
                parent: parent.clone(),
                parent_ref: parent_ref.clone(),
                route_ref,
                filters,
                distribution,
            }
        };
>>>>>>> 37ae5d52

        let routes = routes
            .iter()
            .map(|route| tls_route::Route {
                snis: route.snis.clone(),
                policy: mk_policy(route.policy.clone()),
            })
            .collect();

        let backends = backends.iter().map(mk_dispatch).collect();

        Self {
            routes,
            backends,
            addr,
            parent,
        }
    }
}

impl<T, I> svc::router::SelectRoute<I> for Router<T>
where
    T: Clone + Eq + Hash + Debug,
    T: svc::Param<ServerName>,
{
    type Key = route::MatchedRoute<T>;
    type Error = NoRoute;

    fn select(&self, _: &I) -> Result<Self::Key, Self::Error> {
        use linkerd_tls_route::SessionInfo;

        let server_name: ServerName = self.parent.param();
        tracing::trace!("Selecting TLS route for {:?}", server_name);
        let si = SessionInfo { sni: server_name };
        let (r#match, params) = policy::tls::find(&self.routes, si).ok_or(NoRoute)?;
        tracing::debug!(meta = ?params.route_ref, "Selected route");
        tracing::trace!(?r#match);

        Ok(route::MatchedRoute {
            r#match,
            params: params.clone(),
        })
    }
}

impl<T> svc::Param<LogicalAddr> for Router<T>
where
    T: Eq + Hash + Clone + Debug,
{
    fn param(&self) -> LogicalAddr {
        LogicalAddr(self.addr.clone())
    }
}

impl<T> svc::Param<distribute::Backends<Concrete<T>>> for Router<T>
where
    T: Eq + Hash + Clone + Debug,
{
    fn param(&self) -> distribute::Backends<Concrete<T>> {
        self.backends.clone()
    }
}<|MERGE_RESOLUTION|>--- conflicted
+++ resolved
@@ -130,25 +130,6 @@
                 }
             };
 
-<<<<<<< HEAD
-        let mk_policy =
-            |policy::RoutePolicy::<policy::tls::Filter, ()> {
-                 meta, distribution, ..
-             }| {
-                let route_ref = RouteRef(meta);
-                let parent_ref = parent_ref.clone();
-
-                let distribution = mk_distribution(&route_ref, &distribution);
-                route::Route {
-                    addr: addr.clone(),
-                    parent: parent.clone(),
-                    parent_ref: parent_ref.clone(),
-                    route_ref,
-                    distribution,
-                    forbidden: false, //TODO: populate from proto
-                }
-            };
-=======
         let mk_policy = |policy::RoutePolicy::<policy::tls::Filter, ()> {
                              meta,
                              distribution,
@@ -168,7 +149,6 @@
                 distribution,
             }
         };
->>>>>>> 37ae5d52
 
         let routes = routes
             .iter()
