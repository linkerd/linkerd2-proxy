--- conflicted
+++ resolved
@@ -2,25 +2,18 @@
 use crate::{ParentRef, RouteRef};
 use linkerd_app_core::{
     io,
-    metrics::prom::EncodeLabelSetMut,
+    metrics::prom,
     svc,
     tls::ServerName,
     transport::metrics::tcp::{client::NewInstrumentConnection, TcpMetricsParams},
     Addr, Error,
 };
 use linkerd_distribute as distribute;
-<<<<<<< HEAD
-use linkerd_errno::{code::Code, Errno};
-use linkerd_tls_route as tls_route;
-use prometheus_client::encoding::*;
-use std::{fmt::Debug, hash::Hash};
-=======
 use linkerd_proxy_client_policy as policy;
 use linkerd_tls_route as tls_route;
 use std::{fmt::Debug, hash::Hash, sync::Arc};
 
 mod filters;
->>>>>>> 37ae5d52
 
 pub type TlsRouteMetrics = TcpMetricsParams<RouteLabels>;
 
@@ -45,7 +38,6 @@
     pub(super) route_ref: RouteRef,
     pub(super) filters: Arc<[policy::tls::Filter]>,
     pub(super) distribution: BackendDistribution<T>,
-    pub(super) forbidden: bool,
 }
 
 #[derive(Clone, Debug, Hash, PartialEq, Eq)]
@@ -114,18 +106,8 @@
                 // consideration, so we must eagerly fail requests to prevent
                 // leaking tasks onto the runtime.
                 .push_on_service(svc::LoadShed::layer())
-<<<<<<< HEAD
-                .push_filter(|rt: Self| -> Result<_, Error> {
-                    if rt.params.forbidden {
-                        Err(Errno::from(Code::ECONNREFUSED).into())
-                    } else {
-                        Ok(rt)
-                    }
-                })
-=======
                 // apply route level filters
                 .push_filter(filters::apply)
->>>>>>> 37ae5d52
                 .push(svc::NewMapErr::layer_with(|rt: &Self| {
                     let route = rt.params.route_ref.clone();
                     move |source| RouteError {
@@ -146,7 +128,18 @@
     }
 }
 
-<<<<<<< HEAD
+impl<T: Clone> svc::Param<Arc<[policy::tls::Filter]>> for MatchedRoute<T> {
+    fn param(&self) -> Arc<[policy::tls::Filter]> {
+        self.params.filters.clone()
+    }
+}
+
+impl<T: Clone> svc::Param<Arc<[policy::tls::Filter]>> for Backend<T> {
+    fn param(&self) -> Arc<[policy::tls::Filter]> {
+        self.filters.clone()
+    }
+}
+
 impl<T> svc::Param<RouteLabels> for MatchedRoute<T>
 where
     T: Eq + Hash + Clone + Debug,
@@ -163,8 +156,9 @@
 
 // === impl RouteLabels ===
 
-impl EncodeLabelSetMut for RouteLabels {
-    fn encode_label_set(&self, enc: &mut LabelSetEncoder<'_>) -> std::fmt::Result {
+impl prom::EncodeLabelSetMut for RouteLabels {
+    fn encode_label_set(&self, enc: &mut prom::encoding::LabelSetEncoder<'_>) -> std::fmt::Result {
+        use prom::encoding::*;
         let Self {
             parent,
             route,
@@ -177,19 +171,9 @@
     }
 }
 
-impl EncodeLabelSet for RouteLabels {
-    fn encode(&self, mut enc: LabelSetEncoder<'_>) -> std::fmt::Result {
+impl prom::encoding::EncodeLabelSet for RouteLabels {
+    fn encode(&self, mut enc: prom::encoding::LabelSetEncoder<'_>) -> std::fmt::Result {
+        use prom::EncodeLabelSetMut;
         self.encode_label_set(&mut enc)
-=======
-impl<T: Clone> svc::Param<Arc<[policy::tls::Filter]>> for MatchedRoute<T> {
-    fn param(&self) -> Arc<[policy::tls::Filter]> {
-        self.params.filters.clone()
-    }
-}
-
-impl<T: Clone> svc::Param<Arc<[policy::tls::Filter]>> for Backend<T> {
-    fn param(&self) -> Arc<[policy::tls::Filter]> {
-        self.filters.clone()
->>>>>>> 37ae5d52
     }
 }