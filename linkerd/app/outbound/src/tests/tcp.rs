--- conflicted
+++ resolved
@@ -318,8 +318,6 @@
     );
 }
 
-#[tokio::test]
-<<<<<<< HEAD
 async fn load_balancer_add_endpoints() {
     let _trace = test_support::trace_init();
 
@@ -530,8 +528,6 @@
 }
 
 #[tokio::test]
-=======
->>>>>>> da90f8bf
 async fn no_profiles_when_outside_search_nets() {
     let _trace = test_support::trace_init();
 
@@ -544,11 +540,7 @@
     let id_name = linkerd2_identity::Name::from_hostname(
         b"foo.ns1.serviceaccount.identity.linkerd.cluster.local",
     )
-<<<<<<< HEAD
-    .expect("hostname is valid");
-=======
     .expect("hostname is invalid");
->>>>>>> da90f8bf
     let id_name2 = id_name.clone();
 
     // Build a mock "connector" that returns the upstream "server" IO.
@@ -612,7 +604,6 @@
     );
 }
 
-<<<<<<< HEAD
 struct Connection {
     identity: tls::Conditional<linkerd2_identity::Name>,
     count: Arc<AtomicUsize>,
@@ -651,8 +642,6 @@
     }
 }
 
-=======
->>>>>>> da90f8bf
 fn build_server<I>(
     cfg: Config,
     profiles: resolver::Profiles<SocketAddr>,
