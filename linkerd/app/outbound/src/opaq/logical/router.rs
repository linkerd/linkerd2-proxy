use super::{
    super::{concrete, Concrete},
    route, Logical, NoRoute,
};
use crate::{BackendRef, EndpointRef, RouteRef, ServerAddr};
use linkerd_app_core::{io, proxy::http, svc, transport::addrs::*, Error, NameAddr, Result};
use linkerd_distribute as distribute;
use linkerd_opaq_route as opaq_route;
use linkerd_proxy_client_policy as policy;
use std::{fmt::Debug, hash::Hash};

#[derive(Clone, Debug, PartialEq, Eq)]
pub(crate) struct Router<T: Clone + Debug + Eq + Hash> {
    pub(super) parent: T,
    pub(super) logical: Logical,
    pub(super) routes: Option<opaq_route::Route<route::Route<T>>>,
    pub(super) backends: distribute::Backends<Concrete<T>>,
}

type NewBackendCache<T, N, S> = distribute::NewBackendCache<Concrete<T>, (), N, S>;

// === impl Router ===
impl<T> Router<T>
where
    // Parent target type.
    T: Eq + Hash + Clone + Debug + Send + Sync + 'static,
{
    pub fn layer<N, I, NSvc>(
        metrics: route::TcpRouteMetrics,
    ) -> impl svc::Layer<N, Service = svc::ArcNewCloneTcp<Self, I>> + Clone
    where
        I: io::AsyncRead + io::AsyncWrite + Debug + Send + Unpin + 'static,
        // Concrete stack.
        N: svc::NewService<Concrete<T>, Service = NSvc> + Clone + Send + Sync + 'static,
        NSvc: svc::Service<I, Response = ()> + Clone + Send + Sync + 'static,
        NSvc::Future: Send,
        NSvc::Error: Into<Error>,
    {
        svc::layer::mk(move |inner| {
            svc::stack(inner)
                .lift_new()
                // Each route builds over concrete backends. All of these
                // backends are cached here and shared across routes.
                .push(NewBackendCache::layer())
                .push_on_service(route::MatchedRoute::layer(metrics.clone()))
                .push(svc::NewOneshotRoute::<Self, (), _>::layer_cached())
                .arc_new_clone_tcp()
                .into_inner()
        })
    }
}

impl<T> From<(crate::opaq::Routes, T)> for Router<T>
where
    T: Eq + Hash + Clone + Debug,
{
    fn from((rts, parent): (crate::opaq::Routes, T)) -> Self {
        let crate::opaq::Routes {
            logical,
            routes,
            backends,
        } = rts;

        let mk_concrete = {
            let parent = parent.clone();
            let logical = logical.clone();

            move |backend_ref: BackendRef, target: concrete::Dispatch| Concrete {
                target,
                parent: parent.clone(),
                backend_ref,
                logical: logical.clone(),
            }
        };

        let mk_dispatch = move |bke: &policy::Backend| match bke.dispatcher {
            policy::BackendDispatcher::BalanceP2c(
                policy::Load::PeakEwma(policy::PeakEwma { decay, default_rtt }),
                policy::EndpointDiscovery::DestinationGet { ref path },
            ) => mk_concrete(
                BackendRef(bke.meta.clone()),
                concrete::Dispatch::Balance(
                    path.parse::<NameAddr>()
                        .expect("destination must be a nameaddr"),
                    http::balance::EwmaConfig { decay, default_rtt },
                ),
            ),
            policy::BackendDispatcher::Forward(addr, ref md) => mk_concrete(
                EndpointRef::new(md, addr.port().try_into().expect("port must not be 0")).into(),
                concrete::Dispatch::Forward(Remote(ServerAddr(addr)), md.clone()),
            ),
            policy::BackendDispatcher::Fail { ref message } => mk_concrete(
                BackendRef(policy::Meta::new_default("fail")),
                concrete::Dispatch::Fail {
                    message: message.clone(),
                },
            ),
        };

        let mk_route_backend =
            |route_ref: &RouteRef, rb: &policy::RouteBackend<policy::opaq::Filter>| {
                let concrete = mk_dispatch(&rb.backend);
                route::Backend {
                    route_ref: route_ref.clone(),
                    filters: rb.filters.clone(),
                    concrete,
                }
            };

        let mk_distribution =
            |rr: &RouteRef, d: &policy::RouteDistribution<policy::opaq::Filter>| match d {
                policy::RouteDistribution::Empty => route::BackendDistribution::Empty,
                policy::RouteDistribution::FirstAvailable(backends) => {
                    route::BackendDistribution::first_available(
                        backends.iter().map(|b| mk_route_backend(rr, b)),
                    )
                }
                policy::RouteDistribution::RandomAvailable(backends) => {
                    route::BackendDistribution::random_available(
                        backends
                            .iter()
                            .map(|(rb, weight)| (mk_route_backend(rr, rb), *weight)),
                    )
                    .expect("distribution must be valid")
                }
            };

        let mk_policy = |policy::RoutePolicy::<policy::opaq::Filter, ()> {
                             meta,
                             distribution,
<<<<<<< HEAD
                             filters: _,
                             params: (),
=======
                             filters,
                             ..
>>>>>>> 37ae5d52
                         }| {
            let route_ref = RouteRef(meta);
            let logical = logical.clone();

            let distribution = mk_distribution(&route_ref, &distribution);
            route::Route {
                logical,
                parent: parent.clone(),
                route_ref,
<<<<<<< HEAD
                distribution,
                forbidden: false, // TODO
=======
                filters,
                distribution,
>>>>>>> 37ae5d52
            }
        };

        let routes = routes.as_ref().map(|route| opaq_route::Route {
            policy: mk_policy(route.policy.clone()),
        });

        let backends = backends.iter().map(mk_dispatch).collect();

        Self {
            routes,
            backends,
            parent,
            logical,
        }
    }
}

impl<T, I> svc::router::SelectRoute<I> for Router<T>
where
    T: Clone + Eq + Hash + Debug,
{
    type Key = route::MatchedRoute<T>;
    type Error = NoRoute;

    fn select(&self, _: &I) -> Result<Self::Key, Self::Error> {
        tracing::trace!("Selecting Opaq route");
        let Some(ref route) = self.routes else {
            return Err(NoRoute);
        };
        let params = route.policy.clone();
        tracing::debug!(meta = ?params.route_ref, "Selected route");

        Ok(route::MatchedRoute { params })
    }
}

impl<T> svc::Param<Logical> for Router<T>
where
    T: Eq + Hash + Clone + Debug,
{
    fn param(&self) -> Logical {
        self.logical.clone()
    }
}

impl<T> svc::Param<distribute::Backends<Concrete<T>>> for Router<T>
where
    T: Eq + Hash + Clone + Debug,
{
    fn param(&self) -> distribute::Backends<Concrete<T>> {
        self.backends.clone()
    }
}<|MERGE_RESOLUTION|>--- conflicted
+++ resolved
@@ -128,13 +128,8 @@
         let mk_policy = |policy::RoutePolicy::<policy::opaq::Filter, ()> {
                              meta,
                              distribution,
-<<<<<<< HEAD
-                             filters: _,
-                             params: (),
-=======
                              filters,
                              ..
->>>>>>> 37ae5d52
                          }| {
             let route_ref = RouteRef(meta);
             let logical = logical.clone();
@@ -144,13 +139,8 @@
                 logical,
                 parent: parent.clone(),
                 route_ref,
-<<<<<<< HEAD
-                distribution,
-                forbidden: false, // TODO
-=======
                 filters,
                 distribution,
->>>>>>> 37ae5d52
             }
         };
 
