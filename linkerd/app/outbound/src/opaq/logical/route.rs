--- conflicted
+++ resolved
@@ -2,22 +2,16 @@
 use crate::{ParentRef, RouteRef};
 use linkerd_app_core::{
     io,
-    metrics::prom::EncodeLabelSetMut,
+    metrics::prom,
     svc,
     transport::metrics::tcp::{client::NewInstrumentConnection, TcpMetricsParams},
     Addr, Error,
 };
 use linkerd_distribute as distribute;
-<<<<<<< HEAD
-use linkerd_errno::{code::Code, Errno};
-use prometheus_client::encoding::*;
-use std::{fmt::Debug, hash::Hash};
-=======
 use linkerd_proxy_client_policy as policy;
 use std::{fmt::Debug, hash::Hash, sync::Arc};
 
 mod filters;
->>>>>>> 37ae5d52
 
 pub type TcpRouteMetrics = TcpMetricsParams<RouteLabels>;
 
@@ -40,7 +34,6 @@
     pub(super) route_ref: RouteRef,
     pub(super) filters: Arc<[policy::opaq::Filter]>,
     pub(super) distribution: BackendDistribution<T>,
-    pub(super) forbidden: bool,
 }
 
 #[derive(Clone, Debug, Hash, PartialEq, Eq)]
@@ -108,18 +101,8 @@
                 // consideration, so we must eagerly fail requests to prevent
                 // leaking tasks onto the runtime.
                 .push_on_service(svc::LoadShed::layer())
-<<<<<<< HEAD
-                .push_filter(|rt: Self| -> Result<_, Error> {
-                    if rt.params.forbidden {
-                        Err(Errno::from(Code::ECONNREFUSED).into())
-                    } else {
-                        Ok(rt)
-                    }
-                })
-=======
                 // apply route level filters
                 .push_filter(filters::apply)
->>>>>>> 37ae5d52
                 .push(svc::NewMapErr::layer_with(|rt: &Self| {
                     let route = rt.params.route_ref.clone();
                     move |source| RouteError {
@@ -140,7 +123,18 @@
     }
 }
 
-<<<<<<< HEAD
+impl<T: Clone> svc::Param<Arc<[policy::opaq::Filter]>> for MatchedRoute<T> {
+    fn param(&self) -> Arc<[policy::opaq::Filter]> {
+        self.params.filters.clone()
+    }
+}
+
+impl<T: Clone> svc::Param<Arc<[policy::opaq::Filter]>> for Backend<T> {
+    fn param(&self) -> Arc<[policy::opaq::Filter]> {
+        self.filters.clone()
+    }
+}
+
 impl<T> svc::Param<RouteLabels> for MatchedRoute<T>
 where
     T: Eq + Hash + Clone + Debug,
@@ -156,8 +150,9 @@
 
 // === impl RouteLabels ===
 
-impl EncodeLabelSetMut for RouteLabels {
-    fn encode_label_set(&self, enc: &mut LabelSetEncoder<'_>) -> std::fmt::Result {
+impl prom::EncodeLabelSetMut for RouteLabels {
+    fn encode_label_set(&self, enc: &mut prom::encoding::LabelSetEncoder<'_>) -> std::fmt::Result {
+        use prom::encoding::*;
         let Self {
             parent,
             route,
@@ -182,19 +177,9 @@
     }
 }
 
-impl EncodeLabelSet for RouteLabels {
-    fn encode(&self, mut enc: LabelSetEncoder<'_>) -> std::fmt::Result {
+impl prom::encoding::EncodeLabelSet for RouteLabels {
+    fn encode(&self, mut enc: prom::encoding::LabelSetEncoder<'_>) -> std::fmt::Result {
+        use prom::EncodeLabelSetMut;
         self.encode_label_set(&mut enc)
-=======
-impl<T: Clone> svc::Param<Arc<[policy::opaq::Filter]>> for MatchedRoute<T> {
-    fn param(&self) -> Arc<[policy::opaq::Filter]> {
-        self.params.filters.clone()
-    }
-}
-
-impl<T: Clone> svc::Param<Arc<[policy::opaq::Filter]>> for Backend<T> {
-    fn param(&self) -> Arc<[policy::opaq::Filter]> {
-        self.filters.clone()
->>>>>>> 37ae5d52
     }
 }