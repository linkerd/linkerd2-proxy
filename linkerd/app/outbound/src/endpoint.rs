use crate::{http, logical::Concrete, stack_labels, tcp, Outbound};
use linkerd_app_core::{
    io, metrics,
    profiles::LogicalAddr,
    proxy::api_resolve::Metadata,
    svc, tls,
    transport::{self, addrs::*},
    transport_header, Conditional, Error,
};
use std::{
    collections::HashSet,
    fmt,
    net::{IpAddr, SocketAddr},
    sync::Arc,
};
use tracing::info_span;

#[derive(Clone, Debug, PartialEq, Eq)]
pub struct Endpoint<P> {
    pub addr: Remote<ServerAddr>,
    pub tls: tls::ConditionalClientTls,
    pub metadata: Metadata,
    pub logical_addr: Option<LogicalAddr>,
    pub protocol: P,
    pub opaque_protocol: bool,
}

#[derive(Clone, Debug)]
pub struct NewFromMetadata<N> {
    inbound_ips: Arc<HashSet<IpAddr>>,
    inner: N,
}

#[derive(Clone, Debug)]
pub struct FromMetadata<P, N> {
    inbound_ips: Arc<HashSet<IpAddr>>,
    concrete: Concrete<P>,
    inner: N,
}

#[derive(Debug, thiserror::Error)]
pub struct EndpointError {
    addr: Remote<ServerAddr>,
    #[source]
    source: Error,
    protocol: Option<http::Version>,
}

#[derive(Debug, thiserror::Error)]
#[error("forward ({}): {}", addr, source)]
pub struct ForwardError {
    addr: Remote<ServerAddr>,
    #[source]
    source: Error,
}

// === impl Endpoint ===

impl Endpoint<()> {
    pub(crate) fn forward(
        addr: OrigDstAddr,
        reason: tls::NoClientTls,
        opaque_protocol: bool,
    ) -> Self {
        Self {
            addr: Remote(ServerAddr(addr.into())),
            metadata: Metadata::default(),
            tls: Conditional::None(reason),
            logical_addr: None,
            opaque_protocol,
            protocol: (),
        }
    }

    pub fn from_metadata(
        addr: impl Into<SocketAddr>,
        mut metadata: Metadata,
        reason: tls::NoClientTls,
        opaque_protocol: bool,
        inbound_ips: &HashSet<IpAddr>,
    ) -> Self {
        let addr: SocketAddr = addr.into();
        let tls = if inbound_ips.contains(&addr.ip()) {
            metadata.clear_upgrade();
            tracing::debug!(%addr, ?metadata, ?addr, ?inbound_ips, "Target is local");
            tls::ConditionalClientTls::None(tls::NoClientTls::Loopback)
        } else {
            client_tls(&metadata, reason)
        };

        Self {
            addr: Remote(ServerAddr(addr)),
            tls,
            metadata,
            logical_addr: None,
            opaque_protocol,
            protocol: (),
        }
    }
}

impl<P> svc::Param<Remote<ServerAddr>> for Endpoint<P> {
    fn param(&self) -> Remote<ServerAddr> {
        self.addr
    }
}

impl<P> svc::Param<tls::ConditionalClientTls> for Endpoint<P> {
    fn param(&self) -> tls::ConditionalClientTls {
        self.tls.clone()
    }
}

impl<P> svc::Param<Option<http::detect::Skip>> for Endpoint<P> {
    fn param(&self) -> Option<http::detect::Skip> {
        if self.opaque_protocol {
            Some(http::detect::Skip)
        } else {
            None
        }
    }
}

impl<P> svc::Param<Option<tcp::opaque_transport::PortOverride>> for Endpoint<P> {
    fn param(&self) -> Option<tcp::opaque_transport::PortOverride> {
        self.metadata
            .opaque_transport_port()
            .map(tcp::opaque_transport::PortOverride)
    }
}

impl<P> svc::Param<Option<http::AuthorityOverride>> for Endpoint<P> {
    fn param(&self) -> Option<http::AuthorityOverride> {
        self.metadata
            .authority_override()
            .cloned()
            .map(http::AuthorityOverride)
    }
}

impl<P> svc::Param<transport::labels::Key> for Endpoint<P> {
    fn param(&self) -> transport::labels::Key {
        transport::labels::Key::OutboundClient(self.param())
    }
}

impl<P> svc::Param<metrics::OutboundEndpointLabels> for Endpoint<P> {
    fn param(&self) -> metrics::OutboundEndpointLabels {
        let authority = self
            .logical_addr
            .as_ref()
            .map(|LogicalAddr(a)| a.as_http_authority());
        metrics::OutboundEndpointLabels {
            authority,
            labels: metrics::prefix_labels("dst", self.metadata.labels().iter()),
            server_id: self.tls.clone(),
            target_addr: self.addr.into(),
        }
    }
}

impl<P> svc::Param<metrics::EndpointLabels> for Endpoint<P> {
    fn param(&self) -> metrics::EndpointLabels {
        svc::Param::<metrics::OutboundEndpointLabels>::param(self).into()
    }
}

impl svc::Param<Option<http::Version>> for Endpoint<()> {
    fn param(&self) -> Option<http::Version> {
        None
    }
}

impl svc::Param<Option<http::Version>> for Endpoint<http::Version> {
    fn param(&self) -> Option<http::Version> {
        Some(self.protocol)
    }
}

// === NewFromMetadata ===

fn client_tls(metadata: &Metadata, reason: tls::NoClientTls) -> tls::ConditionalClientTls {
    // If we're transporting an opaque protocol OR we're communicating with
    // a gateway, then set an ALPN value indicating support for a transport
    // header.
    let use_transport_header =
        metadata.opaque_transport_port().is_some() || metadata.authority_override().is_some();

    metadata
        .identity()
        .cloned()
        .map(move |server_id| {
            Conditional::Some(tls::ClientTls {
                server_id,
                alpn: if use_transport_header {
                    Some(tls::client::AlpnProtocols(vec![
                        transport_header::PROTOCOL.into()
                    ]))
                } else {
                    None
                },
            })
        })
        .unwrap_or(Conditional::None(reason))
}

impl<N> NewFromMetadata<N> {
    pub fn new(inbound_ips: Arc<HashSet<IpAddr>>, inner: N) -> Self {
        Self { inbound_ips, inner }
    }

    pub fn layer(inbound_ips: Arc<HashSet<IpAddr>>) -> impl svc::Layer<N, Service = Self> + Clone {
        svc::layer::mk(move |inner| Self::new(inbound_ips.clone(), inner))
    }
}

impl<P, N> svc::NewService<Concrete<P>> for NewFromMetadata<N>
where
    P: Copy + std::fmt::Debug,
    N: svc::NewService<Concrete<P>>,
{
    type Service = FromMetadata<P, N::Service>;

    fn new_service(&self, concrete: Concrete<P>) -> Self::Service {
        FromMetadata {
            inner: self.inner.new_service(concrete.clone()),
            concrete,
            inbound_ips: self.inbound_ips.clone(),
        }
    }
}

impl<P, N> svc::NewService<(SocketAddr, Metadata)> for FromMetadata<P, N>
where
    P: Copy + std::fmt::Debug,
    N: svc::NewService<Endpoint<P>>,
{
    type Service = N::Service;

    fn new_service(&self, (addr, mut metadata): (SocketAddr, Metadata)) -> Self::Service {
        tracing::trace!(%addr, ?metadata, concrete = ?self.concrete, "Resolved endpoint");
        let tls = if self.inbound_ips.contains(&addr.ip()) {
            metadata.clear_upgrade();
            tracing::debug!(%addr, ?metadata, ?addr, ?self.inbound_ips, "Target is local");
            tls::ConditionalClientTls::None(tls::NoClientTls::Loopback)
        } else {
            client_tls(&metadata, tls::NoClientTls::NotProvidedByServiceDiscovery)
        };
        self.inner.new_service(Endpoint {
            addr: Remote(ServerAddr(addr)),
            tls,
            metadata,
            logical_addr: Some(self.concrete.logical.logical_addr.clone()),
            protocol: self.concrete.logical.protocol,
            // XXX We never do protocol detection after resolving a concrete address to endpoints.
            // We should differentiate these target types statically.
            opaque_protocol: false,
        })
    }
}

// === Outbound ===

impl<S> Outbound<S> {
    /// Builds a stack that handles forwarding a connection to a single endpoint
    /// (i.e. without routing and load balancing).
    ///
    /// HTTP protocol detection may still be performed on the connection.
    ///
    /// A service produced by this stack is used for a single connection (i.e.
    /// without any form of caching for reuse across connections).
    pub fn push_forward<I>(self) -> Outbound<svc::ArcNewTcp<tcp::Endpoint, I>>
    where
        Self: Clone + 'static,
        S: svc::MakeConnection<tcp::Connect, Metadata = Local<ClientAddr>, Error = io::Error>,
        S: Clone + Send + Sync + Unpin + 'static,
        S::Connection: Send + Unpin + 'static,
        S::Future: Send,
        I: io::AsyncRead + io::AsyncWrite + io::PeerAddr,
        I: fmt::Debug + Send + Sync + Unpin + 'static,
    {
        // The forwarding stacks are **NOT** cached, since they don't do any
        // external discovery.
        let http = self
            .clone()
            .push_tcp_endpoint::<http::Connect>()
            .push_http_endpoint()
            .map_stack(|config, rt, stk| {
                stk.push_on_service(
<<<<<<< HEAD
                    svc::layers()
                        .push(
                            rt.metrics
                                .proxy
                                .stack
                                .layer(stack_labels("http", "forward")),
                        )
                        // TODO(ver): This buffer config should be distinct from
                        // that in the concrete stack. It should probably be
                        // derived from the target so that we can configure it
                        // via the API.
                        .push_buffer(&config.http_request_buffer),
=======
                    rt.metrics
                        .proxy
                        .stack
                        .layer(stack_labels("http", "forward")),
>>>>>>> 5434242f
                )
                // TODO(ver): This buffer config should be distinct from
                // that in the concrete stack. It should probably be
                // derived from the target so that we can configure it
                // via the API.
                .push(svc::NewQueue::layer_fixed(config.http_request_buffer))
            })
            .push_http_server()
            .into_inner();

        let opaque = self.push_tcp_endpoint().push_tcp_forward();

        opaque.push_detect_http(http).map_stack(|_, _, stk| {
            stk.instrument(|e: &tcp::Endpoint| info_span!("forward", endpoint = %e.addr))
                .push(svc::NewAnnotateError::<
                    svc::annotate_error::FromTarget<_, ForwardError>,
                    _,
                    _,
                >::layer_from_target())
                .push_on_service(svc::MapErr::layer(Error::from))
                .push_on_service(svc::BoxService::layer())
                .push(svc::ArcNewService::layer())
        })
    }
}

// === impl EndpointError ===

impl fmt::Display for EndpointError {
    fn fmt(&self, f: &mut fmt::Formatter<'_>) -> fmt::Result {
        let Self {
            addr,
            protocol,
            source,
        } = self;
        let protocol = match protocol {
            Some(http::Version::Http1) => "HTTP/1",
            Some(http::Version::H2) => "HTTP/2",
            None => "opaque",
        };
        write!(f, "{protocol} endpoint ({addr}): {source}")
    }
}

impl<T> From<(&T, Error)> for EndpointError
where
    T: svc::Param<Option<http::Version>> + svc::Param<Remote<ServerAddr>>,
{
    fn from((target, source): (&T, Error)) -> Self {
        Self {
            addr: target.param(),
            protocol: target.param(),
            source,
        }
    }
}

// === impl ForwardError ===

impl<T> From<(&T, Error)> for ForwardError
where
    T: svc::Param<Remote<ServerAddr>>,
{
    fn from((target, source): (&T, Error)) -> Self {
        Self {
            addr: target.param(),
            source,
        }
    }
}

#[cfg(test)]
pub mod tests {
    use super::*;
    use crate::test_util::*;
    use hyper::{client::conn::Builder as ClientBuilder, Body, Request};
    use linkerd_app_core::{
        svc::{NewService, Service, ServiceExt},
        Error,
    };
    use tokio::time;

    /// Tests that socket errors cause HTTP clients to be disconnected.
    #[tokio::test(flavor = "current_thread")]
    async fn propagates_http_errors() {
        let _trace = linkerd_tracing::test::trace_init();
        time::pause();

        let (rt, shutdown) = runtime();

        let (mut client, task) = {
            let addr = SocketAddr::new([10, 0, 0, 41].into(), 5550);
            let stack = Outbound::new(default_config(), rt)
                // Fails connection attempts
                .with_stack(support::connect().endpoint_fn(addr, |_| {
                    Err(io::Error::new(
                        io::ErrorKind::ConnectionReset,
                        "i don't like you, go away",
                    ))
                }))
                .push_forward()
                .into_inner()
                .new_service(tcp::Endpoint::forward(
                    OrigDstAddr(addr),
                    tls::NoClientTls::Disabled,
                    false,
                ));

            let (client_io, server_io) = support::io::duplex(4096);
            tokio::spawn(async move {
                let res = stack.oneshot(server_io).err_into::<Error>().await;
                tracing::info!(?res, "Server complete");
                res
            });

            let (client, conn) = ClientBuilder::new().handshake(client_io).await.unwrap();
            let client_task = tokio::spawn(async move {
                let res = conn.await;
                tracing::info!(?res, "Client complete");
                res
            });
            (client, client_task)
        };

        let status = {
            let req = Request::builder().body(Body::default()).unwrap();
            let rsp = client.ready().await.unwrap().call(req).await.unwrap();
            rsp.status()
        };
        assert_eq!(status, http::StatusCode::BAD_GATEWAY);

        // Ensure the client task completes, indicating that it has been disconnected.
        time::resume();
        time::timeout(time::Duration::from_secs(10), task)
            .await
            .expect("Timeout")
            .expect("Client task must not fail")
            .expect("Client must close gracefully");
        drop((client, shutdown));
    }
}<|MERGE_RESOLUTION|>--- conflicted
+++ resolved
@@ -287,25 +287,10 @@
             .push_http_endpoint()
             .map_stack(|config, rt, stk| {
                 stk.push_on_service(
-<<<<<<< HEAD
-                    svc::layers()
-                        .push(
-                            rt.metrics
-                                .proxy
-                                .stack
-                                .layer(stack_labels("http", "forward")),
-                        )
-                        // TODO(ver): This buffer config should be distinct from
-                        // that in the concrete stack. It should probably be
-                        // derived from the target so that we can configure it
-                        // via the API.
-                        .push_buffer(&config.http_request_buffer),
-=======
                     rt.metrics
                         .proxy
                         .stack
                         .layer(stack_labels("http", "forward")),
->>>>>>> 5434242f
                 )
                 // TODO(ver): This buffer config should be distinct from
                 // that in the concrete stack. It should probably be
