--- conflicted
+++ resolved
@@ -145,14 +145,6 @@
     }
 }
 
-impl Into<SocketAddr> for &'_ HttpConcrete {
-    fn into(self) -> SocketAddr {
-        self.dst
-            .socket_addr()
-            .unwrap_or_else(|| self.logical.orig_dst)
-    }
-}
-
 impl std::fmt::Display for HttpConcrete {
     fn fmt(&self, f: &mut std::fmt::Formatter<'_>) -> std::fmt::Result {
         match self.resolve.as_ref() {
@@ -357,11 +349,7 @@
         Self {
             addr,
             dst: addr.into(),
-<<<<<<< HEAD
-            identity: Conditional::None(tls::ReasonForNoPeerName::OpaqueTcp.into()),
-=======
             identity: Conditional::None(tls::ReasonForNoPeerName::PortSkipped.into()),
->>>>>>> 8ef42083
             labels: None,
         }
     }
