use crate::{http, logical::Concrete, tcp, Outbound};
use linkerd_app_core::{
    io, metrics,
    profiles::LogicalAddr,
    proxy::{api_resolve::Metadata, resolve::map_endpoint::MapEndpoint},
    svc, tls,
    transport::{self, addrs::*},
    transport_header, Conditional,
};
use std::{
    collections::HashSet,
    fmt,
    net::{IpAddr, SocketAddr},
    sync::Arc,
};

#[derive(Clone, Debug, PartialEq, Eq)]
pub struct Endpoint<P> {
    pub addr: Remote<ServerAddr>,
    pub tls: tls::ConditionalClientTls,
    pub metadata: Metadata,
    pub logical_addr: Option<LogicalAddr>,
    pub protocol: P,
    pub opaque_protocol: bool,
}

#[derive(Clone)]
pub struct FromMetadata {
    pub inbound_ips: Arc<HashSet<IpAddr>>,
}

// === impl Endpoint ===

impl Endpoint<()> {
    pub(crate) fn forward(
        addr: OrigDstAddr,
        reason: tls::NoClientTls,
        opaque_protocol: bool,
    ) -> Self {
        Self {
            addr: Remote(ServerAddr(addr.into())),
            metadata: Metadata::default(),
            tls: Conditional::None(reason),
            logical_addr: None,
            opaque_protocol,
            protocol: (),
        }
    }

    pub fn from_metadata(
        addr: impl Into<SocketAddr>,
        mut metadata: Metadata,
        reason: tls::NoClientTls,
        opaque_protocol: bool,
        inbound_ips: &HashSet<IpAddr>,
    ) -> Self {
        let addr: SocketAddr = addr.into();
        let tls = if inbound_ips.contains(&addr.ip()) {
            metadata.clear_upgrade();
            tracing::debug!(%addr, ?metadata, ?addr, ?inbound_ips, "Target is local");
            tls::ConditionalClientTls::None(tls::NoClientTls::Loopback)
        } else {
            FromMetadata::client_tls(&metadata, reason)
        };

        Self {
            addr: Remote(ServerAddr(addr)),
            tls,
            metadata,
            logical_addr: None,
            opaque_protocol,
            protocol: (),
        }
    }
}

impl<P> svc::Param<Remote<ServerAddr>> for Endpoint<P> {
    fn param(&self) -> Remote<ServerAddr> {
        self.addr
    }
}

impl<P> svc::Param<tls::ConditionalClientTls> for Endpoint<P> {
    fn param(&self) -> tls::ConditionalClientTls {
        self.tls.clone()
    }
}

impl<P> svc::Param<Option<http::detect::Skip>> for Endpoint<P> {
    fn param(&self) -> Option<http::detect::Skip> {
        if self.opaque_protocol {
            Some(http::detect::Skip)
        } else {
            None
        }
    }
}

impl<P> svc::Param<Option<tcp::opaque_transport::PortOverride>> for Endpoint<P> {
    fn param(&self) -> Option<tcp::opaque_transport::PortOverride> {
        self.metadata
            .opaque_transport_port()
            .map(tcp::opaque_transport::PortOverride)
    }
}

impl<P> svc::Param<Option<http::AuthorityOverride>> for Endpoint<P> {
    fn param(&self) -> Option<http::AuthorityOverride> {
        self.metadata
            .authority_override()
            .cloned()
            .map(http::AuthorityOverride)
    }
}

impl<P> svc::Param<transport::labels::Key> for Endpoint<P> {
    fn param(&self) -> transport::labels::Key {
        transport::labels::Key::OutboundClient(self.param())
    }
}

impl<P> svc::Param<metrics::OutboundEndpointLabels> for Endpoint<P> {
    fn param(&self) -> metrics::OutboundEndpointLabels {
        let authority = self
            .logical_addr
            .as_ref()
            .map(|LogicalAddr(a)| a.as_http_authority());
        metrics::OutboundEndpointLabels {
            authority,
            labels: metrics::prefix_labels("dst", self.metadata.labels().iter()),
            server_id: self.tls.clone(),
            target_addr: self.addr.into(),
        }
    }
}

impl<P> svc::Param<metrics::EndpointLabels> for Endpoint<P> {
    fn param(&self) -> metrics::EndpointLabels {
        svc::Param::<metrics::OutboundEndpointLabels>::param(self).into()
    }
}

// === EndpointFromMetadata ===
impl FromMetadata {
    fn client_tls(metadata: &Metadata, reason: tls::NoClientTls) -> tls::ConditionalClientTls {
        // If we're transporting an opaque protocol OR we're communicating with
        // a gateway, then set an ALPN value indicating support for a transport
        // header.
        let use_transport_header =
            metadata.opaque_transport_port().is_some() || metadata.authority_override().is_some();

        metadata
            .identity()
            .cloned()
            .map(move |server_id| {
                Conditional::Some(tls::ClientTls {
                    server_id,
                    alpn: if use_transport_header {
                        Some(tls::client::AlpnProtocols(vec![
                            transport_header::PROTOCOL.into()
                        ]))
                    } else {
                        None
                    },
                })
            })
            .unwrap_or(Conditional::None(reason))
    }
}

impl<P: Copy + std::fmt::Debug> MapEndpoint<Concrete<P>, Metadata> for FromMetadata {
    type Out = Endpoint<P>;

    fn map_endpoint(
        &self,
        concrete: &Concrete<P>,
        addr: SocketAddr,
        mut metadata: Metadata,
    ) -> Self::Out {
        tracing::trace!(%addr, ?metadata, ?concrete, "Resolved endpoint");
        let tls = if self.inbound_ips.contains(&addr.ip()) {
            metadata.clear_upgrade();
            tracing::debug!(%addr, ?metadata, ?addr, ?self.inbound_ips, "Target is local");
            tls::ConditionalClientTls::None(tls::NoClientTls::Loopback)
        } else {
            Self::client_tls(&metadata, tls::NoClientTls::NotProvidedByServiceDiscovery)
        };
        Endpoint {
            addr: Remote(ServerAddr(addr)),
            tls,
            metadata,
            logical_addr: Some(concrete.logical.logical_addr.clone()),
            protocol: concrete.logical.protocol,
            // XXX We never do protocol detection after resolving a concrete address to endpoints.
            // We should differentiate these target types statically.
            opaque_protocol: false,
        }
    }
}

// === Outbound ===

impl<S> Outbound<S> {
    pub fn push_endpoint<I>(self) -> Outbound<svc::ArcNewTcp<tcp::Endpoint, I>>
    where
        Self: Clone + 'static,
        S: svc::MakeConnection<tcp::Connect, Metadata = Local<ClientAddr>, Error = io::Error>,
        S: Clone + Send + Sync + Unpin + 'static,
        S::Connection: Send + Unpin + 'static,
        S::Future: Send,
        I: io::AsyncRead + io::AsyncWrite + io::PeerAddr,
        I: fmt::Debug + Send + Sync + Unpin + 'static,
    {
        let http = self
            .clone()
            .push_tcp_endpoint::<http::Connect>()
            .push_http_endpoint()
            .map_stack(|config, _, stk| {
<<<<<<< HEAD
                stk.push_buffer_on_service(
                    "http",
                    config.http_buffer.capacity,
                    config.http_buffer.failfast_timeout,
                )
=======
                stk.push_buffer_on_service("HTTP Server", &config.http_request_buffer)
>>>>>>> ab861588
            })
            .push_http_server()
            .into_inner();

        self.push_tcp_endpoint()
            .push_tcp_forward()
            .push_detect_http(http)
    }
}

#[cfg(test)]
pub mod tests {
    use super::*;
    use crate::test_util::*;
    use hyper::{client::conn::Builder as ClientBuilder, Body, Request};
    use linkerd_app_core::{
        svc::{NewService, Service, ServiceExt},
        Error,
    };
    use tokio::time;

    /// Tests that socket errors cause HTTP clients to be disconnected.
    #[tokio::test(flavor = "current_thread")]
    async fn propagates_http_errors() {
        let _trace = linkerd_tracing::test::trace_init();
        time::pause();

        let (rt, shutdown) = runtime();

        let (mut client, task) = {
            let addr = SocketAddr::new([10, 0, 0, 41].into(), 5550);
            let stack = Outbound::new(default_config(), rt)
                // Fails connection attempts
                .with_stack(support::connect().endpoint_fn(addr, |_| {
                    Err(io::Error::new(
                        io::ErrorKind::ConnectionReset,
                        "i don't like you, go away",
                    ))
                }))
                .push_endpoint()
                .into_inner()
                .new_service(tcp::Endpoint::forward(
                    OrigDstAddr(addr),
                    tls::NoClientTls::Disabled,
                    false,
                ));

            let (client_io, server_io) = support::io::duplex(4096);
            tokio::spawn(async move {
                let res = stack.oneshot(server_io).err_into::<Error>().await;
                tracing::info!(?res, "Server complete");
                res
            });

            let (client, conn) = ClientBuilder::new().handshake(client_io).await.unwrap();
            let client_task = tokio::spawn(async move {
                let res = conn.await;
                tracing::info!(?res, "Client complete");
                res
            });
            (client, client_task)
        };

        let status = {
            let req = Request::builder().body(Body::default()).unwrap();
            let rsp = client.ready().await.unwrap().call(req).await.unwrap();
            rsp.status()
        };
        assert_eq!(status, http::StatusCode::BAD_GATEWAY);

        // Ensure the client task completes, indicating that it has been disconnected.
        time::resume();
        time::timeout(time::Duration::from_secs(10), task)
            .await
            .expect("Timeout")
            .expect("Client task must not fail")
            .expect("Client must close gracefully");
        drop((client, shutdown));
    }
}<|MERGE_RESOLUTION|>--- conflicted
+++ resolved
@@ -216,15 +216,7 @@
             .push_tcp_endpoint::<http::Connect>()
             .push_http_endpoint()
             .map_stack(|config, _, stk| {
-<<<<<<< HEAD
-                stk.push_buffer_on_service(
-                    "http",
-                    config.http_buffer.capacity,
-                    config.http_buffer.failfast_timeout,
-                )
-=======
                 stk.push_buffer_on_service("HTTP Server", &config.http_request_buffer)
->>>>>>> ab861588
             })
             .push_http_server()
             .into_inner();
