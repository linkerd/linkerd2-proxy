use crate::{http, tcp, Outbound};
pub use linkerd_app_core::proxy::api_resolve::ConcreteAddr;
use linkerd_app_core::{
    io, profiles,
    proxy::{api_resolve::Metadata, core::Resolve},
    svc,
    transport::{ClientAddr, Local},
    Addr, Error,
};
pub use profiles::LogicalAddr;
use std::fmt;
use tracing::info_span;

#[derive(Clone)]
pub struct Logical<P> {
    pub profile: profiles::Receiver,
    pub logical_addr: LogicalAddr,
    pub protocol: P,
}

#[derive(Clone, Debug, PartialEq, Eq, Hash)]
pub struct Concrete<P> {
    pub resolve: ConcreteAddr,
    pub logical: Logical<P>,
}

pub type UnwrapLogical<L, E> = svc::stack::ResultService<svc::Either<L, E>>;

// === impl Logical ===

impl Logical<()> {
    pub(crate) fn new(logical_addr: LogicalAddr, profile: profiles::Receiver) -> Self {
        Self {
            profile,
            logical_addr,
            protocol: (),
        }
    }
}

impl<P> svc::Param<tokio::sync::watch::Receiver<profiles::Profile>> for Logical<P> {
    fn param(&self) -> tokio::sync::watch::Receiver<profiles::Profile> {
        self.profile.clone().into()
    }
}

/// Used for default traffic split
impl<P> svc::Param<profiles::LookupAddr> for Logical<P> {
    fn param(&self) -> profiles::LookupAddr {
        profiles::LookupAddr(self.addr())
    }
}

impl<P> svc::Param<LogicalAddr> for Logical<P> {
    fn param(&self) -> LogicalAddr {
        self.logical_addr.clone()
    }
}

// Used for skipping HTTP detection
impl svc::Param<Option<http::detect::Skip>> for Logical<()> {
    fn param(&self) -> Option<http::detect::Skip> {
        if self.profile.is_opaque_protocol() {
            Some(http::detect::Skip)
        } else {
            None
        }
    }
}

impl svc::Param<Option<http::Version>> for Logical<()> {
    fn param(&self) -> Option<http::Version> {
        None
    }
}

impl<P> Logical<P> {
    pub fn addr(&self) -> Addr {
        Addr::from(self.logical_addr.clone().0)
    }
}

impl<P: PartialEq> PartialEq<Logical<P>> for Logical<P> {
    fn eq(&self, other: &Logical<P>) -> bool {
        self.logical_addr == other.logical_addr && self.protocol == other.protocol
    }
}

impl<P: Eq> Eq for Logical<P> {}

impl<P: std::hash::Hash> std::hash::Hash for Logical<P> {
    fn hash<H: std::hash::Hasher>(&self, state: &mut H) {
        self.logical_addr.hash(state);
        self.protocol.hash(state);
    }
}

impl<P: std::fmt::Debug> std::fmt::Debug for Logical<P> {
    fn fmt(&self, f: &mut std::fmt::Formatter<'_>) -> std::fmt::Result {
        f.debug_struct("Logical")
            .field("protocol", &self.protocol)
            .field("profile", &format_args!(".."))
            .field("logical_addr", &self.logical_addr)
            .finish()
    }
}

// === impl Concrete ===

impl<P> From<(ConcreteAddr, Logical<P>)> for Concrete<P> {
    fn from((resolve, logical): (ConcreteAddr, Logical<P>)) -> Self {
        Self { resolve, logical }
    }
}

impl<P> svc::Param<ConcreteAddr> for Concrete<P> {
    fn param(&self) -> ConcreteAddr {
        self.resolve.clone()
    }
}

// === impl Outbound ===

impl<C> Outbound<C> {
    /// Builds a stack that handles protocol detection as well as routing and
    /// load balancing for a single logical destination.
    ///
    /// This stack uses caching so that a router/load-balancer may be reused
    /// across multiple connections.
    pub fn push_logical<R, I>(self, resolve: R) -> Outbound<svc::ArcNewTcp<tcp::Logical, I>>
    where
        Self: Clone + 'static,
        C: Clone + Send + Sync + Unpin + 'static,
        C: svc::MakeConnection<tcp::Connect, Metadata = Local<ClientAddr>, Error = io::Error>,
        C::Connection: Send + Unpin,
        C::Future: Send + Unpin,
        R: Clone + Send + Sync + Unpin + 'static,
        R: Resolve<tcp::Concrete, Endpoint = Metadata, Error = Error>,
        <R as Resolve<tcp::Concrete>>::Resolution: Send,
        <R as Resolve<tcp::Concrete>>::Future: Send + Unpin,
        R: Resolve<http::Concrete, Endpoint = Metadata, Error = Error>,
        <R as Resolve<http::Concrete>>::Resolution: Send,
        <R as Resolve<http::Concrete>>::Future: Send + Unpin,
        I: io::AsyncRead + io::AsyncWrite + io::PeerAddr,
        I: fmt::Debug + Send + Sync + Unpin + 'static,
    {
        let http = self
            .clone()
            .push_tcp_endpoint()
            .push_http_endpoint()
            .push_http_concrete(resolve.clone())
            .push_http_logical()
            .push_http_server()
            // The detect stack doesn't cache its inner service, so we need a
            // process-global cache of logical HTTP stacks.
            .map_stack(|config, _, stk| {
<<<<<<< HEAD
                stk.push_new_idle_cache(config.discovery_idle_timeout)
=======
                stk.push_new_idle_cached(config.discovery_idle_timeout)
>>>>>>> 7d3102cd
                    .push_on_service(
                        svc::layers()
                            .push(http::Retain::layer())
                            .push(http::BoxResponse::layer()),
                    )
            })
            .into_inner();

        let opaque = self
            .push_tcp_endpoint()
            .push_tcp_concrete(resolve)
            .push_tcp_logical()
            // The detect stack doesn't cache its inner service, so we need a
            // process-global cache of logical TCP stacks.
<<<<<<< HEAD
            .map_stack(|config, _, stk| stk.push_new_idle_cache(config.discovery_idle_timeout));
=======
            .map_stack(|config, _, stk| stk.push_new_idle_cached(config.discovery_idle_timeout));
>>>>>>> 7d3102cd

        opaque.push_detect_http(http).map_stack(|_, _, stk| {
            stk.instrument(|l: &tcp::Logical| info_span!("logical",  svc = %l.logical_addr))
                .push_on_service(svc::BoxService::layer())
                .push(svc::ArcNewService::layer())
        })
    }
}<|MERGE_RESOLUTION|>--- conflicted
+++ resolved
@@ -154,11 +154,7 @@
             // The detect stack doesn't cache its inner service, so we need a
             // process-global cache of logical HTTP stacks.
             .map_stack(|config, _, stk| {
-<<<<<<< HEAD
-                stk.push_new_idle_cache(config.discovery_idle_timeout)
-=======
                 stk.push_new_idle_cached(config.discovery_idle_timeout)
->>>>>>> 7d3102cd
                     .push_on_service(
                         svc::layers()
                             .push(http::Retain::layer())
@@ -173,11 +169,7 @@
             .push_tcp_logical()
             // The detect stack doesn't cache its inner service, so we need a
             // process-global cache of logical TCP stacks.
-<<<<<<< HEAD
-            .map_stack(|config, _, stk| stk.push_new_idle_cache(config.discovery_idle_timeout));
-=======
             .map_stack(|config, _, stk| stk.push_new_idle_cached(config.discovery_idle_timeout));
->>>>>>> 7d3102cd
 
         opaque.push_detect_http(http).map_stack(|_, _, stk| {
             stk.instrument(|l: &tcp::Logical| info_span!("logical",  svc = %l.logical_addr))
