use crate::{http, tcp, Outbound};
pub use linkerd_app_core::proxy::api_resolve::ConcreteAddr;
use linkerd_app_core::{
    io, profiles,
    proxy::{api_resolve::Metadata, core::Resolve},
    svc,
    transport::{ClientAddr, Local},
    Addr, Error,
};
pub use profiles::LogicalAddr;
use std::fmt;

pub mod router;
<<<<<<< HEAD
=======

>>>>>>> e6ee9b46
#[derive(Clone)]
pub struct Logical<P> {
    pub profile: profiles::Receiver,
    pub logical_addr: LogicalAddr,
    pub protocol: P,
}

#[derive(Clone, Debug)]
pub struct Concrete<P> {
    pub resolve: ConcreteAddr,
    pub logical: Logical<P>,
}

pub type UnwrapLogical<L, E> = svc::stack::ResultService<svc::Either<L, E>>;

// === impl Logical ===

impl Logical<()> {
    pub(crate) fn new(logical_addr: LogicalAddr, profile: profiles::Receiver) -> Self {
        Self {
            profile,
            logical_addr,
            protocol: (),
        }
    }
}

impl<P> svc::Param<profiles::Receiver> for Logical<P> {
    fn param(&self) -> profiles::Receiver {
        self.profile.clone()
    }
}

impl<P> svc::Param<tokio::sync::watch::Receiver<profiles::Profile>> for Logical<P> {
    fn param(&self) -> tokio::sync::watch::Receiver<profiles::Profile> {
        self.profile.clone().into()
    }
}

/// Used for default traffic split
impl<P> svc::Param<profiles::LookupAddr> for Logical<P> {
    fn param(&self) -> profiles::LookupAddr {
        profiles::LookupAddr(self.addr())
    }
}

impl<P> svc::Param<LogicalAddr> for Logical<P> {
    fn param(&self) -> LogicalAddr {
        self.logical_addr.clone()
    }
}

// Used for skipping HTTP detection
impl svc::Param<Option<http::detect::Skip>> for Logical<()> {
    fn param(&self) -> Option<http::detect::Skip> {
        if self.profile.is_opaque_protocol() {
            Some(http::detect::Skip)
        } else {
            None
        }
    }
}

impl<P> Logical<P> {
    pub fn addr(&self) -> Addr {
        Addr::from(self.logical_addr.clone().0)
    }
}

impl<P: PartialEq> PartialEq<Logical<P>> for Logical<P> {
    fn eq(&self, other: &Logical<P>) -> bool {
        self.logical_addr == other.logical_addr && self.protocol == other.protocol
    }
}

impl<P: Eq> Eq for Logical<P> {}

impl<P: std::hash::Hash> std::hash::Hash for Logical<P> {
    fn hash<H: std::hash::Hasher>(&self, state: &mut H) {
        self.logical_addr.hash(state);
        self.protocol.hash(state);
    }
}

impl<P: std::fmt::Debug> std::fmt::Debug for Logical<P> {
    fn fmt(&self, f: &mut std::fmt::Formatter<'_>) -> std::fmt::Result {
        f.debug_struct("Logical")
            .field("protocol", &self.protocol)
            .field("profile", &format_args!(".."))
            .field("logical_addr", &self.logical_addr)
            .finish()
    }
}

// === impl Concrete ===

impl<P> From<(ConcreteAddr, Logical<P>)> for Concrete<P> {
    fn from((resolve, logical): (ConcreteAddr, Logical<P>)) -> Self {
        Self { resolve, logical }
    }
}

impl<P> svc::Param<ConcreteAddr> for Concrete<P> {
    fn param(&self) -> ConcreteAddr {
        self.resolve.clone()
    }
}

// === impl Outbound ===

impl<C> Outbound<C> {
    pub fn push_logical<R, I>(self, resolve: R) -> Outbound<svc::ArcNewTcp<tcp::Logical, I>>
    where
        Self: Clone + 'static,
        C: Clone + Send + Sync + Unpin + 'static,
        C: svc::MakeConnection<tcp::Connect, Metadata = Local<ClientAddr>, Error = io::Error>,
        C::Connection: Send + Unpin,
        C::Future: Send + Unpin,
        R: Clone + Send + 'static,
        R: Resolve<ConcreteAddr, Endpoint = Metadata, Error = Error> + Sync,
        R::Resolution: Send,
        R::Future: Send + Unpin,
        I: io::AsyncRead + io::AsyncWrite + io::PeerAddr,
        I: fmt::Debug + Send + Sync + Unpin + 'static,
    {
        let http = self
            .clone()
            .push_tcp_endpoint()
            .push_http_endpoint()
            .push_http_concrete(resolve.clone())
            .push_http_logical()
            .map_stack(|config, _, stk| {
                stk.push_buffer_on_service("HTTP Server", &config.http_request_buffer)
            })
            .push_http_server()
            .into_inner();

        self.push_tcp_endpoint()
            .push_tcp_logical(resolve)
            .push_detect_http(http)
    }
}<|MERGE_RESOLUTION|>--- conflicted
+++ resolved
@@ -11,10 +11,7 @@
 use std::fmt;
 
 pub mod router;
-<<<<<<< HEAD
-=======
 
->>>>>>> e6ee9b46
 #[derive(Clone)]
 pub struct Logical<P> {
     pub profile: profiles::Receiver,
