--- conflicted
+++ resolved
@@ -137,15 +137,7 @@
             .push_http_concrete(resolve.clone())
             .push_http_logical()
             .map_stack(|config, _, stk| {
-<<<<<<< HEAD
-                stk.push_buffer_on_service(
-                    "HTTP",
-                    config.http_buffer.capacity,
-                    config.http_buffer.failfast_timeout,
-                )
-=======
                 stk.push_buffer_on_service("HTTP Server", &config.http_request_buffer)
->>>>>>> ab861588
             })
             .push_http_server()
             .into_inner();
