--- conflicted
+++ resolved
@@ -83,14 +83,8 @@
 
 impl<P> Into<transport::labels::Key> for &'_ Accept<P> {
     fn into(self) -> transport::labels::Key {
-<<<<<<< HEAD
-        const NO_TLS: tls::Conditional<identity::Name> =
-            Conditional::None(tls::ReasonForNoPeerName::Loopback);
+        const NO_TLS: tls::server::ConditionalTls = Conditional::None(tls::server::NoTls::Loopback);
         transport::labels::Key::accept(transport::labels::Direction::Out, NO_TLS, self.orig_dst)
-=======
-        const NO_TLS: tls::server::ConditionalTls = Conditional::None(tls::server::NoTls::Loopback);
-        transport::labels::Key::accept(transport::labels::Direction::Out, NO_TLS)
->>>>>>> 0d6471c4
     }
 }
 
