use crate::tcp::opaque_transport;
use linkerd_app_core::{
    metrics, profiles,
    proxy::{
        api_resolve::{ConcreteAddr, Metadata},
        http,
        resolve::map_endpoint::MapEndpoint,
    },
    svc::{self, Param},
    tls,
    transport::{self, OrigDstAddr, Remote, ServerAddr},
    transport_header, Addr, Conditional, Error,
};
use std::net::SocketAddr;
use tracing::debug;

<<<<<<< HEAD
=======
#[derive(Copy, Clone)]
pub(crate) struct EndpointFromMetadata {
    pub identity_disabled: bool,
}

>>>>>>> 1009645d
#[derive(Copy, Clone, Debug, Eq, PartialEq, Hash)]
pub struct Accept<P> {
    pub orig_dst: OrigDstAddr,
    pub protocol: P,
}

#[derive(Clone)]
pub struct Logical<P> {
    pub orig_dst: OrigDstAddr,
    pub profile: Option<profiles::Receiver>,
    pub protocol: P,
}

#[derive(Clone, Debug)]
pub struct Concrete<P> {
    pub resolve: ConcreteAddr,
    pub logical: Logical<P>,
}

#[derive(Clone, Debug)]
pub struct Endpoint<P> {
    pub addr: Remote<ServerAddr>,
    pub tls: tls::ConditionalClientTls,
    pub metadata: Metadata,
    pub logical_addr: Addr,
    pub protocol: P,
}

#[derive(Copy, Clone)]
pub struct EndpointFromMetadata {
    pub identity_disabled: bool,
}

// === impl Accept ===

impl<P> Param<transport::labels::Key> for Accept<P> {
    fn param(&self) -> transport::labels::Key {
        const NO_TLS: tls::ConditionalServerTls = Conditional::None(tls::NoServerTls::Loopback);
        transport::labels::Key::accept(
            transport::labels::Direction::Out,
            NO_TLS,
            self.orig_dst.into(),
        )
    }
}

// === impl Logical ===

impl<P> From<(Option<profiles::Receiver>, Accept<P>)> for Logical<P> {
    fn from(
        (
            profile,
            Accept {
                orig_dst, protocol, ..
            },
        ): (Option<profiles::Receiver>, Accept<P>),
    ) -> Self {
        Self {
            profile,
            orig_dst,
            protocol,
        }
    }
}

/// Used for traffic split
impl<P> Param<Option<profiles::Receiver>> for Logical<P> {
    fn param(&self) -> Option<profiles::Receiver> {
        self.profile.clone()
    }
}

/// Used for default traffic split
impl<P> Param<profiles::LogicalAddr> for Logical<P> {
    fn param(&self) -> profiles::LogicalAddr {
        profiles::LogicalAddr(self.addr())
    }
}

impl<P> Logical<P> {
    pub fn addr(&self) -> Addr {
        self.profile
            .as_ref()
            .and_then(|p| p.borrow().name.clone())
            .map(|n| Addr::from((n, self.orig_dst.0.port())))
            .unwrap_or_else(|| self.orig_dst.0.into())
    }
}

impl<P: PartialEq> PartialEq<Logical<P>> for Logical<P> {
    fn eq(&self, other: &Logical<P>) -> bool {
        self.orig_dst == other.orig_dst && self.protocol == other.protocol
    }
}

impl<P: Eq> Eq for Logical<P> {}

impl<P: std::hash::Hash> std::hash::Hash for Logical<P> {
    fn hash<H: std::hash::Hasher>(&self, state: &mut H) {
        self.orig_dst.hash(state);
        self.protocol.hash(state);
    }
}

impl<P: std::fmt::Debug> std::fmt::Debug for Logical<P> {
    fn fmt(&self, f: &mut std::fmt::Formatter<'_>) -> std::fmt::Result {
        f.debug_struct("Logical")
            .field("orig_dst", &self.orig_dst)
            .field("protocol", &self.protocol)
            .field(
                "profile",
                &format_args!(
                    "{}",
                    if self.profile.is_some() {
                        "Some(..)"
                    } else {
                        "None"
                    }
                ),
            )
            .finish()
    }
}

impl<P> Logical<P> {
    pub fn or_endpoint(
        reason: tls::NoClientTls,
    ) -> impl Fn(Self) -> Result<svc::Either<Self, Endpoint<P>>, Error> + Copy {
        move |logical: Self| {
            let should_resolve = match logical.profile.as_ref() {
                Some(p) => {
                    let p = p.borrow();
                    p.endpoint.is_none() && (p.name.is_some() || !p.targets.is_empty())
                }
                None => false,
            };

            if should_resolve {
                Ok(svc::Either::A(logical))
            } else {
                debug!(%reason, orig_dst = %logical.orig_dst, "Target is unresolveable");
                Ok(svc::Either::B(Endpoint::from((reason, logical))))
            }
        }
    }
}

// === impl Concrete ===

impl<P> From<(ConcreteAddr, Logical<P>)> for Concrete<P> {
    fn from((resolve, logical): (ConcreteAddr, Logical<P>)) -> Self {
        Self { resolve, logical }
    }
}

impl<P> Param<ConcreteAddr> for Concrete<P> {
    fn param(&self) -> ConcreteAddr {
        self.resolve.clone()
    }
}

// === impl Endpoint ===

impl<P> From<(tls::NoClientTls, Logical<P>)> for Endpoint<P> {
    fn from((reason, logical): (tls::NoClientTls, Logical<P>)) -> Self {
        match logical
            .profile
            .as_ref()
            .and_then(|p| p.borrow().endpoint.clone())
        {
            None => Self {
                addr: Remote(ServerAddr(logical.orig_dst.into())),
                metadata: Metadata::default(),
                tls: Conditional::None(reason),
                logical_addr: logical.addr(),
                protocol: logical.protocol,
            },
            Some((addr, metadata)) => Self {
                addr: Remote(ServerAddr(addr)),
                tls: EndpointFromMetadata::client_tls(&metadata, reason),
                metadata,
                logical_addr: logical.addr(),
                protocol: logical.protocol,
            },
        }
    }
}

impl<P> From<(tls::NoClientTls, Accept<P>)> for Endpoint<P> {
    fn from((reason, accept): (tls::NoClientTls, Accept<P>)) -> Self {
        Self::from((reason, Logical::from((None, accept))))
    }
}

impl<P> Param<Remote<ServerAddr>> for Endpoint<P> {
    fn param(&self) -> Remote<ServerAddr> {
        self.addr
    }
}

impl<P> Param<tls::ConditionalClientTls> for Endpoint<P> {
    fn param(&self) -> tls::ConditionalClientTls {
        self.tls.clone()
    }
}

impl<P> Param<Option<opaque_transport::PortOverride>> for Endpoint<P> {
    fn param(&self) -> Option<opaque_transport::PortOverride> {
        self.metadata
            .opaque_transport_port()
            .map(opaque_transport::PortOverride)
    }
}

impl<P> Param<Option<http::AuthorityOverride>> for Endpoint<P> {
    fn param(&self) -> Option<http::AuthorityOverride> {
        self.metadata
            .authority_override()
            .cloned()
            .map(http::AuthorityOverride)
    }
}

impl<P> Param<transport::labels::Key> for Endpoint<P> {
    fn param(&self) -> transport::labels::Key {
        transport::labels::Key::OutboundConnect(self.param())
    }
}

impl<P> Param<metrics::OutboundEndpointLabels> for Endpoint<P> {
    fn param(&self) -> metrics::OutboundEndpointLabels {
        metrics::OutboundEndpointLabels {
            authority: Some(self.logical_addr.to_http_authority()),
            labels: metrics::prefix_labels("dst", self.metadata.labels().iter()),
            server_id: self.tls.clone(),
            target_addr: self.addr.into(),
        }
    }
}

impl<P> Param<metrics::EndpointLabels> for Endpoint<P> {
    fn param(&self) -> metrics::EndpointLabels {
        Param::<metrics::OutboundEndpointLabels>::param(self).into()
    }
}

impl<P: std::hash::Hash> std::hash::Hash for Endpoint<P> {
    fn hash<H: std::hash::Hasher>(&self, state: &mut H) {
        self.addr.hash(state);
        self.tls.hash(state);
        self.logical_addr.hash(state);
        self.protocol.hash(state);
    }
}

// === EndpointFromMetadata ===

impl EndpointFromMetadata {
    fn client_tls(metadata: &Metadata, reason: tls::NoClientTls) -> tls::ConditionalClientTls {
        // If we're transporting an opaque protocol OR we're communicating with
        // a gateway, then set an ALPN value indicating support for a transport
        // header.
        let use_transport_header =
            metadata.opaque_transport_port().is_some() || metadata.authority_override().is_some();

        metadata
            .identity()
            .cloned()
            .map(move |server_id| {
                Conditional::Some(tls::ClientTls {
                    server_id,
                    alpn: if use_transport_header {
                        Some(tls::client::AlpnProtocols(vec![
                            transport_header::PROTOCOL.into()
                        ]))
                    } else {
                        None
                    },
                })
            })
            .unwrap_or(Conditional::None(reason))
    }
}

impl<P: Copy + std::fmt::Debug> MapEndpoint<Concrete<P>, Metadata> for EndpointFromMetadata {
    type Out = Endpoint<P>;

    fn map_endpoint(
        &self,
        concrete: &Concrete<P>,
        addr: SocketAddr,
        metadata: Metadata,
    ) -> Self::Out {
        tracing::trace!(%addr, ?metadata, ?concrete, "Resolved endpoint");
        let tls = if self.identity_disabled {
            tls::ConditionalClientTls::None(tls::NoClientTls::Disabled)
        } else {
            Self::client_tls(&metadata, tls::NoClientTls::NotProvidedByServiceDiscovery)
        };
        Endpoint {
            addr: Remote(ServerAddr(addr)),
            tls,
            metadata,
            logical_addr: concrete.logical.addr(),
            protocol: concrete.logical.protocol,
        }
    }
}<|MERGE_RESOLUTION|>--- conflicted
+++ resolved
@@ -14,14 +14,6 @@
 use std::net::SocketAddr;
 use tracing::debug;
 
-<<<<<<< HEAD
-=======
-#[derive(Copy, Clone)]
-pub(crate) struct EndpointFromMetadata {
-    pub identity_disabled: bool,
-}
-
->>>>>>> 1009645d
 #[derive(Copy, Clone, Debug, Eq, PartialEq, Hash)]
 pub struct Accept<P> {
     pub orig_dst: OrigDstAddr,
