--- conflicted
+++ resolved
@@ -24,12 +24,8 @@
 #[derive(Clone)]
 pub struct Logical<P> {
     pub orig_dst: OrigDstAddr,
-<<<<<<< HEAD
     pub profile: profiles::Receiver,
-=======
     pub logical_addr: Option<LogicalAddr>,
-    pub profile: Option<profiles::Receiver>,
->>>>>>> 74a16321
     pub protocol: P,
 }
 
@@ -77,7 +73,7 @@
             },
         ): (profiles::Receiver, Accept<P>),
     ) -> Self {
-        let logical_addr = profile.as_ref().and_then(|p| p.borrow().addr.clone());
+        let logical_addr = profile.borrow().addr.clone();
         Self {
             profile,
             orig_dst,
@@ -110,17 +106,9 @@
 
 impl<P> Logical<P> {
     pub fn addr(&self) -> Addr {
-<<<<<<< HEAD
-        self.profile
-            .borrow()
-            .addr
-            .clone()
-            .map(|LogicalAddr(a)| Addr::from(a))
-=======
         self.logical_addr
             .as_ref()
             .map(|LogicalAddr(a)| Addr::from(a.clone()))
->>>>>>> 74a16321
             .unwrap_or_else(|| self.orig_dst.0.into())
     }
 }
@@ -148,22 +136,8 @@
         f.debug_struct("Logical")
             .field("orig_dst", &self.orig_dst)
             .field("protocol", &self.protocol)
-<<<<<<< HEAD
             .field("profile", &format_args!(".."))
-=======
-            .field(
-                "profile",
-                &format_args!(
-                    "{}",
-                    if self.profile.is_some() {
-                        "Some(..)"
-                    } else {
-                        "None"
-                    }
-                ),
-            )
             .field("logical_addr", &self.logical_addr)
->>>>>>> 74a16321
             .finish()
     }
 }
