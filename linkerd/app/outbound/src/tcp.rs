use crate::Outbound;
use linkerd_app_core::{
    io, profiles, svc,
    transport::{self, addrs::*, metrics},
    Error,
};

pub mod connect;
<<<<<<< HEAD
pub mod endpoint;
pub mod opaque_transport;
=======
mod endpoint;
pub mod tagged_transport;
>>>>>>> 89e49a69

pub use self::connect::Connect;
pub use linkerd_app_core::proxy::tcp::Forward;

// pub type Endpoint = crate::endpoint::Endpoint<()>;

#[derive(Copy, Clone, Debug, Eq, PartialEq, Hash)]
pub struct Accept {
    pub orig_dst: OrigDstAddr,
}

// === impl Accept ===

impl From<OrigDstAddr> for Accept {
    fn from(orig_dst: OrigDstAddr) -> Self {
        Self { orig_dst }
    }
}

impl svc::Param<OrigDstAddr> for Accept {
    fn param(&self) -> OrigDstAddr {
        self.orig_dst
    }
}

impl svc::Param<Remote<ServerAddr>> for Accept {
    fn param(&self) -> Remote<ServerAddr> {
        let OrigDstAddr(addr) = self.orig_dst;
        Remote(ServerAddr(addr))
    }
}

impl svc::Param<profiles::LookupAddr> for Accept {
    fn param(&self) -> profiles::LookupAddr {
        profiles::LookupAddr((*self.orig_dst).into())
    }
}

impl svc::Param<transport::labels::Key> for Accept {
    fn param(&self) -> transport::labels::Key {
        transport::labels::Key::outbound_server(self.orig_dst.into())
    }
}

// === impl Outbound ===

impl<N> Outbound<N> {
    /// Wraps a TCP accept stack with tracing and metrics instrumentation.
    pub fn push_tcp_instrument<T, I, G, NSvc>(self, mk_span: G) -> Outbound<svc::ArcNewTcp<T, I>>
    where
        T: svc::Param<OrigDstAddr> + Clone + Send + 'static,
        G: svc::GetSpan<T> + Clone + Send + Sync + 'static,
        I: io::AsyncRead + io::AsyncWrite + io::PeerAddr + std::fmt::Debug + Send + Unpin + 'static,
        N: svc::NewService<Accept, Service = NSvc> + Clone + Send + Sync + 'static,
        NSvc: svc::Service<metrics::SensorIo<I>, Response = (), Error = Error> + Send + 'static,
        NSvc::Future: Send,
    {
        self.map_stack(|_, rt, inner| {
            inner
                .push(metrics::NewServer::layer(
                    rt.metrics.proxy.transport.clone(),
                ))
                .push_filter(|t: T| Accept::try_from(t.param()))
                .push(rt.metrics.tcp_errors.to_layer())
                .instrument(mk_span)
                .check_new_service::<T, I>()
                .push_on_service(svc::BoxService::layer())
                .push(svc::ArcNewService::layer())
                .check_new_service::<T, I>()
        })
    }
}<|MERGE_RESOLUTION|>--- conflicted
+++ resolved
@@ -6,13 +6,8 @@
 };
 
 pub mod connect;
-<<<<<<< HEAD
 pub mod endpoint;
-pub mod opaque_transport;
-=======
-mod endpoint;
 pub mod tagged_transport;
->>>>>>> 89e49a69
 
 pub use self::connect::Connect;
 pub use linkerd_app_core::proxy::tcp::Forward;
