use crate::{tcp, Outbound};
use linkerd_app_core::{
    io,
    metrics::prom,
    profiles,
    proxy::{
        api_resolve::{ConcreteAddr, Metadata},
        core::Resolve,
    },
    svc,
    transport::addrs::*,
    Error,
};
use std::{fmt::Debug, hash::Hash};

mod concrete;
mod logical;

pub use self::logical::Logical;

#[derive(Clone, Debug, PartialEq, Eq, Hash)]
struct Opaq(Logical);

// === impl Outbound ===

impl<C> Outbound<C> {
    /// Builds a stack that proxies opaque TCP connections.
    ///
    /// This stack uses caching so that a router/load-balancer may be reused
    /// across multiple connections.
    pub fn push_opaq_cached<T, I, R>(
        self,
<<<<<<< HEAD
        registry: &mut prom::registry::Registry,
=======
        registry: &mut prom::Registry,
>>>>>>> 0ee7e5c5
        resolve: R,
    ) -> Outbound<svc::ArcNewCloneTcp<T, I>>
    where
        // Opaque target
        T: svc::Param<Logical>,
        T: Clone + Send + Sync + 'static,
        // Server-side connection
        I: io::AsyncRead + io::AsyncWrite + io::PeerAddr,
        I: Debug + Send + Sync + Unpin + 'static,
        // Endpoint discovery
        R: Resolve<ConcreteAddr, Endpoint = Metadata, Error = Error>,
        R::Resolution: Unpin,
        // TCP endpoint stack.
        C: svc::MakeConnection<tcp::Connect, Metadata = Local<ClientAddr>, Error = io::Error>,
        C: Clone + Send + Sync + Unpin + 'static,
        C::Connection: Send + Unpin,
        C::Future: Send + Unpin,
    {
        self.push_tcp_endpoint()
            .push_opaq_concrete(registry, resolve)
            .push_opaq_logical()
            .map_stack(|config, _rt, stk| {
                stk.push_new_idle_cached(config.discovery_idle_timeout)
                    // Use a dedicated target type to configure parameters for
                    // the opaque stack. It also helps narrow the cache key.
                    .push_map_target(|t: T| Opaq(t.param()))
                    .arc_new_clone_tcp()
            })
    }
}

// === impl Opaq ===

impl svc::Param<Logical> for Opaq {
    fn param(&self) -> Logical {
        self.0.clone()
    }
}

impl svc::Param<Option<profiles::Receiver>> for Opaq {
    fn param(&self) -> Option<profiles::Receiver> {
        match self.0.param() {
            Logical::Route(_, rx) => Some(rx),
            _ => None,
        }
    }
}<|MERGE_RESOLUTION|>--- conflicted
+++ resolved
@@ -30,11 +30,7 @@
     /// across multiple connections.
     pub fn push_opaq_cached<T, I, R>(
         self,
-<<<<<<< HEAD
-        registry: &mut prom::registry::Registry,
-=======
         registry: &mut prom::Registry,
->>>>>>> 0ee7e5c5
         resolve: R,
     ) -> Outbound<svc::ArcNewCloneTcp<T, I>>
     where
