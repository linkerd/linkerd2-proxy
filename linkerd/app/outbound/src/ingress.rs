use crate::{http, stack_labels, tcp, trace_labels, Config, Outbound};
use linkerd_app_core::{
    config::{ProxyConfig, ServerConfig},
    detect, http_tracing, io, profiles,
    proxy::{api_resolve::Metadata, core::Resolve},
    svc::{self, stack::Param},
    tls,
    transport::{OrigDstAddr, Remote, ServerAddr},
    AddrMatch, Error, Infallible, NameAddr,
};
use thiserror::Error;
use tracing::{debug, debug_span, info_span};

#[derive(Clone)]
struct AllowHttpProfile(AddrMatch);

#[derive(Clone, Debug, PartialEq, Eq, Hash)]
struct Http<T> {
    target: T,
    version: http::Version,
}

#[derive(Clone, Debug, PartialEq, Eq, Hash)]
enum Target {
    Forward(OrigDstAddr),
    Override(NameAddr),
}

#[derive(Debug, Error)]
#[error("ingress-mode routing requires a service profile")]
struct ProfileRequired;

#[derive(Debug, Default, Error)]
#[error("l5d-dst-override is not a valid host:port")]
struct InvalidOverrideHeader;

const DST_OVERRIDE_HEADER: &str = "l5d-dst-override";

type DetectIo<I> = io::PrefixedIo<I>;

impl<T> Param<http::Version> for Http<T> {
    fn param(&self) -> http::Version {
        self.version
    }
}

impl Param<profiles::LookupAddr> for Http<NameAddr> {
    fn param(&self) -> profiles::LookupAddr {
        profiles::LookupAddr(self.target.clone().into())
    }
}

impl Param<http::normalize_uri::DefaultAuthority> for Http<tcp::Accept> {
    fn param(&self) -> http::normalize_uri::DefaultAuthority {
        http::normalize_uri::DefaultAuthority(Some(
            self.target
                .orig_dst
                .to_string()
                .parse()
                .expect("Address must be a valid authority"),
        ))
    }
}

// === impl Outbound ===

impl Outbound<svc::ArcNewHttp<http::Endpoint>> {
    /// Routes HTTP requests according to the l5d-dst-override header.
    ///
    /// This is only intended for Ingress configurations, where we assume all
    /// outbound traffic is HTTP and HTTP detection is **always** performed. If
    /// HTTP detection fails, we revert to using the provided `fallback` stack.
    //
    // Profile-based stacks are cached so that they can be reused across
    // multiple requests to the same logical destination (even if the
    // connections target individual endpoints in a service). No other caching
    // is employed here: per-endpoint stacks are uncached, and fallback stacks
    // are expected to be cached elsewhere, if necessary.
    pub fn push_ingress<T, I, P, R, F, FSvc>(
        self,
        profiles: P,
        resolve: R,
        fallback: F,
    ) -> Outbound<svc::ArcNewTcp<T, I>>
    where
        T: Param<OrigDstAddr> + Clone + Send + Sync + 'static,
        I: io::AsyncRead + io::AsyncWrite + io::PeerAddr + std::fmt::Debug + Send + Unpin + 'static,
        P: profiles::GetProfile + Clone + Send + Sync + Unpin + 'static,
        P::Error: Send,
        P::Future: Send,
        R: Clone + Send + Sync + 'static,
        R: Resolve<http::Concrete, Endpoint = Metadata, Error = Error>,
        R::Resolution: Send,
        R::Future: Send + Unpin,
        F: svc::NewService<tcp::Accept, Service = FSvc> + Clone + Send + Sync + 'static,
        FSvc: svc::Service<DetectIo<I>, Response = (), Error = Error> + Send + 'static,
        FSvc::Future: Send,
    {
        let http_endpoint = self.clone().into_stack();

        self.push_http_concrete(resolve)
            .push_http_logical()
            .map_stack(|config, rt, http_logical| {
                let detect_http = config.proxy.detect_http();
                let Config {
                    allow_discovery,
                    http_request_queue,
                    discovery_idle_timeout,
                    proxy:
                        ProxyConfig {
                            server: ServerConfig { h2_settings, .. },
                            max_in_flight_requests,
                            ..
                        },
                    ..
                } = config;
                let profile_domains = allow_discovery.names().clone();
                let profiles = profiles::RecoverDefault::new(profiles.into_service());

                let discover = http_logical
                    .check_new_service::<http::Logical, http::Request<_>>()
                    // If a profile was discovered, use it to build a logical stack.
                    // Otherwise, the override header was present but no profile
                    // information could be discovered, so fail the request.
                    .push_request_filter(
                        |(profile, http): (Option<profiles::Receiver>, Http<NameAddr>)| {
                            if let Some(profile) = profile {
                                if let Some(logical_addr) = profile.logical_addr() {
                                    return Ok(http::Logical {
                                        profile,
                                        logical_addr,
                                        protocol: http.version,
                                    });
                                }
                            }

                            Err(ProfileRequired)
                        },
                    )
                    .check_new_service::<(Option<profiles::Receiver>, Http<NameAddr>), http::Request<_>>()
                    .lift_new_with_target()
                    .push_new_discovery_cache(profiles, config.discovery_idle_timeout, http_request_buffer.capacity)
                    .check_new_service::<Http<NameAddr>, http::Request<_>>()
                    .push_request_filter(move |h: Http<NameAddr>| {
                        // Lookup the profile if the override header was set and it
                        // is in the configured profile domains. Otherwise, profile
                        // discovery is skipped.
                        if profile_domains.matches(h.target.name()) {
                            return Ok(h);
                        }

                        debug!(
                            dst = %h.target,
                            domains = %profile_domains,
                            "Address not in discoverable domains",
                        );
                        Err(ProfileRequired)
                    })
                    .check_new_service::<Http<NameAddr>, http::Request<_>>();

                let ingress_override = discover
                    // This service is buffered because it needs to initialize the
                    // profile resolution and a fail-fast is instrumented in case it
                    // becomes unavailable. When this service is in fail-fast, ensure
                    // that we drive the inner service to readiness even if new requests
                    // aren't received.
                    .push_on_service(
                        svc::layers().push(
                            rt.metrics
                                .proxy
                                .stack
                                .layer(stack_labels("http", "logical")),
                        ),
                    )
<<<<<<< HEAD
                    .push(svc::NewQueueTimeout::layer_with(*http_request_buffer))
=======
                    .push(svc::NewQueue::layer_with_timeout_via(*http_request_queue))
>>>>>>> 3b5ae7ac
                    // Caches the profile-based stack so that it can be reused across
                    // multiple requests to the same canonical destination.
                    .push_idle_cache(*discovery_idle_timeout)
                    .push_on_service(
                        svc::layers()
                            .push(http::strip_header::request::layer(DST_OVERRIDE_HEADER))
                            .push(http::Retain::layer())
                            .push(http::BoxResponse::layer()),
                    )
                    .instrument(|h: &Http<NameAddr>| info_span!("override", dst = %h.target));

                // Route requests with destinations that can be discovered via the
                // `l5d-dst-override` header through the (load balanced) logical
                // stack. Route requests without the header through the endpoint
                // stack.
                //
                // Stacks with an override are cached and reused. Endpoint stacks
                // are not.
                let new_http = ingress_override
                    .push_switch(
                        |Http { target, version }: Http<Target>| match target {
                            Target::Override(target) => {
                                Ok::<_, Infallible>(svc::Either::A(Http { target, version }))
                            }
                            Target::Forward(OrigDstAddr(addr)) => {
                                Ok(svc::Either::B(http::Endpoint {
                                    addr: Remote(ServerAddr(addr)),
                                    metadata: Metadata::default(),
                                    logical_addr: None,
                                    protocol: version,
                                    opaque_protocol: false,
                                    tls: tls::ConditionalClientTls::None(
                                        tls::NoClientTls::IngressWithoutOverride,
                                    ),
                                }))
                            }
                        },
                        http_endpoint.into_inner(),
                    )
                    .push(svc::ArcNewService::layer())
                    // Obtain a new inner service for each request. Override stacks are
                    // cached, as they depend on discovery that should not be performed
                    // many times. Forwarding stacks are not cached explicitly, as there
                    // are no real resources we need to share across connections. This
                    // allows us to avoid buffering requests to these endpoints.
                    .check_new_service::<Http<Target>, http::Request<_>>()
                    .push_on_service(svc::LoadShed::layer())
                    .lift_new()
                    .check_new_new::<Http<tcp::Accept>, Http<Target>>()
                    .push(svc::NewOneshotRoute::layer_via(|a: &Http<tcp::Accept>| {
                        SelectTarget(a.clone())
                    }))
                    .check_new_service::<Http<tcp::Accept>, http::Request<_>>()
                    .push(http::NewNormalizeUri::layer())
                    .push_on_service(
                        svc::layers()
                            .push(http::MarkAbsoluteForm::layer())
                            .push(svc::ConcurrencyLimitLayer::new(*max_in_flight_requests))
                            .push(svc::LoadShed::layer())
                            .push(rt.metrics.http_errors.to_layer()),
                    )
                    .push(http::ServerRescue::layer(config.emit_headers))
                    .push_on_service(
                        svc::layers()
                            .push(http_tracing::server(rt.span_sink.clone(), trace_labels()))
                            .push(http::BoxResponse::layer())
                            .push(http::BoxRequest::layer()),
                    )
                    .instrument(|_: &_| debug_span!("http"))
                    .check_new_service::<Http<tcp::Accept>, http::Request<_>>();

                // HTTP detection is **always** performed. If detection fails, then we
                // use the `fallback` stack to process the connection by its original
                // destination address.
                new_http
                    .check_new_service::<Http<tcp::Accept>, http::Request<_>>()
                    .push(http::NewServeHttp::layer(*h2_settings, rt.drain.clone()))
                    .check_new_service::<Http<tcp::Accept>, I>()
                    .push_switch(
                        |(http, t): (Option<http::Version>, T)| -> Result<_, Infallible> {
                            let target = tcp::Accept::from(t.param());
                            if let Some(version) = http {
                                return Ok(svc::Either::A(Http { version, target }));
                            }
                            Ok(svc::Either::B(target))
                        },
                        fallback,
                    )
                    .push_map_target(detect::allow_timeout)
                    .push(detect::NewDetectService::layer(detect_http))
                    .check_new_service::<T, I>()
                    .push_on_service(svc::BoxService::layer())
                    .push(svc::ArcNewService::layer())
                    .check_new_service::<T, I>()
            })
    }
}

#[derive(Clone, Debug)]
struct SelectTarget(Http<tcp::Accept>);

impl<B> svc::router::SelectRoute<http::Request<B>> for SelectTarget {
    type Key = Http<Target>;
    type Error = InvalidOverrideHeader;

    fn select(&self, req: &http::Request<B>) -> Result<Self::Key, Self::Error> {
        Ok(Http {
            version: self.0.version,
            // Use either the override header or the original destination
            // address.
            target: http::authority_from_header(req, DST_OVERRIDE_HEADER)
                .map(|a| {
                    NameAddr::from_authority_with_default_port(&a, 80)
                        .map_err(|_| InvalidOverrideHeader)
                        .map(Target::Override)
                })
                .transpose()?
                .unwrap_or(Target::Forward(self.0.target.orig_dst)),
        })
    }
}<|MERGE_RESOLUTION|>--- conflicted
+++ resolved
@@ -139,7 +139,7 @@
                     )
                     .check_new_service::<(Option<profiles::Receiver>, Http<NameAddr>), http::Request<_>>()
                     .lift_new_with_target()
-                    .push_new_discovery_cache(profiles, config.discovery_idle_timeout, http_request_buffer.capacity)
+                    .push_new_discovery_cache(profiles, config.discovery_idle_timeout, http_request_queue.capacity)
                     .check_new_service::<Http<NameAddr>, http::Request<_>>()
                     .push_request_filter(move |h: Http<NameAddr>| {
                         // Lookup the profile if the override header was set and it
@@ -172,11 +172,7 @@
                                 .layer(stack_labels("http", "logical")),
                         ),
                     )
-<<<<<<< HEAD
-                    .push(svc::NewQueueTimeout::layer_with(*http_request_buffer))
-=======
                     .push(svc::NewQueue::layer_with_timeout_via(*http_request_queue))
->>>>>>> 3b5ae7ac
                     // Caches the profile-based stack so that it can be reused across
                     // multiple requests to the same canonical destination.
                     .push_idle_cache(*discovery_idle_timeout)
