--- conflicted
+++ resolved
@@ -83,13 +83,8 @@
                 let detect_http = config.proxy.detect_http();
                 let Config {
                     allow_discovery,
-<<<<<<< HEAD
-                    http_buffer,
-                    orig_dst_idle_timeout,
-=======
                     http_request_buffer,
                     discovery_idle_timeout,
->>>>>>> ab861588
                     proxy:
                         ProxyConfig {
                             server: ServerConfig { h2_settings, .. },
@@ -152,23 +147,11 @@
                                     .stack
                                     .layer(stack_labels("http", "logical")),
                             )
-<<<<<<< HEAD
-                            .push_buffer(
-                                "HTTP Ingress",
-                                http_buffer.capacity,
-                                http_buffer.failfast_timeout,
-                            ),
-                    )
-                    // Caches the profile-based stack so that it can be reused across
-                    // multiple requests to the same canonical destination.
-                    .push_cache(*orig_dst_idle_timeout)
-=======
                             .push_buffer("HTTP Logical", http_request_buffer),
                     )
                     // Caches the profile-based stack so that it can be reused across
                     // multiple requests to the same canonical destination.
                     .push_cache(*discovery_idle_timeout)
->>>>>>> ab861588
                     .push_on_service(
                         svc::layers()
                             .push(http::strip_header::request::layer(DST_OVERRIDE_HEADER))
