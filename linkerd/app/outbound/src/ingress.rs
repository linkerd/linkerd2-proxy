--- conflicted
+++ resolved
@@ -288,24 +288,12 @@
             svc::Param::<Option<profiles::Receiver>>::param(&parent).map(watch::Receiver::from),
         ) {
             (RequestTarget::Named(addr), profile) => {
-<<<<<<< HEAD
-                let profile = profile.ok_or_else(|| ProfileRequired(addr.clone()))?;
-                let mut route =
-                    mk_route(&*profile.borrow()).ok_or_else(|| ProfileRequired(addr.clone()))?;
-                let routes = http::spawn_routes(profile, move |p: &profiles::Profile| {
-                    if let Some(r) = mk_route(p) {
-                        route = r;
-                    }
-                    route.clone()
-                });
-=======
                 let routes = {
                     let mut profile = profile.ok_or_else(|| ProfileRequired(addr.clone()))?;
                     let init = mk_routes(&*profile.borrow_and_update())
                         .ok_or_else(|| ProfileRequired(addr.clone()))?;
                     http::spawn_routes(profile, init, mk_routes)
                 };
->>>>>>> 3709c393
 
                 Ok(Http {
                     version: (*parent).param(),
@@ -316,23 +304,10 @@
                 })
             }
 
-<<<<<<< HEAD
-            (RequestTarget::Orig(OrigDstAddr(addr)), Some(profile)) => {
-                let route = mk_route(&*profile.borrow());
-                let routes = if let Some(route) = route {
-                    let mut route = route;
-                    http::spawn_routes(profile, move |p: &profiles::Profile| {
-                        if let Some(r) = mk_route(p) {
-                            route = r;
-                        }
-                        route.clone()
-                    })
-=======
             (RequestTarget::Orig(OrigDstAddr(addr)), Some(mut profile)) => {
                 let route = mk_routes(&*profile.borrow_and_update());
                 let routes = if let Some(route) = route {
                     http::spawn_routes(profile, route, mk_routes)
->>>>>>> 3709c393
                 } else {
                     http::spawn_routes_default(Remote(ServerAddr(addr)))
                 };
@@ -359,11 +334,7 @@
     }
 }
 
-<<<<<<< HEAD
-fn mk_route(
-=======
 fn mk_routes(
->>>>>>> 3709c393
     profiles::Profile {
         addr,
         endpoint,
@@ -387,11 +358,6 @@
     None
 }
 
-<<<<<<< HEAD
-mod foo {}
-
-=======
->>>>>>> 3709c393
 // === impl Logical ===
 
 impl std::cmp::PartialEq for Logical {
