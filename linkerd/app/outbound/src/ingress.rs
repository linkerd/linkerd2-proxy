use crate::{http, stack_labels, tcp, trace_labels, Config, Outbound};
use linkerd_app_core::{
    config::{ProxyConfig, ServerConfig},
    detect, discovery_rejected, drain, errors, http_request_l5d_override_dst_addr, http_tracing,
    io, profiles,
    svc::{self, stack::Param},
    tls,
    transport::{self, ClientAddr, OrigDstAddr, Remote},
    Addr, AddrMatch, Error,
};
use tracing::{debug_span, info_span};

impl<B> Outbound<(), B> {
    /// Routes HTTP requests according to the l5d-dst-override header.
    ///
    /// Forwards TCP connections without discovery/routing (or mTLS).
    ///
    /// This is only intended for Ingress configurations, where we assume all
    /// outbound traffic is either HTTP or TLS'd by the ingress proxy.
    pub fn to_ingress<T, I, N, NSvc, H, HSvc, P>(
        &self,
        profiles: P,
        tcp: N,
        http: H,
    ) -> impl svc::NewService<
        T,
        Service = impl svc::Service<I, Response = (), Error = Error, Future = impl Send>,
    >
    where
<<<<<<< HEAD
        B: Clone,
=======
>>>>>>> aad758d9
        T: Param<OrigDstAddr> + Param<Remote<ClientAddr>> + Clone + Send + Sync + 'static,
        I: io::AsyncRead + io::AsyncWrite + io::PeerAddr + std::fmt::Debug + Send + Unpin + 'static,
        N: svc::NewService<tcp::Endpoint, Service = NSvc> + Clone + Send + Sync + 'static,
        NSvc: svc::Service<io::PrefixedIo<transport::metrics::SensorIo<I>>, Response = ()>
            + Clone
            + Send
            + Sync
            + 'static,
        NSvc::Error: Into<Error>,
        NSvc::Future: Send,
        H: svc::NewService<http::Logical, Service = HSvc> + Clone + Send + Sync + Unpin + 'static,
        HSvc: svc::Service<http::Request<http::BoxBody>, Response = http::Response<http::BoxBody>>
            + Send
            + 'static,
        HSvc::Error: Into<Error>,
        HSvc::Future: Send,
        P: profiles::GetProfile<profiles::LookupAddr> + Clone + Send + Sync + Unpin + 'static,
        P::Error: Send,
        P::Future: Send,
    {
        let Config {
            allow_discovery,
            proxy:
                ProxyConfig {
                    server: ServerConfig { h2_settings, .. },
                    dispatch_timeout,
                    max_in_flight_requests,
                    detect_protocol_timeout,
                    buffer_capacity,
                    cache_max_idle_age,
                    ..
                },
            ..
        } = self.config.clone();
        let allow = AllowHttpProfile(allow_discovery);

        let tcp = svc::stack(tcp)
            .push_on_response(drain::Retain::layer(self.runtime.drain.clone()))
            .push_map_target(|a: tcp::Accept| {
                tcp::Endpoint::from((tls::NoClientTls::IngressNonHttp, a))
            })
            .into_inner();

        svc::stack(http)
            .push_on_response(
                svc::layers()
                    .push(http::BoxRequest::layer())
                    .push(svc::MapErrLayer::new(Into::into)),
            )
            // Lookup the profile for the outbound HTTP target, if appropriate.
            //
            // This service is buffered because it needs to initialize the profile
            // resolution and a failfast is instrumented in case it becomes
            // unavailable
            // When this service is in failfast, ensure that we drive the
            // inner service to readiness even if new requests aren't
            // received.
            .push_map_target(http::Logical::from)
            .push(profiles::discover::layer(profiles, allow))
            .push_on_response(
                svc::layers()
                    .push(
                        self.runtime
                            .metrics
                            .stack
                            .layer(stack_labels("http", "logical")),
                    )
                    .push(svc::layer::mk(svc::SpawnReady::new))
                    .push(svc::FailFast::layer("HTTP Logical", dispatch_timeout))
                    .push_spawn_buffer(buffer_capacity),
            )
            .push_cache(cache_max_idle_age)
            .push_on_response(http::Retain::layer())
            .instrument(|t: &Target| info_span!("target", dst = %t.dst))
            // Obtain a new inner service for each request (fom the above cache).
            //
            // Note that the router service is always ready, so the `FailFast` layer
            // need not use a `SpawnReady` to drive the service to ready.
            .push(svc::NewRouter::layer(TargetPerRequest::accept))
            .push(http::NewNormalizeUri::layer())
            .push_on_response(
                svc::layers()
                    .push(http::MarkAbsoluteForm::layer())
                    .push(svc::ConcurrencyLimit::layer(max_in_flight_requests))
                    .push(svc::FailFast::layer("HTTP Server", dispatch_timeout))
                    .push(self.runtime.metrics.http_errors.clone())
                    .push(errors::layer())
                    .push(http_tracing::server(
                        self.runtime.span_sink.clone(),
                        trace_labels(),
                    ))
                    .push(http::BoxResponse::layer()),
            )
            .instrument(|a: &http::Accept| debug_span!("http", v = %a.protocol))
            .push(http::NewServeHttp::layer(
                h2_settings,
                self.runtime.drain.clone(),
            ))
            .push_map_target(http::Accept::from)
            .push(svc::UnwrapOr::layer(tcp))
            .push_cache(cache_max_idle_age)
            .push_map_target(detect::allow_timeout)
            .push(detect::NewDetectService::layer(
                detect_protocol_timeout,
                http::DetectHttp::default(),
            ))
            .push(self.runtime.metrics.transport.layer_accept())
            .instrument(|a: &tcp::Accept| info_span!("ingress", orig_dst = %a.orig_dst))
            .push_map_target(|a: T| {
                let orig_dst = Param::<OrigDstAddr>::param(&a);
                tcp::Accept::from(orig_dst)
            })
            // Boxing is necessary purely to limit the link-time overhead of
            // having enormous types.
            .push(svc::BoxNewService::layer())
            .check_new_service::<T, I>()
            .into_inner()
    }
}

#[derive(Clone)]
struct AllowHttpProfile(AddrMatch);

#[derive(Clone, Debug, PartialEq, Eq, Hash)]
struct Target {
    dst: Addr,
    version: http::Version,
}

#[derive(Clone)]
struct TargetPerRequest(http::Accept);

// === AllowHttpProfile ===

impl svc::stack::Predicate<Target> for AllowHttpProfile {
    type Request = profiles::LookupAddr;

    fn check(&mut self, Target { dst, .. }: Target) -> Result<profiles::LookupAddr, Error> {
        if self.0.matches(&dst) {
            Ok(profiles::LookupAddr(dst))
        } else {
            Err(discovery_rejected().into())
        }
    }
}

// === impl Target ===

impl From<(Option<profiles::Receiver>, Target)> for http::Logical {
    fn from((profile, Target { dst, version }): (Option<profiles::Receiver>, Target)) -> Self {
        // XXX This is a hack to fix caching when an dst-override is set.
        let orig_dst = if let Some(a) = dst.socket_addr() {
            OrigDstAddr(a)
        } else {
            OrigDstAddr(([0, 0, 0, 0], dst.port()).into())
        };

        Self {
            orig_dst,
            profile,
            protocol: version,
        }
    }
}

// === TargetPerRequest ===

impl TargetPerRequest {
    fn accept(a: http::Accept) -> Self {
        Self(a)
    }
}

impl<B> svc::stack::RecognizeRoute<http::Request<B>> for TargetPerRequest {
    type Key = Target;

    fn recognize(&self, req: &http::Request<B>) -> Result<Self::Key, Error> {
        let dst =
            http_request_l5d_override_dst_addr(req).unwrap_or_else(|_| self.0.orig_dst.0.into());
        Ok(Target {
            dst,
            version: self.0.protocol,
        })
    }
}<|MERGE_RESOLUTION|>--- conflicted
+++ resolved
@@ -10,7 +10,7 @@
 };
 use tracing::{debug_span, info_span};
 
-impl<B> Outbound<(), B> {
+impl Outbound<()> {
     /// Routes HTTP requests according to the l5d-dst-override header.
     ///
     /// Forwards TCP connections without discovery/routing (or mTLS).
@@ -27,10 +27,6 @@
         Service = impl svc::Service<I, Response = (), Error = Error, Future = impl Send>,
     >
     where
-<<<<<<< HEAD
-        B: Clone,
-=======
->>>>>>> aad758d9
         T: Param<OrigDstAddr> + Param<Remote<ClientAddr>> + Clone + Send + Sync + 'static,
         I: io::AsyncRead + io::AsyncWrite + io::PeerAddr + std::fmt::Debug + Send + Unpin + 'static,
         N: svc::NewService<tcp::Endpoint, Service = NSvc> + Clone + Send + Sync + 'static,
