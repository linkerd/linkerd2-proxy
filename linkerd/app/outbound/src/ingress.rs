use crate::{http, stack_labels, tcp, trace_labels, Config};
use linkerd2_app_core::{
    config::{ProxyConfig, ServerConfig},
    discovery_rejected, drain, errors, http_request_l5d_override_dst_addr, metrics,
    opencensus::proto::trace::v1 as oc,
    profiles,
    spans::SpanConverter,
    svc::{self},
    transport::{self, io, listen, tls},
    Addr, AddrMatch, Error, TraceContext,
};
use tokio::sync::mpsc;
use tracing::{debug_span, info_span};

/// Routes HTTP requests according to the l5d-dst-override header.
///
/// Forwards TCP connections without discovery/routing (or mTLS).
///
/// This is only intended for Ingress configurations, where we assume all
/// outbound traffic is either HTTP or TLS'd by the ingress proxy.
pub fn stack<P, T, TSvc, H, HSvc, I>(
    config: &Config,
    profiles: P,
    tcp: T,
    http: H,
    metrics: &metrics::Proxy,
    span_sink: Option<mpsc::Sender<oc::Span>>,
    drain: drain::Watch,
) -> impl svc::NewService<
    listen::Addrs,
    Service = impl tower::Service<
        I,
        Response = (),
        Error = impl Into<Error>,
        Future = impl Send + 'static,
    > + Send
                  + 'static,
> + Send
       + 'static
where
    I: io::AsyncRead + io::AsyncWrite + io::PeerAddr + std::fmt::Debug + Unpin + Send + 'static,
    T: svc::NewService<tcp::Endpoint, Service = TSvc> + Unpin + Clone + Send + Sync + 'static,
    TSvc: tower::Service<
            io::PrefixedIo<transport::metrics::SensorIo<I>>,
            Response = (),
            Error = Error,
        > + Clone
        + Send
        + Sync
        + 'static,
    TSvc::Future: Send,
    H: svc::NewService<http::Logical, Service = HSvc> + Unpin + Clone + Send + Sync + 'static,
    HSvc: tower::Service<
            http::Request<http::boxed::BoxBody>,
            Response = http::Response<http::boxed::BoxBody>,
            Error = Error,
        > + Send
        + 'static,
    HSvc::Future: Send,
    P: profiles::GetProfile<Addr> + Unpin + Clone + Send + Sync + 'static,
    P::Future: Unpin + Send,
    P::Error: Send,
{
    let Config {
        allow_discovery,
        proxy:
            ProxyConfig {
                server: ServerConfig { h2_settings, .. },
                dispatch_timeout,
                max_in_flight_requests,
                detect_protocol_timeout,
                buffer_capacity,
                cache_max_idle_age,
                ..
            },
    } = config.clone();

    let http = svc::stack(http)
        .check_new_service::<http::Logical, http::Request<_>>()
        .push_map_target(http::Logical::from)
        .push(profiles::discover::layer(
            profiles,
            AllowHttpProfile(allow_discovery),
        ))
        .check_new_service::<Target, http::Request<_>>()
        .push_on_response(
            svc::layers()
                .push_failfast(dispatch_timeout)
                .push_spawn_buffer(buffer_capacity),
        )
        .push_cache(cache_max_idle_age)
        .push_on_response(http::Retain::layer())
        .check_new_service::<Target, http::Request<_>>()
        .instrument(|t: &Target| info_span!("target", dst = %t.dst))
        .push(svc::layer::mk(|inner| {
            svc::stack::NewRouter::new(TargetPerRequest::accept, inner)
        }))
        .check_new_service::<http::Accept, http::Request<_>>()
        .push_on_response(
            svc::layers()
                .box_http_request()
                // Limits the number of in-flight requests.
                .push_concurrency_limit(max_in_flight_requests)
                // Eagerly fail requests when the proxy is out of capacity for a
                // dispatch_timeout.
                .push_failfast(dispatch_timeout)
                .push(metrics.http_errors.clone())
                // Synthesizes responses for proxy errors.
                .push(errors::layer())
                // Initiates OpenCensus tracing.
                .push(TraceContext::layer(span_sink.clone().map(|span_sink| {
                    SpanConverter::server(span_sink, trace_labels())
                })))
<<<<<<< HEAD
                .push(metrics.stack.layer(stack_labels("http", "source")))
=======
                .push(metrics.stack.layer(stack_labels("http", "server")))
>>>>>>> 41152e8a
                .push_failfast(dispatch_timeout)
                .push_spawn_buffer(buffer_capacity)
                .box_http_response(),
        )
        .check_new_service::<http::Accept, http::Request<_>>()
        .push(svc::layer::mk(http::normalize_uri::MakeNormalizeUri::new))
        .check_new_service::<http::Accept, http::Request<_>>()
        .instrument(|a: &http::Accept| debug_span!("http", v = %a.protocol))
        .push_map_target(http::Accept::from)
        .check_new_service::<(http::Version, tcp::Accept), http::Request<_>>()
        .into_inner();

    let tcp = svc::stack(tcp)
        .push_map_target(tcp::Endpoint::from_accept(
            tls::ReasonForNoPeerName::IngressNonHttp,
        ))
        .into_inner();

    svc::stack(http::NewServeHttp::new(h2_settings, http, tcp, drain))
        .check_new_service::<(Option<http::Version>, tcp::Accept), io::PrefixedIo<transport::metrics::SensorIo<I>>>()
        .check_new_clone::<(Option<http::Version>, tcp::Accept)>()
        .push_cache(cache_max_idle_age)
        .push(transport::NewDetectService::layer(
            transport::detect::DetectTimeout::new(
                detect_protocol_timeout,
                http::DetectHttp::default(),
            ),
        ))
        .check_new_service::<tcp::Accept, transport::metrics::SensorIo<I>>()
        .push(metrics.transport.layer_accept())
        .push_map_target(tcp::Accept::from)
        .check_new_service::<listen::Addrs, I>()
        // Boxing is necessary purely to limit the link-time overhead of
        // having enormous types.
        .box_new_service()
        .into_inner()
}

#[derive(Clone)]
struct AllowHttpProfile(AddrMatch);

#[derive(Clone, Debug, PartialEq, Eq, Hash)]
struct Target {
    dst: Addr,
    accept: http::Accept,
}

#[derive(Clone)]
struct TargetPerRequest(http::Accept);

// === AllowHttpProfile ===

impl svc::stack::FilterRequest<Target> for AllowHttpProfile {
    type Request = Addr;

    fn filter(&self, Target { dst, .. }: Target) -> Result<Addr, Error> {
        if self.0.matches(&dst) {
            Ok(dst)
        } else {
            Err(discovery_rejected().into())
        }
    }
}

// === impl Target ===

impl From<(Option<profiles::Receiver>, Target)> for http::Logical {
    fn from((p, Target { accept, .. }): (Option<profiles::Receiver>, Target)) -> Self {
        Self {
            profile: p,
            orig_dst: accept.orig_dst,
            protocol: accept.protocol,
        }
    }
}

// === TargetPerRequest ===

impl TargetPerRequest {
    fn accept(a: http::Accept) -> Self {
        Self(a)
    }
}

impl<B> svc::stack::RecognizeRoute<http::Request<B>> for TargetPerRequest {
    type Key = Target;

    fn recognize(&self, req: &http::Request<B>) -> Self::Key {
        Target {
            accept: self.0,
            dst: http_request_l5d_override_dst_addr(req).unwrap_or_else(|_| self.0.orig_dst.into()),
        }
    }
}<|MERGE_RESOLUTION|>--- conflicted
+++ resolved
@@ -111,11 +111,7 @@
                 .push(TraceContext::layer(span_sink.clone().map(|span_sink| {
                     SpanConverter::server(span_sink, trace_labels())
                 })))
-<<<<<<< HEAD
-                .push(metrics.stack.layer(stack_labels("http", "source")))
-=======
                 .push(metrics.stack.layer(stack_labels("http", "server")))
->>>>>>> 41152e8a
                 .push_failfast(dispatch_timeout)
                 .push_spawn_buffer(buffer_capacity)
                 .box_http_response(),
