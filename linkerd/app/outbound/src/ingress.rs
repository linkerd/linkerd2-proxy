use crate::{http, opaq, policy, Discovery, Outbound, ParentRef};
use linkerd_app_core::{
    detect, errors, io, profiles,
    proxy::{
        api_resolve::{ConcreteAddr, Metadata},
        core::Resolve,
        http::balance,
    },
    svc::{self, ServiceExt},
    transport::addrs::*,
    Addr, Error, Infallible, NameAddr, Result,
};
use once_cell::sync::Lazy;
use std::{fmt::Debug, hash::Hash, sync::Arc};
use thiserror::Error;
use tokio::sync::watch;
use tracing::Instrument;

#[derive(Clone, Debug, PartialEq, Eq, Hash)]
struct Http<T> {
    parent: T,
    version: http::Version,
}

#[derive(Clone, Debug)]
struct Opaq {
    orig_dst: OrigDstAddr,
<<<<<<< HEAD
    // this value is present only if we are using profiles for discovery
    profiles_logical: Option<profiles::LogicalAddr>,
=======
>>>>>>> 7eadac4d
    routes: watch::Receiver<opaq::Routes>,
}

#[derive(Clone, Debug)]
struct SelectTarget<T>(Http<T>);

#[derive(Clone, Debug, PartialEq, Eq, Hash)]
enum RequestTarget {
    Named(NameAddr),
    Orig(OrigDstAddr),
}

#[derive(Clone, Debug, PartialEq, Eq, Hash)]
struct DiscoverAddr(Addr);

#[derive(Clone, Debug)]
struct Logical {
    addr: Addr,
    routes: watch::Receiver<http::Routes>,
}

#[derive(Debug, Error)]
#[error("ingress-mode routing requires discovery: {0}")]
struct DiscoveryRequired(NameAddr);

#[derive(Debug, Error)]
#[error("ingress-mode fallback routing requires an HTTP policy for {0}")]
struct PolicyRequired(OrigDstAddr);

#[derive(Debug, Default, Error)]
#[error("l5d-dst-override is not a valid host:port")]
struct InvalidOverrideHeader;

const DST_OVERRIDE_HEADER: &str = "l5d-dst-override";

// === impl Outbound ===

impl Outbound<()> {
    /// Builds a an "ingress mode" proxy.
    ///
    /// Ingress-mode proxies route based on request headers instead of using the
    /// original destination. Protocol detection is **always** performed. If it
    /// fails, we revert to using the normal IP-based discovery
    pub fn mk_ingress<T, I, R>(
        &self,
        profiles: impl profiles::GetProfile<Error = Error>,
        policies: impl policy::GetPolicy,
        resolve: R,
    ) -> svc::ArcNewTcp<T, I>
    where
        // Target type for outbund ingress-mode connections.
        T: svc::Param<OrigDstAddr>,
        T: Clone + Send + Sync + 'static,
        // Server-side socket.
        I: io::AsyncRead + io::AsyncWrite + io::Peek + io::PeerAddr,
        I: Debug + Unpin + Send + Sync + 'static,
        // Endpoint resolver.
        R: Resolve<ConcreteAddr, Endpoint = Metadata, Error = Error>,
        R::Resolution: Unpin,
    {
        let discover = self.ingress_resolver(profiles, policies);

        // The fallback stack is the same thing as the normal proxy stack, but
        // it doesn't include TCP metrics, since they are already instrumented
        // on this ingress stack.
        let opaque = {
            let discover = discover.clone();
            self.to_tcp_connect()
                .push_opaq_cached(resolve.clone())
                .map_stack(|_, _, stk| stk.push_map_target(Opaq::from))
                .push_discover(svc::mk(move |OrigDstAddr(addr)| {
                    discover.clone().oneshot(DiscoverAddr(addr.into()))
                }))
                .into_inner()
        };

        let http = self
            .to_tcp_connect()
            .push_tcp_endpoint()
            .push_http_tcp_client()
            .push_http_cached(resolve)
            .push_http_server()
            .map_stack(|_, _, stk| {
                stk.check_new_service::<Http<Logical>, _>()
                    .push_filter(Http::try_from)
            })
            .push_discover(discover);

        http.push_ingress(opaque)
            .push_tcp_instrument(|t: &T| tracing::info_span!("ingress", addr = %t.param()))
            .into_inner()
    }

    fn ingress_resolver(
        &self,
        profiles: impl profiles::GetProfile<Error = Error>,
        policies: impl policy::GetPolicy,
    ) -> impl svc::Service<
        DiscoverAddr,
        Error = Error,
        Response = (Option<profiles::Receiver>, policy::Receiver),
        Future = impl Send,
    > + Clone
           + Send
           + Sync
           + 'static {
        let detect_timeout = self.config.proxy.detect_protocol_timeout;
        let queue = {
            let queue = self.config.tcp_connection_queue;
            policy::Queue {
                capacity: queue.capacity,
                failfast_timeout: queue.failfast_timeout,
            }
        };
        let load = {
            let balance::EwmaConfig { decay, default_rtt } =
                crate::http::logical::profile::DEFAULT_EWMA;
            policy::Load::PeakEwma(policy::PeakEwma { decay, default_rtt })
        };
        svc::mk(move |DiscoverAddr(addr)| {
            tracing::debug!(%addr, "Discover");

            let profile = profiles
                .clone()
                .get_profile(profiles::LookupAddr(addr.clone()))
                .instrument(tracing::debug_span!("profiles").or_current());
            let policy = policies
                .get_policy(addr)
                .instrument(tracing::debug_span!("policy").or_current());

            Box::pin(async move {
                let (profile, policy) = tokio::join!(profile, policy);
                tracing::debug!("Discovered");

                let profile = profile.unwrap_or_else(|error| {
                    tracing::warn!(%error, "Error resolving ServiceProfile");
                    None
                });

                // If there was a policy resolution, return it with the profile so
                // the stack can determine how to switch on them.
                let policy_error = match policy {
                    Ok(policy) => return Ok((profile, policy)),
                    // XXX(ver) The policy controller may (for the time being) reject
                    // our lookups, since it doesn't yet serve endpoint metadata for
                    // forwarding.
                    Err(error) if errors::has_grpc_status(&error, tonic::Code::NotFound) => {
                        tracing::debug!("Policy not found");
                        error
                    }
                    // Earlier versions of the Linkerd control plane (e.g.
                    // 2.12.x) will return `Unimplemented` for requests to the
                    // OutboundPolicy API. Log a warning and synthesize a policy
                    // for backwards compatibility.
                    Err(error) if errors::has_grpc_status(&error, tonic::Code::Unimplemented) => {
                        tracing::warn!("Policy controller returned `Unimplemented`, the control plane may be out of date.");
                        error
                    }
                    Err(error) => return Err(error),
                };

                // If there was a profile resolution, try to use it to synthesize a
                // policy. Otherwise, return an error, as we have neither a
                // policy nor a ServiceProfile and can't synthesize a policy.
                let profile = match profile {
                    Some(profile) => profile,
                    None => return Err(policy_error),
                };

                let policy = crate::discover::spawn_synthesized_profile_policy(
                    profile.clone().into(),
                    move |profile: &profiles::Profile| {
                        static ENDPOINT_META: Lazy<Arc<policy::Meta>> = Lazy::new(|| {
                            Arc::new(policy::Meta::Default {
                                name: "endpoint".into(),
                            })
                        });
                        static PROFILE_META: Lazy<Arc<policy::Meta>> = Lazy::new(|| {
                            Arc::new(policy::Meta::Default {
                                name: "profile".into(),
                            })
                        });

                        if let Some((addr, meta)) = profile.endpoint.clone() {
                            return crate::discover::synthesize_forward_policy(
                                &ENDPOINT_META,
                                detect_timeout,
                                queue,
                                addr,
                                meta,
                            );
                        }

                        if let Some(ref logical) = profile.addr {
                            return crate::discover::synthesize_balance_policy(
                                &PROFILE_META,
                                detect_timeout,
                                queue,
                                load,
                                logical,
                            );
                        }

                        // Return an empty policy so that a
                        // `DiscoveryRejected` error is returned if
                        // selecting the policy.
                        policy::ClientPolicy::empty(detect_timeout)
                    },
                );

                Ok((Some(profile), policy))
            })
        })
    }
}

impl<N> Outbound<N> {
    /// Routes HTTP requests according to the l5d-dst-override header.
    ///
    /// This is only intended for Http configurations, where we assume all
    /// outbound traffic is HTTP and HTTP detection is **always** performed. If
    /// HTTP detection fails, we revert to using the provided `fallback` stack.
    ///
    /// The inner stack is used to create a service for each HTTP request. This
    /// stack must handle its own caching.
    fn push_ingress<T, I, F, FSvc, NSvc>(self, fallback: F) -> Outbound<svc::ArcNewTcp<T, I>>
    where
        // Target type describing an outbound connection.
        T: svc::Param<OrigDstAddr>,
        T: Clone + Send + Sync + Unpin + 'static,
        // A server-side socket.
        I: io::AsyncRead + io::AsyncWrite + io::PeerAddr,
        I: std::fmt::Debug + Send + Unpin + 'static,
        // Fallback opaque stack.
        F: svc::NewService<T, Service = FSvc> + Clone + Send + Sync + 'static,
        FSvc: svc::Service<io::PrefixedIo<I>, Response = (), Error = Error> + Send + 'static,
        FSvc::Future: Send,
        //  HTTP stack.
        N: svc::NewService<Http<RequestTarget>, Service = NSvc>,
        N: Clone + Send + Sync + Unpin + 'static,
        NSvc: svc::Service<
            http::Request<http::BoxBody>,
            Response = http::Response<http::BoxBody>,
            Error = Error,
        >,
        NSvc: Send + Unpin + 'static,
        NSvc::Future: Send,
    {
        self.map_stack(|config, rt, inner| {
            let detect_http = config.proxy.detect_http();

            // Route requests with destinations that can be discovered via the
            // `l5d-dst-override` header through the (load balanced) logical
            // stack. Route requests without the header through the endpoint
            // stack.
            //
            // Errors are not handled gracefully by this stack -- they hit the
            // Hyper server.
            //
            // This stack creates one-off services for each request--so it is
            // important that the inner stack caches any state that should be
            // shared across requests.
            let http = inner
                .check_new_service::<Http<RequestTarget>, http::Request<http::BoxBody>>()
                .push_on_service(
                    svc::layers()
                        .push(http::BoxRequest::layer())
                        .push(http::strip_header::request::layer(DST_OVERRIDE_HEADER))
                )
                .lift_new()
                .push(svc::NewOneshotRoute::layer_via(|t: &Http<T>| SelectTarget(t.clone())))
                .check_new_service::<Http<T>, http::Request<_>>();

            // HTTP detection is **always** performed. If detection fails, then we
            // use the `fallback` stack to process the connection by its original
            // destination address.
            http.check_new_service::<Http<T>, http::Request<_>>()
                .unlift_new()
                .push(http::NewServeHttp::layer({
                    let h2 = config.proxy.server.http2.clone();
                    let drain = rt.drain.clone();
                    move |http: &Http<T>| http::ServerParams {
                            version: http.version,
                            http2: h2.clone(),
                            drain: drain.clone()
                    }
                }))
                .check_new_service::<Http<T>, I>()
                .push_switch(
                    |(detected, target): (detect::Result<http::Version>, T)| -> Result<_, Infallible> {
                        if let Some(version) = detect::allow_timeout(detected) {
                            return Ok(svc::Either::A(Http {
                                version,
                                parent: target,
                            }));
                        }
                        Ok(svc::Either::B(target))
                    },
                    fallback,
                )
                .lift_new_with_target()
                .push(detect::NewDetectService::layer(detect_http))
                .arc_new_tcp()
        })
    }
}

// === impl SelectTarget ===

impl<B, T> svc::router::SelectRoute<http::Request<B>> for SelectTarget<T>
where
    T: svc::Param<OrigDstAddr>,
{
    type Key = Http<RequestTarget>;
    type Error = InvalidOverrideHeader;

    fn select(&self, req: &http::Request<B>) -> Result<Self::Key, Self::Error> {
        // Use either the override header or the original destination address.
        let target = http::authority_from_header(req, DST_OVERRIDE_HEADER)
            .map(|a| {
                NameAddr::from_authority_with_default_port(&a, 80)
                    .map(RequestTarget::Named)
                    .map_err(|_| InvalidOverrideHeader)
            })
            .transpose()?
            .unwrap_or_else(|| RequestTarget::Orig((*self.0).param()));

        // Use the request's version.
        let version = match req.version() {
            ::http::Version::HTTP_2 => http::Version::H2,
            ::http::Version::HTTP_10 | ::http::Version::HTTP_11 => http::Version::Http1,
            _ => unreachable!("Only HTTP/1 and HTTP/2 are supported"),
        };

        Ok(Http {
            version,
            parent: target,
        })
    }
}

// === impl Http ===

impl<T> svc::Param<http::Version> for Http<T> {
    fn param(&self) -> http::Version {
        self.version
    }
}

impl<T> svc::Param<OrigDstAddr> for Http<T>
where
    T: svc::Param<OrigDstAddr>,
{
    fn param(&self) -> OrigDstAddr {
        self.parent.param()
    }
}

impl<T> std::ops::Deref for Http<T> {
    type Target = T;

    fn deref(&self) -> &Self::Target {
        &self.parent
    }
}

impl svc::Param<DiscoverAddr> for Http<RequestTarget> {
    fn param(&self) -> DiscoverAddr {
        DiscoverAddr(self.parent.clone().into())
    }
}

impl svc::Param<http::LogicalAddr> for Http<Logical> {
    fn param(&self) -> http::LogicalAddr {
        http::LogicalAddr(self.parent.addr.clone())
    }
}

impl svc::Param<http::normalize_uri::DefaultAuthority> for Http<Logical> {
    fn param(&self) -> http::normalize_uri::DefaultAuthority {
        http::normalize_uri::DefaultAuthority(Some(self.parent.addr.to_http_authority()))
    }
}

impl svc::Param<watch::Receiver<http::Routes>> for Http<Logical> {
    fn param(&self) -> watch::Receiver<http::Routes> {
        self.parent.routes.clone()
    }
}

impl TryFrom<Discovery<Http<RequestTarget>>> for Http<Logical> {
    type Error = Error;

    fn try_from(parent: Discovery<Http<RequestTarget>>) -> std::result::Result<Self, Self::Error> {
        let version = parent.version;
        let profile =
            svc::Param::<Option<profiles::Receiver>>::param(&parent).map(watch::Receiver::from);
        let mut policy = svc::Param::<policy::Receiver>::param(&parent);

        match (**parent).clone() {
            RequestTarget::Named(addr) => {
                // Only use service profiles if there are novel routes/target
                // overrides.
                if let Some(mut profile) = profile {
                    if let Some(laddr) = http::profile::should_override_policy(&profile) {
                        tracing::debug!(%addr, "Using ServiceProfile");
                        let routes = {
                            let route =
                                mk_profile_routes(laddr.clone(), &profile.borrow_and_update())
                                    .ok_or_else(|| DiscoveryRequired(addr.clone()))?;
                            http::spawn_routes(profile, route, {
                                let laddr = laddr.clone();
                                move |profile| mk_profile_routes(laddr.clone(), profile)
                            })
                        };
                        return Ok(Http {
                            version,
                            parent: Logical {
                                addr: (*laddr).clone().into(),
                                routes,
                            },
                        });
                    }
                }

                // Otherwise, use a client policy if it provides an HTTP policy.
                let route =
                    policy_routes(addr.clone().into(), version, &policy.borrow_and_update())
                        .ok_or_else(|| DiscoveryRequired(addr.clone()))?;
                tracing::debug!("Policy");
                Ok(Http {
                    version: svc::Param::param(&*parent),
                    parent: Logical {
                        addr: addr.clone().into(),
                        routes: http::spawn_routes(policy, route, move |policy| {
                            policy_routes(addr.clone().into(), version, policy)
                        }),
                    },
                })
            }

            RequestTarget::Orig(OrigDstAddr(addr)) => {
                // Only use service profiles if there are novel routes/target
                // overrides.
                if let Some(mut profile) = profile {
                    if let Some(laddr) = http::profile::should_override_policy(&profile) {
                        let route = mk_profile_routes(laddr.clone(), &profile.borrow_and_update());
                        if let Some(route) = route {
                            tracing::debug!(%addr, "Using ServiceProfile");
                            let routes = http::spawn_routes(profile.clone(), route, {
                                let laddr = laddr.clone();
                                move |profile| mk_profile_routes(laddr.clone(), profile)
                            });
                            return Ok(Http {
                                version,
                                parent: Logical {
                                    addr: (*laddr).clone().into(),
                                    routes,
                                },
                            });
                        }
                    }
                }

                // Otherwise, use a client policy if it provides an HTTP policy.
                let route = policy_routes(addr.into(), version, &policy.borrow_and_update())
                    .ok_or(PolicyRequired(OrigDstAddr(addr)))?;
                tracing::debug!("Using Policy");
                Ok(Http {
                    version: svc::Param::param(&*parent),
                    parent: Logical {
                        addr: addr.into(),
                        routes: http::spawn_routes(policy, route, move |policy| {
                            policy_routes(addr.into(), version, policy)
                        }),
                    },
                })
            }
        }
    }
}

fn mk_profile_routes(
    addr: http::profile::LogicalAddr,
    profile: &profiles::Profile,
) -> Option<http::Routes> {
    Some(http::Routes::Profile(http::profile::Routes {
        addr,
        routes: profile.http_routes.clone(),
        targets: profile.targets.clone(),
    }))
}

fn policy_routes(
    addr: Addr,
    version: http::Version,
    policy: &policy::ClientPolicy,
) -> Option<http::Routes> {
    let meta = ParentRef(policy.parent.clone());
    match policy.protocol {
        policy::Protocol::Detect {
            ref http1,
            ref http2,
            ..
        } => {
            let (routes, failure_accrual) = match version {
                http::Version::Http1 => (http1.routes.clone(), http1.failure_accrual),
                http::Version::H2 => (http2.routes.clone(), http2.failure_accrual),
            };
            Some(http::Routes::Policy(http::policy::Params::Http(
                http::policy::HttpParams {
                    addr,
                    meta,
                    backends: policy.backends.clone(),
                    routes,
                    failure_accrual,
                },
            )))
        }
        // TODO(eliza): what do we do here if the configured
        // protocol doesn't match the actual protocol for the
        // target? probably should make an error route instead?
        policy::Protocol::Http1(policy::http::Http1 {
            ref routes,
            failure_accrual,
        }) => Some(http::Routes::Policy(http::policy::Params::Http(
            http::policy::HttpParams {
                addr,
                meta,
                backends: policy.backends.clone(),
                routes: routes.clone(),
                failure_accrual,
            },
        ))),
        policy::Protocol::Http2(policy::http::Http2 {
            ref routes,
            failure_accrual,
        }) => Some(http::Routes::Policy(http::policy::Params::Http(
            http::policy::HttpParams {
                addr,
                meta,
                backends: policy.backends.clone(),
                routes: routes.clone(),
                failure_accrual,
            },
        ))),
        policy::Protocol::Grpc(policy::grpc::Grpc {
            ref routes,
            failure_accrual,
        }) => Some(http::Routes::Policy(http::policy::Params::Grpc(
            http::policy::GrpcParams {
                addr,
                meta,
                backends: policy.backends.clone(),
                routes: routes.clone(),
                failure_accrual,
            },
        ))),
        _ => None,
    }
}

// === impl Logical ===profiles

impl std::cmp::PartialEq for Logical {
    fn eq(&self, other: &Self) -> bool {
        self.addr == other.addr
    }
}

impl std::cmp::Eq for Logical {}

impl std::hash::Hash for Logical {
    fn hash<H: std::hash::Hasher>(&self, state: &mut H) {
        self.addr.hash(state);
    }
}

<<<<<<< HEAD
impl svc::Param<Option<profiles::LogicalAddr>> for Opaq {
    fn param(&self) -> Option<profiles::LogicalAddr> {
        self.profiles_logical.clone()
    }
}

impl<T> From<Discovery<T>> for Opaq
where
    T: svc::Param<OrigDstAddr> + Clone,
{
    fn from(discovery: Discovery<T>) -> Self {
        let policy = svc::Param::<policy::Receiver>::param(&discovery);
        let profile = svc::Param::<Option<watch::Receiver<profiles::Profile>>>::param(&discovery);
        let orig_dst: OrigDstAddr = discovery.param();
        let (routes, profiles_logical) =
            opaq::routes_from_discovery(orig_dst, profile.map(Into::into), policy);
        Self {
            routes,
            profiles_logical,
            orig_dst,
        }
    }
}

impl PartialEq for Opaq {
    fn eq(&self, other: &Self) -> bool {
        self.orig_dst == other.orig_dst
    }
}

impl Eq for Opaq {}

=======
impl<T> From<Discovery<T>> for Opaq
where
    T: svc::Param<OrigDstAddr>,
{
    fn from(discovery: Discovery<T>) -> Self {
        use svc::Param;

        let orig_dst: OrigDstAddr = discovery.param();
        let routes = opaq::routes_from_discovery(
            Addr::Socket(orig_dst.into()),
            discovery.param(),
            discovery.param(),
        );

        Self { routes, orig_dst }
    }
}

impl PartialEq for Opaq {
    fn eq(&self, other: &Self) -> bool {
        self.orig_dst == other.orig_dst
    }
}

impl Eq for Opaq {}

>>>>>>> 7eadac4d
impl std::hash::Hash for Opaq {
    fn hash<H: std::hash::Hasher>(&self, state: &mut H) {
        self.orig_dst.hash(state);
    }
}

impl svc::Param<watch::Receiver<opaq::Routes>> for Opaq {
    fn param(&self) -> watch::Receiver<opaq::Routes> {
        self.routes.clone()
    }
}

// === impl RequestTarget ===

impl From<RequestTarget> for Addr {
    fn from(tgt: RequestTarget) -> Self {
        match tgt {
            RequestTarget::Named(n) => n.into(),
            RequestTarget::Orig(OrigDstAddr(a)) => a.into(),
        }
    }
}

#[cfg(test)]
mod tests {
    use super::*;
    use svc::NewService;
    use tokio::{io::AsyncReadExt, io::AsyncWriteExt, time};
    use tower_test::mock;

    /// The ingress stack must not require that inner HTTP stack is immediately
    /// ready.
    #[tokio::test(flavor = "current_thread")]
    async fn http_backpressure_ok() {
        let _trace = linkerd_tracing::test::trace_init();

        // Create mocked inner services that are not ready.
        let (not_ready_http, mut http) = mock::pair();
        http.allow(0);
        let (not_ready_opaq, mut opaq) = mock::pair();
        opaq.allow(0);

        let config = crate::test_util::default_config();
        let (runtime, _drain) = crate::test_util::runtime();
        let svc = Outbound::new(config, runtime, &mut Default::default())
            .with_stack(move |_: _| not_ready_http.clone())
            .push_ingress(move |_: _| not_ready_opaq.clone())
            .into_inner()
            .new_service(OrigDstAddr(([127, 0, 0, 1], 80).into()));

        // Create a mocked IO stream that will be used to drive the service.
        let (mut client, server) = tokio::io::duplex(1000);
        let mut task = svc.oneshot(server);

        tokio::select! {
            _ = client.write(b"GET / HTTP/1.1\r\n\r\nl5d-dst-override: foo\r\n\r\n") => {}
            _ = time::sleep(time::Duration::from_secs(1)) => panic!("write timed out"),
            _ = &mut task => panic!("task should not complete"),
        }
        let mut buf = bytes::BytesMut::with_capacity(1000);
        tokio::select! {
            _ = time::sleep(time::Duration::from_secs(10)) => {}
            _ = client.read_buf(&mut buf) => panic!("unexpected read"),
            _ = &mut task => panic!("task should not complete"),
        }
    }

    /// The ingress stack must not require that inner opaque stack is immediately
    /// ready.
    #[tokio::test(flavor = "current_thread")]
    async fn test_opaq_backpressure_ok() {
        let _trace = linkerd_tracing::test::trace_init();
        time::pause(); // Run the test with a mocked clock.

        // Create mocked inner services that are not ready.
        let (not_ready_http, mut http) = mock::pair();
        http.allow(0);
        let (not_ready_opaq, mut opaq) = mock::pair();
        opaq.allow(0);

        let config = crate::test_util::default_config();
        let (runtime, _drain) = crate::test_util::runtime();
        let svc = Outbound::new(config, runtime, &mut Default::default())
            .with_stack(move |_: _| not_ready_http.clone())
            .push_ingress(move |_: _| not_ready_opaq.clone())
            .into_inner()
            .new_service(OrigDstAddr(([127, 0, 0, 1], 80).into()));

        // Create a mocked IO stream that will be used to drive the service.
        let (mut client, server) = tokio::io::duplex(1000);
        let mut task = svc.oneshot(server);

        tokio::select! {
            _ = client.write(b"foo.bar.baz/v1\r\n") => {}
            _ = time::sleep(time::Duration::from_secs(1)) => panic!("write timed out"),
            _ = &mut task => panic!("task should not complete"),
        }
        let mut buf = bytes::BytesMut::with_capacity(1000);
        tokio::select! {
            _ = time::sleep(time::Duration::from_secs(10)) => {}
            _ = client.read_buf(&mut buf) => panic!("unexpected read"),
            _ = &mut task => panic!("task should not complete"),
        }
    }
}<|MERGE_RESOLUTION|>--- conflicted
+++ resolved
@@ -25,11 +25,6 @@
 #[derive(Clone, Debug)]
 struct Opaq {
     orig_dst: OrigDstAddr,
-<<<<<<< HEAD
-    // this value is present only if we are using profiles for discovery
-    profiles_logical: Option<profiles::LogicalAddr>,
-=======
->>>>>>> 7eadac4d
     routes: watch::Receiver<opaq::Routes>,
 }
 
@@ -608,40 +603,6 @@
     }
 }
 
-<<<<<<< HEAD
-impl svc::Param<Option<profiles::LogicalAddr>> for Opaq {
-    fn param(&self) -> Option<profiles::LogicalAddr> {
-        self.profiles_logical.clone()
-    }
-}
-
-impl<T> From<Discovery<T>> for Opaq
-where
-    T: svc::Param<OrigDstAddr> + Clone,
-{
-    fn from(discovery: Discovery<T>) -> Self {
-        let policy = svc::Param::<policy::Receiver>::param(&discovery);
-        let profile = svc::Param::<Option<watch::Receiver<profiles::Profile>>>::param(&discovery);
-        let orig_dst: OrigDstAddr = discovery.param();
-        let (routes, profiles_logical) =
-            opaq::routes_from_discovery(orig_dst, profile.map(Into::into), policy);
-        Self {
-            routes,
-            profiles_logical,
-            orig_dst,
-        }
-    }
-}
-
-impl PartialEq for Opaq {
-    fn eq(&self, other: &Self) -> bool {
-        self.orig_dst == other.orig_dst
-    }
-}
-
-impl Eq for Opaq {}
-
-=======
 impl<T> From<Discovery<T>> for Opaq
 where
     T: svc::Param<OrigDstAddr>,
@@ -668,7 +629,6 @@
 
 impl Eq for Opaq {}
 
->>>>>>> 7eadac4d
 impl std::hash::Hash for Opaq {
     fn hash<H: std::hash::Hasher>(&self, state: &mut H) {
         self.orig_dst.hash(state);
