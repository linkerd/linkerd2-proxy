use crate::{http, stack_labels, tcp, trace_labels, Config, Outbound};
use linkerd_app_core::{
    config::{ProxyConfig, ServerConfig},
    detect, http_tracing, io, profiles,
    proxy::{api_resolve::Metadata, core::Resolve},
    svc::{self, stack::Param},
    tls,
    transport::{OrigDstAddr, Remote, ServerAddr},
    AddrMatch, Error, Infallible, NameAddr,
};
use thiserror::Error;
use tracing::{debug, debug_span, info_span};

#[derive(Clone)]
struct AllowHttpProfile(AddrMatch);

#[derive(Clone, Debug, PartialEq, Eq, Hash)]
struct Http<T> {
    target: T,
    version: http::Version,
}

#[derive(Clone, Debug, PartialEq, Eq, Hash)]
enum Target {
    Forward(OrigDstAddr),
    Override(NameAddr),
}

#[derive(Debug, Error)]
#[error("ingress-mode routing requires a service profile")]
struct ProfileRequired;

#[derive(Debug, Default, Error)]
#[error("l5d-dst-override is not a valid host:port")]
struct InvalidOverrideHeader;

const DST_OVERRIDE_HEADER: &str = "l5d-dst-override";

type DetectIo<I> = io::PrefixedIo<I>;

impl<T> Param<http::Version> for Http<T> {
    fn param(&self) -> http::Version {
        self.version
    }
}

impl Param<profiles::LookupAddr> for Http<NameAddr> {
    fn param(&self) -> profiles::LookupAddr {
        profiles::LookupAddr(self.target.clone().into())
    }
}

impl Param<http::normalize_uri::DefaultAuthority> for Http<tcp::Accept> {
    fn param(&self) -> http::normalize_uri::DefaultAuthority {
        http::normalize_uri::DefaultAuthority(Some(
            self.target
                .orig_dst
                .to_string()
                .parse()
                .expect("Address must be a valid authority"),
        ))
    }
}

// === impl Outbound ===

impl Outbound<svc::ArcNewHttp<http::Endpoint>> {
    /// Routes HTTP requests according to the l5d-dst-override header.
    ///
    /// This is only intended for Ingress configurations, where we assume all
    /// outbound traffic is HTTP and HTTP detection is **always** performed. If
    /// HTTP detection fails, we revert to using the provided `fallback` stack.
    //
    // Profile-based stacks are cached so that they can be reused across
    // multiple requests to the same logical destination (even if the
    // connections target individual endpoints in a service). No other caching
    // is employed here: per-endpoint stacks are uncached, and fallback stacks
    // are expected to be cached elsewhere, if necessary.
    pub fn push_ingress<T, I, P, R, F, FSvc>(
        self,
        profiles: P,
        resolve: R,
        fallback: F,
    ) -> Outbound<svc::ArcNewTcp<T, I>>
    where
        T: Param<OrigDstAddr> + Clone + Send + Sync + 'static,
        I: io::AsyncRead + io::AsyncWrite + io::PeerAddr + std::fmt::Debug + Send + Unpin + 'static,
        P: profiles::GetProfile<Error = Error>,
        R: Clone + Send + Sync + 'static,
        R: Resolve<http::Concrete, Endpoint = Metadata, Error = Error>,
        R::Resolution: Send,
        R::Future: Send + Unpin,
        F: svc::NewService<tcp::Accept, Service = FSvc> + Clone + Send + Sync + 'static,
        FSvc: svc::Service<DetectIo<I>, Response = (), Error = Error> + Send + 'static,
        FSvc::Future: Send,
    {
        let http_endpoint = self.clone().into_stack();

        self.push_http_concrete(resolve)
            .push_http_logical()
            .map_stack(|config, rt, http_logical| {
                let detect_http = config.proxy.detect_http();
                let Config {
                    allow_discovery,
                    http_request_queue,
                    discovery_idle_timeout,
                    proxy:
                        ProxyConfig {
                            server: ServerConfig { h2_settings, .. },
                            max_in_flight_requests,
                            ..
                        },
                    ..
                } = config;
                let profile_domains = allow_discovery.names().clone();

                let discover = http_logical
                    .check_new_service::<http::Logical, http::Request<_>>()
                    // If a profile was discovered, use it to build a logical stack.
                    // Otherwise, the override header was present but no profile
                    // information could be discovered, so fail the request.
                    .push_request_filter(
                        |(profile, http): (Option<profiles::Receiver>, Http<NameAddr>)| {
                            if let Some(profile) = profile {
                                if let Some(logical_addr) = profile.logical_addr() {
                                    return Ok(http::Logical {
                                        profile,
                                        logical_addr,
                                        protocol: http.version,
                                    });
                                }
                            }

                            Err(ProfileRequired)
                        },
                    )
                    .check_new_service::<(Option<profiles::Receiver>, Http<NameAddr>), http::Request<_>>()
                    .lift_new_with_target()
                    .push_new_cached_discover(profiles.into_service(), config.discovery_idle_timeout)
                    .check_new_service::<Http<NameAddr>, http::Request<_>>()
                    .push_request_filter(move |h: Http<NameAddr>| {
                        // Lookup the profile if the override header was set and it
                        // is in the configured profile domains. Otherwise, profile
                        // discovery is skipped.
                        if profile_domains.matches(h.target.name()) {
                            return Ok(h);
                        }

                        debug!(
                            dst = %h.target,
                            domains = %profile_domains,
                            "Address not in discoverable domains",
                        );
                        Err(ProfileRequired)
                    })
                    .check_new_service::<Http<NameAddr>, http::Request<_>>();

                let ingress_override = discover
                    // This service is buffered because it needs to initialize the
                    // profile resolution and a fail-fast is instrumented in case it
                    // becomes unavailable. When this service is in fail-fast, ensure
                    // that we drive the inner service to readiness even if new requests
                    // aren't received.
                    .push_on_service(
                        rt.metrics
                            .proxy
                            .stack
                            .layer(stack_labels("http", "logical")),
                    )
<<<<<<< HEAD
                    .push(svc::NewQueue::layer_with_timeout_via(*http_request_queue))
=======
                    .push(svc::NewQueue::layer_via(*http_request_queue))
>>>>>>> 17ce52e1
                    // Caches the profile-based stack so that it can be reused across
                    // multiple requests to the same canonical destination.
                    .push_idle_cache(*discovery_idle_timeout)
                    .push_on_service(
                        svc::layers()
                            .push(http::strip_header::request::layer(DST_OVERRIDE_HEADER))
                            .push(http::Retain::layer())
                            .push(http::BoxResponse::layer()),
                    )
                    .instrument(|h: &Http<NameAddr>| info_span!("override", dst = %h.target));

                // Route requests with destinations that can be discovered via the
                // `l5d-dst-override` header through the (load balanced) logical
                // stack. Route requests without the header through the endpoint
                // stack.
                //
                // Stacks with an override are cached and reused. Endpoint stacks
                // are not.
                let new_http = ingress_override
                    .push_switch(
                        |Http { target, version }: Http<Target>| match target {
                            Target::Override(target) => {
                                Ok::<_, Infallible>(svc::Either::A(Http { target, version }))
                            }
                            Target::Forward(OrigDstAddr(addr)) => {
                                Ok(svc::Either::B(http::Endpoint {
                                    addr: Remote(ServerAddr(addr)),
                                    metadata: Metadata::default(),
                                    logical_addr: None,
                                    protocol: version,
                                    opaque_protocol: false,
                                    tls: tls::ConditionalClientTls::None(
                                        tls::NoClientTls::IngressWithoutOverride,
                                    ),
                                }))
                            }
                        },
                        http_endpoint.into_inner(),
                    )
                    .push(svc::ArcNewService::layer())
                    // Obtain a new inner service for each request. Override stacks are
                    // cached, as they depend on discovery that should not be performed
                    // many times. Forwarding stacks are not cached explicitly, as there
                    // are no real resources we need to share across connections. This
                    // allows us to avoid buffering requests to these endpoints.
                    .check_new_service::<Http<Target>, http::Request<_>>()
                    .push_on_service(svc::LoadShed::layer())
                    .lift_new()
                    .check_new_new::<Http<tcp::Accept>, Http<Target>>()
                    .push(svc::NewOneshotRoute::layer_via(|a: &Http<tcp::Accept>| {
                        SelectTarget(a.clone())
                    }))
                    .check_new_service::<Http<tcp::Accept>, http::Request<_>>()
                    .push(http::NewNormalizeUri::layer())
                    .push_on_service(
                        svc::layers()
                            .push(http::MarkAbsoluteForm::layer())
                            .push(svc::ConcurrencyLimitLayer::new(*max_in_flight_requests))
                            .push(svc::LoadShed::layer())
                            .push(rt.metrics.http_errors.to_layer()),
                    )
                    .push(http::ServerRescue::layer(config.emit_headers))
                    .push_on_service(
                        svc::layers()
                            .push(http_tracing::server(rt.span_sink.clone(), trace_labels()))
                            .push(http::BoxResponse::layer())
                            .push(http::BoxRequest::layer()),
                    )
                    .instrument(|_: &_| debug_span!("http"))
                    .check_new_service::<Http<tcp::Accept>, http::Request<_>>();

                // HTTP detection is **always** performed. If detection fails, then we
                // use the `fallback` stack to process the connection by its original
                // destination address.
                new_http
                    .check_new_service::<Http<tcp::Accept>, http::Request<_>>()
                    .push(http::NewServeHttp::layer(*h2_settings, rt.drain.clone()))
                    .check_new_service::<Http<tcp::Accept>, I>()
                    .push_switch(
                        |(http, t): (Option<http::Version>, T)| -> Result<_, Infallible> {
                            let target = tcp::Accept::from(t.param());
                            if let Some(version) = http {
                                return Ok(svc::Either::A(Http { version, target }));
                            }
                            Ok(svc::Either::B(target))
                        },
                        fallback,
                    )
                    .push_map_target(detect::allow_timeout)
                    .push(detect::NewDetectService::layer(detect_http))
                    .check_new_service::<T, I>()
                    .push_on_service(svc::BoxService::layer())
                    .push(svc::ArcNewService::layer())
                    .check_new_service::<T, I>()
            })
    }
}

#[derive(Clone, Debug)]
struct SelectTarget(Http<tcp::Accept>);

impl<B> svc::router::SelectRoute<http::Request<B>> for SelectTarget {
    type Key = Http<Target>;
    type Error = InvalidOverrideHeader;

    fn select(&self, req: &http::Request<B>) -> Result<Self::Key, Self::Error> {
        Ok(Http {
            version: self.0.version,
            // Use either the override header or the original destination
            // address.
            target: http::authority_from_header(req, DST_OVERRIDE_HEADER)
                .map(|a| {
                    NameAddr::from_authority_with_default_port(&a, 80)
                        .map_err(|_| InvalidOverrideHeader)
                        .map(Target::Override)
                })
                .transpose()?
                .unwrap_or(Target::Forward(self.0.target.orig_dst)),
        })
    }
}<|MERGE_RESOLUTION|>--- conflicted
+++ resolved
@@ -167,11 +167,7 @@
                             .stack
                             .layer(stack_labels("http", "logical")),
                     )
-<<<<<<< HEAD
-                    .push(svc::NewQueue::layer_with_timeout_via(*http_request_queue))
-=======
                     .push(svc::NewQueue::layer_via(*http_request_queue))
->>>>>>> 17ce52e1
                     // Caches the profile-based stack so that it can be reused across
                     // multiple requests to the same canonical destination.
                     .push_idle_cache(*discovery_idle_timeout)
