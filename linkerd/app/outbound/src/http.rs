use self::require_id_header::NewRequireIdentity;
use crate::Outbound;
use linkerd_app_core::{
    metrics::prom,
    proxy::{
        api_resolve::{ConcreteAddr, Metadata},
        core::Resolve,
    },
    svc,
    transport::addrs::*,
    Error,
};
use std::{fmt::Debug, hash::Hash};
use tokio::sync::watch;

mod breaker;
pub mod concrete;
mod endpoint;
mod handle_proxy_error_headers;
pub mod logical;
mod require_id_header;
mod retry;
mod server;

pub use self::logical::{policy, profile, LogicalAddr, Routes};
pub(crate) use self::require_id_header::IdentityRequired;
pub use linkerd_app_core::proxy::http::{self as http, *};

#[derive(Clone, Debug, PartialEq, Eq, Hash)]
pub struct Http<T>(T);

pub fn spawn_routes<T>(
    mut route_rx: watch::Receiver<T>,
    init: Routes,
    mut mk: impl FnMut(&T) -> Option<Routes> + Send + Sync + 'static,
) -> watch::Receiver<Routes>
where
    T: Send + Sync + 'static,
{
    let (tx, rx) = watch::channel(init);

    tokio::spawn(async move {
        loop {
            let res = tokio::select! {
                biased;
                _ = tx.closed() => return,
                res = route_rx.changed() => res,
            };

            if res.is_err() {
                // Drop the `tx` sender when the profile sender is
                // dropped.
                return;
            }

            if let Some(routes) = (mk)(&*route_rx.borrow_and_update()) {
                if tx.send(routes).is_err() {
                    // Drop the `tx` sender when all of its receivers are dropped.
                    return;
                }
            }
        }
    });

    rx
}

pub fn spawn_routes_default(addr: Remote<ServerAddr>) -> watch::Receiver<Routes> {
    let (tx, rx) = watch::channel(Routes::Endpoint(addr, Default::default()));
    tokio::spawn(async move {
        tx.closed().await;
    });
    rx
}

// === impl Outbound ===

impl<T> Outbound<svc::ArcNewHttp<concrete::Endpoint<logical::Concrete<Http<T>>>>> {
    /// Builds a stack that routes HTTP requests to endpoint stacks.
    ///
    /// Buffered concrete services are cached in and evicted when idle.
    pub fn push_http_cached<R>(
        self,
<<<<<<< HEAD
        registry: &mut prom::registry::Registry,
=======
        registry: &mut prom::Registry,
>>>>>>> 0ee7e5c5
        resolve: R,
    ) -> Outbound<svc::ArcNewCloneHttp<T>>
    where
        // Logical HTTP target.
        T: svc::Param<http::Version>,
        T: svc::Param<watch::Receiver<Routes>>,
        T: Clone + Debug + PartialEq + Eq + Hash + Send + Sync + 'static,
        // Endpoint resolution.
        R: Resolve<ConcreteAddr, Endpoint = Metadata, Error = Error>,
        R::Resolution: Unpin,
    {
        self.push_http_endpoint()
            .push_http_concrete(registry, resolve)
            .push_http_logical()
            .map_stack(move |config, _, stk| {
                stk.push_new_idle_cached(config.discovery_idle_timeout)
                    .push_map_target(Http)
                    .arc_new_clone_http()
            })
    }
}

// === impl Http ===

impl<T> svc::Param<http::Version> for Http<T>
where
    T: svc::Param<http::Version>,
{
    fn param(&self) -> http::Version {
        self.0.param()
    }
}

impl<T> svc::Param<watch::Receiver<Routes>> for Http<T>
where
    T: svc::Param<watch::Receiver<Routes>>,
{
    fn param(&self) -> watch::Receiver<Routes> {
        self.0.param()
    }
}<|MERGE_RESOLUTION|>--- conflicted
+++ resolved
@@ -81,11 +81,7 @@
     /// Buffered concrete services are cached in and evicted when idle.
     pub fn push_http_cached<R>(
         self,
-<<<<<<< HEAD
-        registry: &mut prom::registry::Registry,
-=======
         registry: &mut prom::Registry,
->>>>>>> 0ee7e5c5
         resolve: R,
     ) -> Outbound<svc::ArcNewCloneHttp<T>>
     where
