[package]
name = "linkerd2-app-outbound"
version = "0.1.0"
authors = ["Linkerd Developers <cncf-linkerd-dev@lists.cncf.io>"]
license = "Apache-2.0"
edition = "2018"
publish = false
description = """
Configures and runs the outbound proxy
"""

[dependencies]
bytes = "1"
http = "0.2"
futures = "0.3"
indexmap = "1.0"
linkerd2-app-core = { path = "../core" }
linkerd2-identity = { path = "../../identity" }
linkerd2-retry = { path = "../../retry" }
tokio = { version = "1", features = ["sync"]}
tracing = "0.1.22"
pin-project = "0.4"

[dependencies.tower]
version = "0.4"
# disable tower's tracing `log` integration for performance reasons, since we
# will consume tower's traces as traces.
default-features = false
features = [
    "util",
]

[dev-dependencies]
<<<<<<< HEAD
hyper = { version = "0.14.2", features = ["http1", "http2"] }
ipnet = "1.0"
=======
hyper = "0.14.0-dev"
ipnet = "2.0"
>>>>>>> ba87a155
linkerd2-app-test = { path = "../test" }
linkerd2-io = { path = "../../io", features = ["tokio-test"] }
tokio = { version = "1", features = ["full", "macros"]}
tokio-test = "0.4"
tracing-futures = "0.2"
tracing-subscriber = "0.2"<|MERGE_RESOLUTION|>--- conflicted
+++ resolved
@@ -31,13 +31,8 @@
 ]
 
 [dev-dependencies]
-<<<<<<< HEAD
 hyper = { version = "0.14.2", features = ["http1", "http2"] }
-ipnet = "1.0"
-=======
-hyper = "0.14.0-dev"
 ipnet = "2.0"
->>>>>>> ba87a155
 linkerd2-app-test = { path = "../test" }
 linkerd2-io = { path = "../../io", features = ["tokio-test"] }
 tokio = { version = "1", features = ["full", "macros"]}
