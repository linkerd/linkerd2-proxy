--- conflicted
+++ resolved
@@ -149,14 +149,7 @@
         U: TryFuture<Ok = Response> + Send + Sync + 'static,
         U::Error: Into<BoxError> + Send + 'static,
     {
-<<<<<<< HEAD
-        let func = move |req| {
-            let future = cb(req).map_err(Into::into);
-            Box::pin(future) as RspFuture
-        };
-=======
         let func = move |req| Box::pin(cb(req).map_err(Into::into)) as RspFuture;
->>>>>>> 10e9747d
         self.routes.insert(path.into(), Route(Box::new(func)));
         self
     }
