macro_rules! generate_tests {
    (server: $make_server:path, client: $make_client:path) => {
        use linkerd2_proxy_api as pb;

        #[tokio::test]
        async fn outbound_asks_controller_api() {
            let _trace = trace_init();
            let srv = $make_server()
                .route("/", "hello")
                .route("/bye", "bye")
                .run()
                .await;

            let ctrl = controller::new();
            let _profile = ctrl.profile_tx_default(srv.addr, "disco.test.svc.cluster.local");
            let dest =
                ctrl.destination_tx(format!("disco.test.svc.cluster.local:{}", srv.addr.port()));
            dest.send_addr(srv.addr);

            let proxy = proxy::new()
                .controller(ctrl.run().await)
                .outbound(srv)
                .run()
                .await;
            let client = $make_client(proxy.outbound, "disco.test.svc.cluster.local");

            assert_eq!(client.get("/").await, "hello");
            assert_eq!(client.get("/bye").await, "bye");

            // Ensure panics are propagated.
            proxy.join_servers().await;
        }

        #[tokio::test]
        async fn dst_resolutions_are_cached() {
            // This test asserts that once a destination and profile have been
            // discovered for an original destination address, the same
            // discovery is reused by all connections with that original destination.
            let _trace = trace_init();
            let srv = $make_server().route("/", "hello").run().await;

            let ctrl = controller::new();
            let _profile = ctrl.profile_tx_default(srv.addr, "disco.test.svc.cluster.local");
            let dest =
                ctrl.destination_tx(format!("disco.test.svc.cluster.local:{}", srv.addr.port()));
            dest.send_addr(srv.addr);
            ctrl.no_more_destinations();

            let proxy = proxy::new()
                .controller(ctrl.run().await)
                .outbound(srv)
                .run()
                .await;

            let client = $make_client(proxy.outbound, "disco.test.svc.cluster.local");

            assert_eq!(client.get("/").await, "hello");
            drop(client);

            let client = $make_client(proxy.outbound, "disco.test.svc.cluster.local");
            assert_eq!(client.get("/").await, "hello");
            drop(client);

            // Ensure panics are propagated.
            proxy.join_servers().await;
        }

        #[tokio::test]
        async fn outbound_reconnects_if_controller_stream_ends() {
            let _trace = trace_init();

            let srv = $make_server().route("/recon", "nect").run().await;

            let ctrl = controller::new();
            let _profile = ctrl.profile_tx_default(srv.addr, "disco.test.svc.cluster.local");
            drop(ctrl.destination_tx(format!("disco.test.svc.cluster.local:{}", srv.addr.port())));
            let dest =
                ctrl.destination_tx(format!("disco.test.svc.cluster.local:{}", srv.addr.port()));
            dest.send_addr(srv.addr);

            let proxy = proxy::new()
                .controller(ctrl.run().await)
                .outbound(srv)
                .run()
                .await;
            let client = $make_client(proxy.outbound, "disco.test.svc.cluster.local");

            assert_eq!(client.get("/recon").await, "nect");
        }

        #[tokio::test]
        async fn outbound_fails_fast_when_destination_has_no_endpoints() {
            outbound_fails_fast(controller::destination_exists_with_no_endpoints()).await
        }

        #[tokio::test]
        async fn outbound_fails_fast_when_destination_does_not_exist() {
            outbound_fails_fast(controller::destination_does_not_exist()).await
        }

        async fn outbound_fails_fast(up: pb::destination::Update) {
            use std::sync::{
                atomic::{AtomicBool, Ordering},
                Arc,
            };
            let _trace = trace_init();

            let did_not_fall_back = Arc::new(AtomicBool::new(true));
            let did_not_fall_back2 = did_not_fall_back.clone();

            let srv = $make_server()
                .route_fn("/", move |_| {
                    did_not_fall_back2.store(false, Ordering::Release);
                    panic!()
                })
                .run()
                .await;

            let ctrl = controller::new();
            let _profile = ctrl.profile_tx_default(srv.addr, "disco.test.svc.cluster.local");
            let dest =
                ctrl.destination_tx(format!("disco.test.svc.cluster.local:{}", srv.addr.port()));
            dest.send(up);

            let proxy = proxy::new()
                .controller(ctrl.run().await)
                .outbound(srv)
                .run()
                .await;

            let client = $make_client(proxy.outbound, "disco.test.svc.cluster.local");

            let rsp = client.request(client.request_builder("/")).await.unwrap();

            assert!(
                did_not_fall_back.load(Ordering::Acquire),
                "original destination should not have been used!",
            );
            // We should have gotten an HTTP response, not an error.
            assert_eq!(rsp.status(), http::StatusCode::SERVICE_UNAVAILABLE);

            // Ensure panics are propagated.
            proxy.join_servers().await;
        }

        #[tokio::test]
        async fn outbound_falls_back_to_orig_dst_when_outside_search_path() {
            let _trace = trace_init();

            let srv = $make_server()
                .route("/", "hello from my great website")
                .run()
                .await;
            let mut env = TestEnv::default();
            // The test server will be on localhost, and we default to
            // configuring the profile search networks to include localhost so
            // that...every other test can work, so just put some random network
            // in there so it doesn't.
            env.put(
                app::env::ENV_DESTINATION_PROFILE_NETWORKS,
                "69.4.20.0/24".to_owned(),
            );
            let ctrl = controller::new();
            ctrl.no_more_destinations();
            let proxy = proxy::new()
                .controller(ctrl.run().await)
                .outbound(srv)
                .run_with_test_env(env)
                .await;

            let client = $make_client(proxy.outbound, "my-great-websute.net");

            assert_eq!(client.get("/").await, "hello from my great website");

            // Ensure panics are propagated.
            proxy.join_servers().await;
        }

        #[tokio::test]
        async fn outbound_falls_back_to_orig_dst_after_invalid_argument() {
            let _trace = trace_init();

            let srv = $make_server().route("/", "hello").run().await;

            const NAME: &str = "unresolvable.svc.cluster.local";
            let ctrl = controller::new();
            let profile = ctrl.profile_tx(&srv.addr.to_string());
            profile.send_err(grpc::Status::new(
                grpc::Code::InvalidArgument,
                "unresolvable",
            ));
            ctrl.no_more_destinations();

            let proxy = proxy::new()
                .controller(ctrl.run().await)
                .outbound(srv)
                .run()
                .await;

            let client = $make_client(proxy.outbound, NAME);

            assert_eq!(client.get("/").await, "hello");

            // Ensure panics are propagated.
            proxy.join_servers().await;
        }

        #[tokio::test]
        async fn outbound_destinations_reset_on_reconnect_followed_by_empty() {
            outbound_destinations_reset_on_reconnect(
                controller::destination_exists_with_no_endpoints(),
            )
            .await
        }

        #[tokio::test(flavor = "current_thread")]
        async fn outbound_destinations_reset_on_reconnect_followed_by_dne() {
            outbound_destinations_reset_on_reconnect(controller::destination_does_not_exist()).await
        }

        async fn outbound_destinations_reset_on_reconnect(up: pb::destination::Update) {
            let _trace = trace_init();
            let env = TestEnv::default();
            let srv = $make_server().route("/", "hello").run().await;
            let ctrl = controller::new();
            let _profile =
                ctrl.profile_tx_default(srv.addr, "initially-exists.ns.svc.cluster.local");

            let dst_tx0 = ctrl.destination_tx(format!(
                "initially-exists.ns.svc.cluster.local:{}",
                srv.addr.port()
            ));
            dst_tx0.send_addr(srv.addr);

            let dst_tx1 = ctrl.destination_tx(format!(
                "initially-exists.ns.svc.cluster.local:{}",
                srv.addr.port()
            ));

            let proxy = proxy::new()
                .controller(ctrl.run().await)
                .outbound(srv)
                .run_with_test_env(env)
                .await;

            let initially_exists =
                $make_client(proxy.outbound, "initially-exists.ns.svc.cluster.local");
            assert_eq!(initially_exists.get("/").await, "hello");

            drop(dst_tx0); // trigger reconnect
            dst_tx1.send(up);

            // Wait for the reconnect to happen. TODO: Replace this flaky logic.
            tokio::time::sleep(Duration::from_millis(1000)).await;

            let rsp = initially_exists
                .request(initially_exists.request_builder("/"))
                .await
                .unwrap();
            assert_eq!(rsp.status(), http::StatusCode::SERVICE_UNAVAILABLE);

            // Ensure panics are propagated.
            proxy.join_servers().await;
        }

        #[tokio::test]
        async fn outbound_times_out() {
            let env = TestEnv::default();

            let srv = $make_server().route("/hi", "hello").run().await;
            let ctrl = controller::new();

            let _profile = ctrl.profile_tx_default(srv.addr, "disco.test.svc.cluster.local");

            // when the proxy requests the destination, don't respond.
            let _dst_tx =
                ctrl.destination_tx(format!("disco.test.svc.cluster.local:{}", srv.addr.port()));

            let proxy = proxy::new()
                .controller(ctrl.run().await)
                .outbound(srv)
                .run_with_test_env(env)
                .await;

            let client = $make_client(proxy.outbound, "disco.test.svc.cluster.local");
            let req = client.request_builder("/");
            let rsp = client.request(req.method("GET")).await.unwrap();
            // the request should time out
            assert_eq!(rsp.status(), http::StatusCode::SERVICE_UNAVAILABLE);

            // Ensure panics are propagated.
            proxy.join_servers().await;
        }

        #[tokio::test]
        async fn outbound_error_reconnects_after_backoff() {
            let _trace = trace_init();

            let srv = $make_server().route("/", "hello").run().await;

            // Used to delay `listen` in the server, to force connection refused errors.
            let (tx, rx) = oneshot::channel::<()>();

            let ctrl = controller::new();
            let _profile = ctrl.profile_tx_default(srv.addr, "disco.test.svc.cluster.local");

            let dst_tx =
                ctrl.destination_tx(format!("disco.test.svc.cluster.local:{}", srv.addr.port()));
            dst_tx.send_addr(srv.addr);
            // but don't drop, to not trigger stream closing reconnects

            let proxy = proxy::new()
                .controller(
                    ctrl.delay_listen(async move {
                        let _ = rx.await;
                    })
                    .await,
                )
                .outbound_ip(srv.addr)
                .run()
                .await;

            // Allow the control client to notice a connection error
            tokio::time::sleep(Duration::from_millis(500)).await;

            // Allow our controller to start accepting connections,
            // and then wait a little bit so the client tries again.
            drop(tx);
            tokio::time::sleep(Duration::from_millis(500)).await;

            let client = $make_client(proxy.outbound, "disco.test.svc.cluster.local");

            assert_eq!(client.get("/").await, "hello");

            // Ensure panics are propagated.
            srv.join().await;
        }
    };
}

mod http2 {
    use crate::*;

    generate_tests! { server: server::new, client: client::new }

    #[tokio::test]
    async fn outbound_balancer_waits_for_ready_endpoint() {
        // See https://github.com/linkerd/linkerd2/issues/2550
        let _t = trace_init();

        let srv1 = server::http2()
            .route("/", "hello")
            .route("/bye", "bye")
            .run()
            .await;

        let srv2 = server::http2()
            .route("/", "hello")
            .route("/bye", "bye")
            .run()
            .await;
        let host = "disco.test.svc.cluster.local";
        let port = srv1.addr.port();
        let ctrl = controller::new();
        let _profile = ctrl.profile_tx_default(srv1.addr, host);
        let dst = ctrl.destination_tx(&format!("{}:{}", host, port));
        // Start by "knowing" the first server...
        dst.send_addr(srv1.addr);

        let proxy = proxy::new()
            .outbound_ip(srv1.addr)
            .controller(ctrl.run().await)
            .run()
            .await;
        let client = client::http2(proxy.outbound, host);
        let metrics = client::http1(proxy.metrics, "localhost");

        assert_eq!(client.get("/").await, "hello");

        // Simulate the first server falling over without discovery
        // knowing about it...
        srv1.join().await;
        tokio::task::yield_now().await;

        // Wait until the proxy has seen the `srv1` disconnect...
<<<<<<< HEAD
        assert_eventually_contains!(
            metrics.get("/metrics").await,
            &format!(
                "tcp_close_total{{peer=\"dst\",direction=\"outbound\",authority=\"disco.test.svc.cluster.local:{}\",tls=\"no_identity\",no_tls_reason=\"not_provided_by_service_discovery\",errno=\"\"}} 1",
                port
=======
        metrics::metric("tcp_close_total")
            .label("peer", "dst")
            .label("direction", "outbound")
            .label("tls", "no_identity")
            .label("no_tls_reason", "not_provided_by_service_discovery")
            .label(
                "authority",
                format_args!("disco.test.svc.cluster.local:{}", port),
>>>>>>> adaa67eb
            )
            .value(1u64)
            .assert_in(&metrics)
            .await;

        // Start a new request to the destination, now that the server is dead.
        // This request should be waiting at the balancer for a ready endpoint.
        //
        // The only one it knows about is dead, so it won't have progressed.
        let fut = client.request(client.request_builder("/bye"));

        // When we tell the balancer about a new endpoint, it should have added
        // it and then dispatched the request...
        dst.send_addr(srv2.addr);

        let res = fut.await.expect("/bye response");
        assert_eq!(res.status(), http::StatusCode::OK);
    }
}

mod http1 {
    use crate::*;

    generate_tests! {
        server: server::http1, client: client::http1
    }

    mod absolute_uris {
        use crate::*;

        generate_tests! {
            server: server::http1,
            client: client::http1_absolute_uris
        }
    }
}<|MERGE_RESOLUTION|>--- conflicted
+++ resolved
@@ -383,13 +383,6 @@
         tokio::task::yield_now().await;
 
         // Wait until the proxy has seen the `srv1` disconnect...
-<<<<<<< HEAD
-        assert_eventually_contains!(
-            metrics.get("/metrics").await,
-            &format!(
-                "tcp_close_total{{peer=\"dst\",direction=\"outbound\",authority=\"disco.test.svc.cluster.local:{}\",tls=\"no_identity\",no_tls_reason=\"not_provided_by_service_discovery\",errno=\"\"}} 1",
-                port
-=======
         metrics::metric("tcp_close_total")
             .label("peer", "dst")
             .label("direction", "outbound")
@@ -398,7 +391,6 @@
             .label(
                 "authority",
                 format_args!("disco.test.svc.cluster.local:{}", port),
->>>>>>> adaa67eb
             )
             .value(1u64)
             .assert_in(&metrics)
