--- conflicted
+++ resolved
@@ -158,8 +158,7 @@
         let srv_port = proxy.outbound_server.as_ref().unwrap().addr.port();
         metrics::labels()
             .label("direction", "outbound")
-            .label("tls", "no_identity")
-            .label("no_tls_reason", "not_provided_by_service_discovery")
+            .label("tls", "disabled")
             .label(
                 "authority",
                 format_args!("tele.test.svc.cluster.local:{}", srv_port),
@@ -179,23 +178,10 @@
         proxy,
         _profile,
         dst_tx: _dst_tx,
-<<<<<<< HEAD
-    } = Fixture::outbound().await;
-
-    let srv_port = proxy.outbound_server.as_ref().unwrap().addr.port();
-    let metric = metrics::metric("request_total")
-        .label("direction", "outbound")
-        .label("tls", "disabled")
-        .label(
-            "authority",
-            format_args!("tele.test.svc.cluster.local:{}", srv_port),
-        );
-=======
     } = fixture.await;
 
     let metric = labels(&proxy).metric("request_total");
 
->>>>>>> 0d6471c4
     assert!(metric.is_not_in(metrics.get("/metrics").await));
 
     info!("client.get(/)");
@@ -329,27 +315,13 @@
         test_http(fixture, "inbound", "disabled", None, |_| None).await
     }
 
-<<<<<<< HEAD
-            for status in &STATUSES[0..i] {
-                // assert that the current status code is incremented, *and* that
-                expected_metric(status, "outbound", "disabled", None, Some(port))
-                    .assert_in(&metrics)
-                    .await;
-            }
-        }
-=======
     #[tokio::test]
     async fn outbound_http() {
         let fixture = async { Fixture::outbound_with_server(make_test_server().await).await };
-        test_http(
-            fixture,
-            "outbound",
-            "no_identity",
-            Some("not_provided_by_service_discovery"),
-            |proxy| Some(proxy.outbound_server.as_ref().unwrap().addr.port()),
-        )
+        test_http(fixture, "outbound", "disabled", None, |proxy| {
+            Some(proxy.outbound_server.as_ref().unwrap().addr.port())
+        })
         .await
->>>>>>> 0d6471c4
     }
 }
 
@@ -438,77 +410,6 @@
 // more reliably, and re-enable this test.
 #[tokio::test]
 #[cfg_attr(not(feature = "flaky_tests"), ignore)]
-<<<<<<< HEAD
-async fn metrics_endpoint_outbound_response_latency() {
-    let _trace = trace_init();
-
-    info!("running test server");
-    let srv = server::new()
-        .route_with_latency("/hey", "hello", Duration::from_millis(500))
-        .route_with_latency("/hi", "good morning", Duration::from_millis(40))
-        .run()
-        .await;
-
-    let Fixture {
-        client,
-        metrics,
-        proxy: _proxy,
-        _profile,
-        dst_tx: _dst_tx,
-    } = Fixture::outbound_with_server(srv).await;
-
-    info!("client.get(/hey)");
-    assert_eq!(client.get("/hey").await, "hello");
-
-    // assert the >=1000ms bucket is incremented by our request with 500ms
-    // extra latency.
-    let labels = metrics::labels()
-        .label("authority", "tele.test.svc.cluster.local")
-        .label("direction", "outbound")
-        .label("tls", "disabled")
-        .label("status_code", 200);
-    let mut bucket_1000 = labels
-        .clone()
-        .metric("response_latency_ms_bucket")
-        .label("le", 1000)
-        .value(1u64);
-    let mut bucket_50 = labels.metric("response_latency_ms_bucket").label("le", 40);
-    let mut count = labels.metric("response_latency_ms_count").value(1u64);
-
-    bucket_1000.assert_in(&metrics).await;
-    // the histogram's count should be 1.
-    count.assert_in(&metrics).await;
-    // TODO: we're not going to make any assertions about the
-    // response_latency_ms_sum stat, since its granularity depends on the actual
-    // observed latencies, which may vary a bit. we could make more reliable
-    // assertions about that stat if we were using a mock timer, though, as the
-    // observed latency values would be predictable.
-
-    info!("client.get(/hi)");
-    assert_eq!(client.get("/hi").await, "good morning");
-
-    // request with 40ms extra latency should fall into the 50ms bucket.
-    bucket_50.set_value(1u64).assert_in(&metrics).await;
-    // 1000ms bucket should be incremented as well, since it counts *all*
-    // observations less than or equal to 1000ms, even if they also increment
-    // other buckets.
-    bucket_1000.set_value(2u64).assert_in(&metrics).await;
-    // the histogram's total count should be 2.
-    count.set_value(2u64).assert_in(&metrics).await;
-
-    info!("client.get(/hi)");
-    assert_eq!(client.get("/hi").await, "good morning");
-
-    // request with 40ms extra latency should fall into the 50ms bucket.
-    bucket_50.set_value(2u64).assert_in(&metrics).await;
-    // 1000ms bucket should be incremented as well.
-    bucket_1000.set_value(3).assert_in(&metrics).await;
-    // the histogram's total count should be 3.
-    count.set_value(3).assert_in(&metrics).await;
-
-    info!("client.get(/hey)");
-    assert_eq!(client.get("/hey").await, "hello");
-=======
 async fn inbound_response_latency() {
     test_response_latency(Fixture::inbound_with_server, |_| {
         metrics::labels()
@@ -518,7 +419,6 @@
     })
     .await
 }
->>>>>>> 0d6471c4
 
 // Ignore this test on CI, because our method of adding latency to requests
 // (calling `thread::sleep`) is likely to be flakey on Travis.
@@ -1000,31 +900,9 @@
             client,
             metrics,
             proxy,
-<<<<<<< HEAD
-            _profile,
-            dst_tx: _dst_tx,
-        } = Fixture::outbound().await;
-        let metric = metrics::metric("tcp_open_total")
-            .label("peer", "dst")
-            .label(
-                "authority",
-                format_args!(
-                    "tele.test.svc.cluster.local:{}",
-                    proxy.outbound_server.as_ref().unwrap().addr.port()
-                ),
-            )
-            .label("direction", "outbound")
-            .label("tls", "disabled")
-            .value(1u64);
-
-        info!("client.get(/)");
-        assert_eq!(client.get("/").await, "hello");
-        metric.assert_in(&metrics).await;
-=======
             dst: _dst,
             profile: _profile,
         } = fixture.await;
->>>>>>> 0d6471c4
 
         let tcp_client = client.connect().await;
 
@@ -1245,8 +1123,7 @@
                     format_args!("tele.test.svc.cluster.local:{}", port),
                 )
                 .label("direction", "outbound")
-                .label("tls", "no_identity")
-                .label("no_tls_reason", "not_provided_by_service_discovery")
+                .label("tls", "disabled")
         })
         .await;
     }
@@ -1279,8 +1156,7 @@
             metrics::labels()
                 .label("authority", proxy.outbound_server.as_ref().unwrap().addr)
                 .label("direction", "outbound")
-                .label("tls", "no_identity")
-                .label("no_tls_reason", "not_provided_by_service_discovery")
+                .label("tls", "disabled")
         })
         .await;
     }
@@ -1446,103 +1322,6 @@
 
     #[tokio::test]
     async fn inbound_tcp_read_bytes_total() {
-<<<<<<< HEAD
-        let _trace = trace_init();
-        let TcpFixture {
-            client,
-            metrics,
-            proxy: _proxy,
-            dst: _dst,
-            profile: _profile,
-        } = TcpFixture::inbound().await;
-        let src = metrics::metric("tcp_read_bytes_total")
-            .label("peer", "src")
-            .label("direction", "inbound")
-            .label("tls", "disabled")
-            .value(TcpFixture::HELLO_MSG.len());
-
-        let dst = metrics::metric("tcp_read_bytes_total")
-            .label("peer", "dst")
-            .label("direction", "inbound")
-            .label("tls", "no_identity")
-            .label("no_tls_reason", "loopback")
-            .value(TcpFixture::BYE_MSG.len());
-
-        let tcp_client = client.connect().await;
-
-        tcp_client.write(TcpFixture::HELLO_MSG).await;
-        assert_eq!(tcp_client.read().await, TcpFixture::BYE_MSG.as_bytes());
-        tcp_client.shutdown().await;
-
-        src.assert_in(&metrics).await;
-        dst.assert_in(&metrics).await;
-    }
-
-    #[tokio::test]
-    async fn outbound_tcp_connect() {
-        let _trace = trace_init();
-        let TcpFixture {
-            client,
-            metrics,
-            proxy,
-            dst: _dst,
-            profile: _profile,
-        } = TcpFixture::outbound().await;
-
-        let tcp_client = client.connect().await;
-
-        tcp_client.write(TcpFixture::HELLO_MSG).await;
-        assert_eq!(tcp_client.read().await, TcpFixture::BYE_MSG.as_bytes());
-        metrics::metric("tcp_open_total")
-            .label("peer", "dst")
-            .label("authority", proxy.outbound_server.as_ref().unwrap().addr)
-            .label("direction", "outbound")
-            .label("tls", "disabled")
-            .value(1u64)
-            .assert_in(&metrics)
-            .await;
-    }
-
-    #[tokio::test]
-    async fn outbound_tcp_accept() {
-        let _trace = trace_init();
-        let TcpFixture {
-            client,
-            metrics,
-            proxy: _proxy,
-            dst: _dst,
-            profile: _profile,
-        } = TcpFixture::outbound().await;
-
-        let labels = metrics::labels()
-            .label("peer", "src")
-            .label("direction", "outbound")
-            .label("tls", "no_identity")
-            .label("no_tls_reason", "loopback");
-        let mut opens = labels.metric("tcp_open_total").value(1u64);
-        let mut closes = labels
-            .metric("tcp_close_total")
-            .label("errno", "")
-            .value(1u64);
-
-        let tcp_client = client.connect().await;
-
-        tcp_client.write(TcpFixture::HELLO_MSG).await;
-        assert_eq!(tcp_client.read().await, TcpFixture::BYE_MSG.as_bytes());
-        opens.assert_in(&metrics).await;
-
-        tcp_client.shutdown().await;
-        closes.assert_in(&metrics).await;
-
-        let tcp_client = client.connect().await;
-
-        tcp_client.write(TcpFixture::HELLO_MSG).await;
-        assert_eq!(tcp_client.read().await, TcpFixture::BYE_MSG.as_bytes());
-        opens.set_value(2u64).assert_in(&metrics).await;
-
-        tcp_client.shutdown().await;
-        closes.set_value(2u64).assert_in(&metrics).await;
-=======
         test_read_bytes_total(
             TcpFixture::inbound(),
             metrics::labels()
@@ -1556,7 +1335,6 @@
             },
         )
         .await
->>>>>>> 0d6471c4
     }
 
     #[tokio::test]
@@ -1609,38 +1387,6 @@
 
     #[tokio::test]
     async fn outbound_tcp_write_bytes_total() {
-<<<<<<< HEAD
-        let _trace = trace_init();
-        let TcpFixture {
-            client,
-            metrics,
-            proxy,
-            dst: _dst,
-            profile: _profile,
-        } = TcpFixture::outbound().await;
-        let src = metrics::metric("tcp_write_bytes_total")
-            .label("peer", "src")
-            .label("direction", "outbound")
-            .label("tls", "no_identity")
-            .label("no_tls_reason", "loopback")
-            .value(TcpFixture::BYE_MSG.len());
-
-        let dst = metrics::metric("tcp_write_bytes_total")
-            .label("peer", "dst")
-            .label("direction", "outbound")
-            .label("tls", "disabled")
-            .label("authority", proxy.outbound_server.as_ref().unwrap().addr)
-            .value(TcpFixture::HELLO_MSG.len());
-
-        let tcp_client = client.connect().await;
-
-        tcp_client.write(TcpFixture::HELLO_MSG).await;
-        assert_eq!(tcp_client.read().await, TcpFixture::BYE_MSG.as_bytes());
-        tcp_client.shutdown().await;
-
-        src.assert_in(&metrics).await;
-        dst.assert_in(&metrics).await;
-=======
         test_write_bytes_total(
             TcpFixture::outbound(),
             metrics::labels()
@@ -1650,50 +1396,15 @@
             |proxy| {
                 metrics::labels()
                     .label("direction", "outbound")
-                    .label("tls", "no_identity")
-                    .label("no_tls_reason", "not_provided_by_service_discovery")
+                    .label("tls", "disabled")
                     .label("authority", proxy.outbound_server.as_ref().unwrap().addr)
             },
         )
         .await
->>>>>>> 0d6471c4
     }
 
     #[tokio::test]
     async fn outbound_tcp_read_bytes_total() {
-<<<<<<< HEAD
-        let _trace = trace_init();
-        let TcpFixture {
-            client,
-            metrics,
-            proxy,
-            dst: _dst,
-            profile: _profile,
-        } = TcpFixture::outbound().await;
-
-        let src = metrics::metric("tcp_read_bytes_total")
-            .label("peer", "src")
-            .label("direction", "outbound")
-            .label("tls", "no_identity")
-            .label("no_tls_reason", "loopback")
-            .value(TcpFixture::HELLO_MSG.len());
-
-        let dst = metrics::metric("tcp_read_bytes_total")
-            .label("peer", "dst")
-            .label("direction", "outbound")
-            .label("tls", "disabled")
-            .label("authority", proxy.outbound_server.as_ref().unwrap().addr)
-            .value(TcpFixture::BYE_MSG.len());
-
-        let tcp_client = client.connect().await;
-
-        tcp_client.write(TcpFixture::HELLO_MSG).await;
-        assert_eq!(tcp_client.read().await, TcpFixture::BYE_MSG.as_bytes());
-        tcp_client.shutdown().await;
-
-        src.assert_in(&metrics).await;
-        dst.assert_in(&metrics).await;
-=======
         test_read_bytes_total(
             TcpFixture::outbound(),
             metrics::labels()
@@ -1703,13 +1414,11 @@
             |proxy| {
                 metrics::labels()
                     .label("direction", "outbound")
-                    .label("tls", "no_identity")
-                    .label("no_tls_reason", "not_provided_by_service_discovery")
+                    .label("tls", "disabled")
                     .label("authority", proxy.outbound_server.as_ref().unwrap().addr)
             },
         )
         .await
->>>>>>> 0d6471c4
     }
 
     #[tokio::test]
