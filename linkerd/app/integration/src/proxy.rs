use super::*;
<<<<<<< HEAD
use linkerd_app::{
    core::transport::{self, listen::Addrs},
    Config,
};
use std::{future::Future, pin::Pin, task::Poll, thread};
=======
use app_core::transport::OrigDstAddr;
use linkerd_app_core::{
    svc::Param,
    transport::{listen, orig_dst, Keepalive, ListenAddr},
};
use std::{future::Future, net::SocketAddr, pin::Pin, task::Poll, thread};
>>>>>>> aad758d9
use tokio::net::TcpStream;
use tracing::instrument::Instrument;

pub fn new() -> Proxy {
    Proxy::default()
}

#[derive(Default)]
pub struct Proxy {
    controller: Option<controller::Listening>,
    identity: Option<controller::Listening>,

    /// Inbound/outbound addresses helpful for mocking connections that do not
    /// implement `server::Listener`.
    inbound: Option<SocketAddr>,
    outbound: Option<SocketAddr>,

    /// Inbound/outbound addresses for mocking connections that implement
    /// `server::Listener`.
    inbound_server: Option<server::Listening>,
    outbound_server: Option<server::Listening>,

    inbound_disable_ports_protocol_detection: Option<Vec<u16>>,

    shutdown_signal: Option<Pin<Box<dyn Future<Output = ()> + Send>>>,
}

#[derive(Copy, Clone, Debug)]
struct MockOrigDst(Option<SocketAddr>);

pub struct Listening {
    pub tap: Option<SocketAddr>,
    pub inbound: SocketAddr,
    pub outbound: SocketAddr,
    pub metrics: SocketAddr,

    pub outbound_server: Option<server::Listening>,
    pub inbound_server: Option<server::Listening>,

    controller: controller::Listening,
    identity: Option<controller::Listening>,

    shutdown: Shutdown,
    terminated: oneshot::Receiver<()>,

    thread: thread::JoinHandle<()>,
}

<<<<<<< HEAD
#[derive(Copy, Clone, Debug)]
struct MockOrigDstAddr(SocketAddr);
=======
// === impl MockOrigDst ===

impl<T> listen::Bind<T> for MockOrigDst
where
    T: Param<Keepalive> + Param<ListenAddr>,
{
    type Addrs = orig_dst::Addrs;
    type Io = tokio::net::TcpStream;
    type Incoming = Pin<
        Box<dyn Stream<Item = io::Result<(orig_dst::Addrs, TcpStream)>> + Send + Sync + 'static>,
    >;

    fn bind(self, params: &T) -> io::Result<listen::Bound<Self::Incoming>> {
        let (bound, incoming) = listen::BindTcp::default().bind(params)?;
        let addr = self.0;
        let incoming = Box::pin(incoming.map(move |res| {
            let (inner, tcp) = res?;
            let orig_dst = addr
                .map(OrigDstAddr)
                .ok_or_else(|| io::Error::new(io::ErrorKind::Other, "No mocked SO_ORIG_DST"))?;
            let addrs = orig_dst::Addrs { inner, orig_dst };
            Ok((addrs, tcp))
        }));
        Ok((bound, incoming))
    }
}

// === impl Proxy ===
>>>>>>> aad758d9

impl Proxy {
    /// Pass a customized support `Controller` for this proxy to use.
    ///
    /// If not used, a default controller will be used.
    pub fn controller(mut self, c: controller::Listening) -> Self {
        self.controller = Some(c);
        self
    }

    pub fn identity(mut self, i: controller::Listening) -> Self {
        self.identity = Some(i);
        self
    }

    pub fn disable_identity(mut self) -> Self {
        self.identity = None;
        self
    }

    pub fn inbound(mut self, s: server::Listening) -> Self {
        self.inbound = Some(s.addr);
        self.inbound_server = Some(s);
        self
    }

    pub fn inbound_ip(mut self, s: SocketAddr) -> Self {
        self.inbound = Some(s);
        self
    }

    /// Adjust the server's 'addr'. This won't actually re-bind the server,
    /// it will just affect what the proxy think is the so_original_dst.
    ///
    /// This address is bogus, but the proxy should properly ignored the IP
    /// and only use the port combined with 127.0.0.1 to still connect to
    /// the server.
    pub fn inbound_fuzz_addr(self, mut s: server::Listening) -> Self {
        let old_addr = s.addr;
        let new_addr = ([10, 1, 2, 3], old_addr.port()).into();
        s.addr = new_addr;
        self.inbound(s)
    }

    pub fn outbound(mut self, s: server::Listening) -> Self {
        self.outbound = Some(s.addr);
        self.outbound_server = Some(s);
        self
    }

    pub fn outbound_ip(mut self, s: SocketAddr) -> Self {
        self.outbound = Some(s);
        self
    }

    pub fn disable_inbound_ports_protocol_detection(mut self, ports: Vec<u16>) -> Self {
        self.inbound_disable_ports_protocol_detection = Some(ports);
        self
    }

    pub fn shutdown_signal<F>(mut self, sig: F) -> Self
    where
        F: Future + Send + 'static,
    {
        // It doesn't matter what kind of future you give us,
        // we'll just wrap it up in a box and trigger when
        // it triggers. The results are discarded.
        let fut = Box::pin(sig.map(|_| ()));
        self.shutdown_signal = Some(fut);
        self
    }

    pub async fn run(self) -> Listening {
        self.run_with_test_env(TestEnv::default()).await
    }

    pub async fn run_with_test_env(self, env: TestEnv) -> Listening {
        run(self, env, true).await
    }

    pub async fn run_with_test_env_and_keep_ports(self, env: TestEnv) -> Listening {
        run(self, env, false).await
    }
}

impl Listening {
    pub async fn join_servers(self) {
        let Self {
            inbound_server,
            outbound_server,
            controller,
            identity,
            thread,
            shutdown,
            terminated,
            ..
        } = self;

        debug!("signaling shutdown");
        shutdown.signal();

        debug!("waiting for proxy termination");
        terminated.await.unwrap();

        debug!("proxy terminated");
        thread.join().unwrap();

        let outbound = async move {
            if let Some(srv) = outbound_server {
                srv.join().await;
            }
        }
        .instrument(tracing::info_span!("outbound"));

        let inbound = async move {
            if let Some(srv) = inbound_server {
                srv.join().await;
            }
        }
        .instrument(tracing::info_span!("inbound"));

        let identity = async move {
            if let Some(srv) = identity {
                srv.join().await;
            }
        };

        tokio::join! {
            inbound,
            outbound,
            identity,
            controller.join(),
        };
    }
}

async fn run(proxy: Proxy, mut env: TestEnv, random_ports: bool) -> Listening {
    use app::env::Strings;

    let controller = if let Some(controller) = proxy.controller {
        controller
    } else {
        // bummer that the whole function needs to be async just for this...
        controller::new().run().await
    };
    let inbound = proxy.inbound;
    let outbound = proxy.outbound;
    let identity = proxy.identity;

    env.put(
        "LINKERD2_PROXY_DESTINATION_SVC_ADDR",
        controller.addr.to_string(),
    );
    if random_ports {
        env.put(app::env::ENV_OUTBOUND_LISTEN_ADDR, "127.0.0.1:0".to_owned());
    }

    if random_ports {
        env.put(app::env::ENV_INBOUND_LISTEN_ADDR, "127.0.0.1:0".to_owned());
        env.put(app::env::ENV_CONTROL_LISTEN_ADDR, "127.0.0.1:0".to_owned());
        env.put(app::env::ENV_ADMIN_LISTEN_ADDR, "127.0.0.1:0".to_owned());
    } else {
        let local_inbound = env
            .get(app::env::ENV_INBOUND_LISTEN_ADDR)
            .unwrap_or(None)
            .unwrap_or_else(|| app::env::DEFAULT_INBOUND_LISTEN_ADDR.to_owned());
        env.put(app::env::ENV_INBOUND_LISTEN_ADDR, local_inbound);
        let local_control = env
            .get(app::env::ENV_CONTROL_LISTEN_ADDR)
            .unwrap_or(None)
            .unwrap_or_else(|| app::env::DEFAULT_CONTROL_LISTEN_ADDR.to_owned());
        env.put(app::env::ENV_CONTROL_LISTEN_ADDR, local_control);
    }

    static IDENTITY_SVC_NAME: &str = "LINKERD2_PROXY_IDENTITY_SVC_NAME";
    static IDENTITY_SVC_ADDR: &str = "LINKERD2_PROXY_IDENTITY_SVC_ADDR";

    let identity_addr = if let Some(ref identity) = identity {
        env.put(IDENTITY_SVC_NAME, "test-identity".to_owned());
        env.put(IDENTITY_SVC_ADDR, format!("{}", identity.addr));
        Some(identity.addr)
    } else {
        env.put(app::env::ENV_IDENTITY_DISABLED, "test".to_owned());
        None
    };

    if let Some(ports) = proxy.inbound_disable_ports_protocol_detection {
        let ports = ports
            .into_iter()
            .map(|p| p.to_string())
            .collect::<Vec<_>>()
            .join(",");
        env.put(
            app::env::ENV_INBOUND_PORTS_DISABLE_PROTOCOL_DETECTION,
            ports,
        );
    }

    if !env.contains_key(app::env::ENV_DESTINATION_PROFILE_NETWORKS) {
        // If the test has not already overridden the destination search
        // networks, make sure that localhost works.
        //
        // If there's already a value, we can assume that the test cares about
        // this and may not want to do profile lookups on localhost.
        env.put(
            app::env::ENV_DESTINATION_PROFILE_NETWORKS,
            "127.0.0.0/24".to_owned(),
        );
    }

    let out_orig_dst = mock_orig_dst(outbound.unwrap_or(controller.addr));
    let in_orig_dst = mock_orig_dst(inbound.unwrap_or(controller.addr));
    let config = app::env::parse_config(&env).unwrap();
<<<<<<< HEAD
    let config = Config {
        outbound: config.outbound.with_orig_dst(out_orig_dst),
        inbound: config.inbound.with_orig_dst(in_orig_dst),
        gateway: config.gateway,
        dns: config.dns,
        identity: config.identity,
        dst: config.dst,
        admin: config.admin,
        tap: config.tap,
        oc_collector: config.oc_collector,
    };
=======

>>>>>>> aad758d9
    let dispatch = tracing::Dispatch::default();
    let (trace, trace_handle) = if dispatch
        .downcast_ref::<tracing_subscriber::fmt::TestWriter>()
        .is_some()
    {
        // A dispatcher was set by the test...
        (dispatch, app_core::trace::Handle::disabled())
    } else {
        eprintln!("test did not set a tracing dispatcher, creating a new one for the proxy");
        super::trace_subscriber()
    };

    let (running_tx, running_rx) = oneshot::channel();
    let (term_tx, term_rx) = oneshot::channel();
    let (tx, mut rx) = shutdown_signal();

    if let Some(fut) = proxy.shutdown_signal {
        rx = Box::pin(async move {
            tokio::select! {
                _ = rx => {},
                _ = fut => {},
            }
        });
    }

    let thread = thread::Builder::new()
        .name(format!("{}:proxy", thread_name()))
        .spawn(move || {
            tracing::dispatcher::with_default(&trace, || {
                let span = info_span!("proxy", test = %thread_name());
                let _enter = span.enter();

                tokio::runtime::Builder::new_current_thread()
                    .enable_all()
                    .build()
                    .expect("proxy")
                    .block_on(async move {
                        let bind_in = MockOrigDst(inbound);
                        let bind_out = MockOrigDst(outbound);
                        let bind_adm = listen::BindTcp::default();
                        let (shutdown_tx, mut shutdown_rx) = tokio::sync::mpsc::unbounded_channel();
                        let main = config
                            .build(bind_in, bind_out, bind_adm, shutdown_tx, trace_handle)
                            .await
                            .expect("config");

                        // slip the running tx into the shutdown future, since the first time
                        // the shutdown future is polled, that means all of the proxy is now
                        // running.
                        let addrs = (
                            main.tap_addr(),
                            identity_addr,
                            main.inbound_addr(),
                            main.outbound_addr(),
                            main.admin_addr(),
                        );
                        let mut running = Some((running_tx, addrs));
                        let on_shutdown = futures::future::poll_fn::<(), _>(move |cx| {
                            if let Some((tx, addrs)) = running.take() {
                                let _ = tx.send(addrs);
                            }

                            futures::ready!((&mut rx).as_mut().poll(cx));
                            debug!("shutdown");
                            Poll::Ready(())
                        });

                        let drain = main.spawn();

                        tokio::select! {
                            _ = on_shutdown => {
                                debug!("after on_shutdown");
                            }
                            _ = shutdown_rx.recv() => {}
                        }

                        drain.drain().await;
                        debug!("after drain");

                        // Suppress error as not all tests wait for graceful shutdown
                        let _ = term_tx.send(());
                    });
            })
        })
        .expect("spawn");

    let (tap_addr, identity_addr, inbound_addr, outbound_addr, metrics_addr) =
        running_rx.await.unwrap();

    tracing::info!(
        tap.addr = ?tap_addr,
        identity.addr = ?identity_addr,
        inbound.addr = ?inbound_addr,
        inbound.orig_dst = ?inbound.as_ref(),
        outbound.addr = ?outbound_addr,
        outbound.orig_dst = ?outbound.as_ref(),
        metrics.addr = ?metrics_addr,
    );

    Listening {
        tap: tap_addr.map(Into::into),
        inbound: inbound_addr.into(),
        outbound: outbound_addr.into(),
        metrics: metrics_addr.into(),

        outbound_server: proxy.outbound_server,
        inbound_server: proxy.inbound_server,

        controller,
        identity,

        shutdown: tx,
        terminated: term_rx,
        thread,
    }
}

fn mock_orig_dst(
    addr: SocketAddr,
) -> impl Fn(&TcpStream) -> io::Result<Addrs> + Clone + Send + Sync + 'static {
    use transport::{ClientAddr, Local, OrigDstAddr, Remote, ServerAddr};
    move |tcp: &TcpStream| {
        let server = Local(ServerAddr(tcp.local_addr()?));
        let client = Remote(ClientAddr(tcp.peer_addr()?));
        let orig_dst = OrigDstAddr(addr);
        tracing::trace!(
            server.addr = %server,
            client.addr = %client,
            orig.addr = ?orig_dst,
            "Accepted (mock SO_ORIGINAL_DST)",
        );
        Ok(Addrs::new(server, client, orig_dst))
    }
}<|MERGE_RESOLUTION|>--- conflicted
+++ resolved
@@ -1,18 +1,10 @@
 use super::*;
-<<<<<<< HEAD
-use linkerd_app::{
-    core::transport::{self, listen::Addrs},
-    Config,
-};
-use std::{future::Future, pin::Pin, task::Poll, thread};
-=======
 use app_core::transport::OrigDstAddr;
 use linkerd_app_core::{
     svc::Param,
     transport::{listen, orig_dst, Keepalive, ListenAddr},
 };
 use std::{future::Future, net::SocketAddr, pin::Pin, task::Poll, thread};
->>>>>>> aad758d9
 use tokio::net::TcpStream;
 use tracing::instrument::Instrument;
 
@@ -61,10 +53,6 @@
     thread: thread::JoinHandle<()>,
 }
 
-<<<<<<< HEAD
-#[derive(Copy, Clone, Debug)]
-struct MockOrigDstAddr(SocketAddr);
-=======
 // === impl MockOrigDst ===
 
 impl<T> listen::Bind<T> for MockOrigDst
@@ -93,7 +81,6 @@
 }
 
 // === impl Proxy ===
->>>>>>> aad758d9
 
 impl Proxy {
     /// Pass a customized support `Controller` for this proxy to use.
@@ -304,24 +291,8 @@
         );
     }
 
-    let out_orig_dst = mock_orig_dst(outbound.unwrap_or(controller.addr));
-    let in_orig_dst = mock_orig_dst(inbound.unwrap_or(controller.addr));
     let config = app::env::parse_config(&env).unwrap();
-<<<<<<< HEAD
-    let config = Config {
-        outbound: config.outbound.with_orig_dst(out_orig_dst),
-        inbound: config.inbound.with_orig_dst(in_orig_dst),
-        gateway: config.gateway,
-        dns: config.dns,
-        identity: config.identity,
-        dst: config.dst,
-        admin: config.admin,
-        tap: config.tap,
-        oc_collector: config.oc_collector,
-    };
-=======
-
->>>>>>> aad758d9
+
     let dispatch = tracing::Dispatch::default();
     let (trace, trace_handle) = if dispatch
         .downcast_ref::<tracing_subscriber::fmt::TestWriter>()
@@ -437,22 +408,4 @@
         terminated: term_rx,
         thread,
     }
-}
-
-fn mock_orig_dst(
-    addr: SocketAddr,
-) -> impl Fn(&TcpStream) -> io::Result<Addrs> + Clone + Send + Sync + 'static {
-    use transport::{ClientAddr, Local, OrigDstAddr, Remote, ServerAddr};
-    move |tcp: &TcpStream| {
-        let server = Local(ServerAddr(tcp.local_addr()?));
-        let client = Remote(ClientAddr(tcp.peer_addr()?));
-        let orig_dst = OrigDstAddr(addr);
-        tracing::trace!(
-            server.addr = %server,
-            client.addr = %client,
-            orig.addr = ?orig_dst,
-            "Accepted (mock SO_ORIGINAL_DST)",
-        );
-        Ok(Addrs::new(server, client, orig_dst))
-    }
 }