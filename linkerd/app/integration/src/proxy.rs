use super::*;
use std::sync::{Arc, Mutex};

pub fn new() -> Proxy {
    Proxy::new()
}

pub struct Proxy {
    controller: Option<controller::Listening>,
    identity: Option<controller::Listening>,

    /// Inbound/outbound addresses helpful for mocking connections that do not
    /// implement `server::Listener`.
    inbound: Option<SocketAddr>,
    outbound: Option<SocketAddr>,

    /// Inbound/outbound addresses for mocking connections that implement
    /// `server::Listener`.
    inbound_server: Option<server::Listening>,
    outbound_server: Option<server::Listening>,

    inbound_disable_ports_protocol_detection: Option<Vec<u16>>,
    outbound_disable_ports_protocol_detection: Option<Vec<u16>>,

    shutdown_signal: Option<Box<dyn Future<Item = (), Error = ()> + Send>>,
}

pub struct Listening {
    pub tap: Option<SocketAddr>,
    pub inbound: SocketAddr,
    pub outbound: SocketAddr,
    pub metrics: SocketAddr,

    pub outbound_server: Option<server::Listening>,
    pub inbound_server: Option<server::Listening>,

    _shutdown: Shutdown,
}

impl Proxy {
    pub fn new() -> Self {
        Proxy {
            controller: None,
            identity: None,

            inbound: None,
            outbound: None,

            inbound_server: None,
            outbound_server: None,

            inbound_disable_ports_protocol_detection: None,
            outbound_disable_ports_protocol_detection: None,
            shutdown_signal: None,
        }
    }

    /// Pass a customized support `Controller` for this proxy to use.
    ///
    /// If not used, a default controller will be used.
    pub fn controller(mut self, c: controller::Listening) -> Self {
        self.controller = Some(c);
        self
    }

    pub fn identity(mut self, i: controller::Listening) -> Self {
        self.identity = Some(i);
        self
    }

    pub fn disable_identity(mut self) -> Self {
        self.identity = None;
        self
    }

    pub fn inbound(mut self, s: server::Listening) -> Self {
        let addr = s.addr.clone();
        self.inbound = Some(addr);
        self.inbound_server = Some(s);
        self
    }

    /// Adjust the server's 'addr'. This won't actually re-bind the server,
    /// it will just affect what the proxy think is the so_original_dst.
    ///
    /// This address is bogus, but the proxy should properly ignored the IP
    /// and only use the port combined with 127.0.0.1 to still connect to
    /// the server.
    pub fn inbound_fuzz_addr(self, mut s: server::Listening) -> Self {
        let old_addr = s.addr;
        let new_addr = ([10, 1, 2, 3], old_addr.port()).into();
        s.addr = new_addr;
        self.inbound(s)
    }

    pub fn outbound(mut self, s: server::Listening) -> Self {
        let addr = s.addr.clone();
        self.outbound = Some(addr);
        self.outbound_server = Some(s);
        self
    }

    pub fn outbound_ip(mut self, s: SocketAddr) -> Self {
        self.outbound = Some(s);
        self
    }

    pub fn disable_inbound_ports_protocol_detection(mut self, ports: Vec<u16>) -> Self {
        self.inbound_disable_ports_protocol_detection = Some(ports);
        self
    }

    pub fn disable_outbound_ports_protocol_detection(mut self, ports: Vec<u16>) -> Self {
        self.outbound_disable_ports_protocol_detection = Some(ports);
        self
    }

    pub fn shutdown_signal<F>(mut self, sig: F) -> Self
    where
        F: Future + Send + 'static,
    {
        // It doesn't matter what kind of future you give us,
        // we'll just wrap it up in a box and trigger when
        // it triggers. The results are discarded.
        let fut = Box::new(sig.then(|_| Ok(())));
        self.shutdown_signal = Some(fut);
        self
    }

    pub fn run(self) -> Listening {
        self.run_with_test_env(TestEnv::new())
    }

    pub fn run_with_test_env(self, env: TestEnv) -> Listening {
        run(self, env)
    }
}

#[derive(Clone, Debug)]
struct MockOriginalDst(Arc<Mutex<DstInner>>);

#[derive(Debug, Default)]
struct DstInner {
    inbound_orig_addr: Option<SocketAddr>,
    inbound_local_addr: Option<SocketAddr>,
    outbound_orig_addr: Option<SocketAddr>,
    outbound_local_addr: Option<SocketAddr>,
}

impl app::core::transport::OrigDstAddr for MockOriginalDst {
    fn orig_dst_addr(&self, sock: &tokio::net::TcpStream) -> Option<SocketAddr> {
        info_span!("mock original dst").in_scope(|| {
            sock.local_addr().ok().and_then(|local| {
                let inner = self.0.lock().unwrap();
                if inner.inbound_local_addr == Some(local) {
                    debug!(local = %local, mock = ?inner.inbound_orig_addr, "inbound");
                    inner.inbound_orig_addr
                } else if inner.outbound_local_addr == Some(local) {
                    debug!(local = %local, mock = ?inner.outbound_orig_addr, "outbound");
                    inner.outbound_orig_addr
                } else {
                    debug!(local = %local, "failed");
                    None
                }
            })
        })
    }
}

fn run(proxy: Proxy, mut env: TestEnv) -> Listening {
    let controller = proxy.controller.unwrap_or_else(|| controller::new().run());
    let inbound = proxy.inbound;
    let outbound = proxy.outbound;
    let identity = proxy.identity;
    let mut mock_orig_dst = DstInner::default();

    env.put(
        "LINKERD2_PROXY_DESTINATION_SVC_ADDR",
        format!("{}", controller.addr),
    );
    env.put(app::env::ENV_OUTBOUND_LISTEN_ADDR, "127.0.0.1:0".to_owned());

    mock_orig_dst.inbound_orig_addr = inbound;
    mock_orig_dst.outbound_orig_addr = outbound;

    env.put(app::env::ENV_INBOUND_LISTEN_ADDR, "127.0.0.1:0".to_owned());
    env.put(app::env::ENV_CONTROL_LISTEN_ADDR, "127.0.0.1:0".to_owned());
    env.put(app::env::ENV_ADMIN_LISTEN_ADDR, "127.0.0.1:0".to_owned());

    static IDENTITY_SVC_NAME: &'static str = "LINKERD2_PROXY_IDENTITY_SVC_NAME";
    static IDENTITY_SVC_ADDR: &'static str = "LINKERD2_PROXY_IDENTITY_SVC_ADDR";

    let identity_addr = if let Some(ref identity) = identity {
        env.put(IDENTITY_SVC_NAME, "test-identity".to_owned());
        env.put(IDENTITY_SVC_ADDR, format!("{}", identity.addr));
        Some(identity.addr)
    } else {
        env.put(app::env::ENV_IDENTITY_DISABLED, "test".to_owned());
        env.put(app::env::ENV_TAP_DISABLED, "test".to_owned());
        None
    };

    // If identity is enabled but the test is not concerned with tap, ensure
    // there is a tap service name set
    if !env.contains_key(app::env::ENV_TAP_DISABLED)
        && !env.contains_key(app::env::ENV_TAP_SVC_NAME)
    {
        env.put(app::env::ENV_TAP_SVC_NAME, "test-identity".to_owned())
    }

    if let Some(ports) = proxy.inbound_disable_ports_protocol_detection {
        let ports = ports
            .into_iter()
            .map(|p| p.to_string())
            .collect::<Vec<_>>()
            .join(",");
        env.put(
            app::env::ENV_INBOUND_PORTS_DISABLE_PROTOCOL_DETECTION,
            ports,
        );
    }

    if let Some(ports) = proxy.outbound_disable_ports_protocol_detection {
        let ports = ports
            .into_iter()
            .map(|p| p.to_string())
            .collect::<Vec<_>>()
            .join(",");
        env.put(
            app::env::ENV_OUTBOUND_PORTS_DISABLE_PROTOCOL_DETECTION,
            ports,
        );
    }

    let config = app::env::parse_config(&env).unwrap();
    let (trace, trace_handle) = super::trace_init();

    let (running_tx, running_rx) = oneshot::channel();
    let (tx, mut rx) = shutdown_signal();

    if let Some(fut) = proxy.shutdown_signal {
        rx = Box::new(rx.select(fut).then(|_| Ok(())));
    }

    std::thread::Builder::new()
        .name(format!("{}:proxy", thread_name()))
        .spawn(move || {
            tracing::dispatcher::with_default(&trace, || {
<<<<<<< HEAD
                info_span!("proxy", test = %thread_name()).in_scope(|| {
                    let _c = controller;
                    let _i = identity;

                    tokio::runtime::current_thread::Runtime::new()
                        .expect("proxy")
                        .block_on(future::lazy(move || {
                            let mock_orig_dst =
                                MockOriginalDst(Arc::new(Mutex::new(mock_orig_dst)));
                            let main = config
                                .with_orig_dst_addr(mock_orig_dst.clone())
                                .build(trace_handle)
                                .expect("config");

                            {
                                let mut inner = mock_orig_dst.0.lock().unwrap();
                                inner.inbound_local_addr = Some(main.inbound_addr());
                                inner.outbound_local_addr = Some(main.outbound_addr());
                            }

                            // slip the running tx into the shutdown future, since the first time
                            // the shutdown future is polled, that means all of the proxy is now
                            // running.
                            let addrs = (
                                main.tap_addr(),
                                identity_addr,
                                main.inbound_addr(),
                                main.outbound_addr(),
                                main.admin_addr(),
                            );
                            let mut running = Some((running_tx, addrs));
                            let on_shutdown = future::poll_fn(move || {
                                debug!("polling shutdown");
                                if let Some((tx, addrs)) = running.take() {
                                    let _ = tx.send(addrs);
                                }

                                try_ready!(rx.poll());
                                debug!("shutdown");
                                Ok(().into())
                            });

                            let drain = main.spawn();
                            on_shutdown.and_then(move |()| drain.drain())
                        }))
                        .expect("proxy");
                })
=======
                let span = info_span!("proxy", test = %thread_name());
                let _enter = span.enter();

                let _c = controller;
                let _i = identity;

                tokio::runtime::current_thread::Runtime::new()
                    .expect("proxy")
                    .block_on(future::lazy(move || {
                        let mock_orig_dst = MockOriginalDst(Arc::new(Mutex::new(mock_orig_dst)));
                        let main = config
                            .with_orig_dst_addr(mock_orig_dst.clone())
                            .build(trace_handle)
                            .expect("config");

                        {
                            let mut inner = mock_orig_dst.0.lock().unwrap();
                            inner.inbound_local_addr = Some(main.inbound_addr());
                            inner.outbound_local_addr = Some(main.outbound_addr());
                        }

                        // slip the running tx into the shutdown future, since the first time
                        // the shutdown future is polled, that means all of the proxy is now
                        // running.
                        let addrs = (
                            main.tap_addr(),
                            identity_addr,
                            main.inbound_addr(),
                            main.outbound_addr(),
                            main.admin_addr(),
                        );
                        let mut running = Some((running_tx, addrs));
                        let on_shutdown = future::poll_fn(move || {
                            debug!("polling shutdown");
                            if let Some((tx, addrs)) = running.take() {
                                let _ = tx.send(addrs);
                            }

                            try_ready!(rx.poll());
                            debug!("shutdown");
                            Ok(().into())
                        });

                        let drain = main.spawn();
                        on_shutdown.and_then(move |()| drain.drain())
                    }))
                    .expect("proxy");
>>>>>>> a7f22f6c
            })
        })
        .expect("spawn");

    let (tap_addr, identity_addr, inbound_addr, outbound_addr, metrics_addr) =
        running_rx.wait().unwrap();

    // printlns will show if the test fails...
    println!(
        "proxy running; tap={}, identity={:?}, inbound={}{}, outbound={}{}, metrics={}",
        tap_addr
            .as_ref()
            .map(SocketAddr::to_string)
            .unwrap_or_default(),
        identity_addr,
        inbound_addr,
        inbound
            .as_ref()
            .map(|i| format!(" (SO_ORIGINAL_DST={})", i))
            .unwrap_or_default(),
        outbound_addr,
        outbound
            .as_ref()
            .map(|o| format!(" (SO_ORIGINAL_DST={})", o))
            .unwrap_or_default(),
        metrics_addr,
    );

    Listening {
        tap: tap_addr,
        inbound: inbound_addr,
        outbound: outbound_addr,
        metrics: metrics_addr,

        outbound_server: proxy.outbound_server,
        inbound_server: proxy.inbound_server,

        _shutdown: tx,
    }
}<|MERGE_RESOLUTION|>--- conflicted
+++ resolved
@@ -246,55 +246,6 @@
         .name(format!("{}:proxy", thread_name()))
         .spawn(move || {
             tracing::dispatcher::with_default(&trace, || {
-<<<<<<< HEAD
-                info_span!("proxy", test = %thread_name()).in_scope(|| {
-                    let _c = controller;
-                    let _i = identity;
-
-                    tokio::runtime::current_thread::Runtime::new()
-                        .expect("proxy")
-                        .block_on(future::lazy(move || {
-                            let mock_orig_dst =
-                                MockOriginalDst(Arc::new(Mutex::new(mock_orig_dst)));
-                            let main = config
-                                .with_orig_dst_addr(mock_orig_dst.clone())
-                                .build(trace_handle)
-                                .expect("config");
-
-                            {
-                                let mut inner = mock_orig_dst.0.lock().unwrap();
-                                inner.inbound_local_addr = Some(main.inbound_addr());
-                                inner.outbound_local_addr = Some(main.outbound_addr());
-                            }
-
-                            // slip the running tx into the shutdown future, since the first time
-                            // the shutdown future is polled, that means all of the proxy is now
-                            // running.
-                            let addrs = (
-                                main.tap_addr(),
-                                identity_addr,
-                                main.inbound_addr(),
-                                main.outbound_addr(),
-                                main.admin_addr(),
-                            );
-                            let mut running = Some((running_tx, addrs));
-                            let on_shutdown = future::poll_fn(move || {
-                                debug!("polling shutdown");
-                                if let Some((tx, addrs)) = running.take() {
-                                    let _ = tx.send(addrs);
-                                }
-
-                                try_ready!(rx.poll());
-                                debug!("shutdown");
-                                Ok(().into())
-                            });
-
-                            let drain = main.spawn();
-                            on_shutdown.and_then(move |()| drain.drain())
-                        }))
-                        .expect("proxy");
-                })
-=======
                 let span = info_span!("proxy", test = %thread_name());
                 let _enter = span.enter();
 
@@ -342,7 +293,6 @@
                         on_shutdown.and_then(move |()| drain.drain())
                     }))
                     .expect("proxy");
->>>>>>> a7f22f6c
             })
         })
         .expect("spawn");
