--- conflicted
+++ resolved
@@ -23,21 +23,12 @@
 http = "0.2"
 http-body = "0.4"
 hyper = { version = "0.14.2", features = ["http1", "http2", "stream", "client", "server"] }
-<<<<<<< HEAD
 linkerd-channel = { path = "../../channel" }
 linkerd-app = { path = "..", features = ["mock-orig-dst"] }
 linkerd-app-core = { path = "../core", features = ["mock-orig-dst"] }
 linkerd-metrics = { path = "../../metrics", features = ["test_util"] }
-linkerd2-proxy-api = { git = "https://github.com/linkerd/linkerd2-proxy-api", tag = "v0.1.17", features = ["arbitrary"] }
+linkerd2-proxy-api = { git = "https://github.com/linkerd/linkerd2-proxy-api", branch = "ver/tonic-git", features = ["arbitrary"] }
 linkerd-app-test = { path = "../test" }
-=======
-linkerd2-channel = { path = "../../channel" }
-linkerd2-app = { path = "..", features = ["mock-orig-dst"] }
-linkerd2-app-core = { path = "../core", features = ["mock-orig-dst"] }
-linkerd2-metrics = { path = "../../metrics", features = ["test_util"] }
-linkerd2-proxy-api = { git = "https://github.com/linkerd/linkerd2-proxy-api", branch = "ver/tonic-git", features = ["arbitrary"] }
-linkerd2-app-test = { path = "../test" }
->>>>>>> 53536ce1
 regex = "1"
 socket2 = "0.3.12"
 rustls = "0.19"
