--- conflicted
+++ resolved
@@ -31,18 +31,10 @@
 linkerd2-app-test = { path = "../test" }
 regex = "0.1"
 socket2 = "0.3.12"
-<<<<<<< HEAD
-ring = "0.16"
 rustls = "0.18"
 tokio = { version = "0.3", features = ["io-util", "net", "rt", "macros"]}
 tokio-rustls = "0.20"
 tower = { version = "0.4", default-features = false}
-=======
-rustls = "0.18"
-tokio = { version = "0.2", features = ["io-util", "net", "rt-core"]}
-tokio-rustls = "0.14.1"
-tower = { version = "0.3", default-features = false}
->>>>>>> 9e8dadea
 tonic = { version = "0.3", default-features = false }
 tracing = "0.1.19"
 tracing-futures = { version = "0.2", features = ["std-future"] }
