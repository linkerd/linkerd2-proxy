--- conflicted
+++ resolved
@@ -22,7 +22,6 @@
 http = "0.2"
 http-body = "0.4"
 hyper = { version = "0.14.2", features = ["http1", "http2"] }
-<<<<<<< HEAD
 linkerd-channel = { path = "../../channel" }
 linkerd-app-core = { path = "../core", features = ["mock-orig-dst"] }
 linkerd-identity = { path = "../../identity" }
@@ -31,16 +30,6 @@
 tokio = { version = "1", features = ["io-util", "net", "rt", "sync"]}
 tokio-test = "0.4"
 tower = { version = "0.4.1", default-features = false}
-=======
-linkerd2-channel = { path = "../../channel" }
-linkerd2-app-core = { path = "../core", features = ["mock-orig-dst"] }
-linkerd2-identity = { path = "../../identity" }
-linkerd2-io = { path = "../../io", features = ["tokio-test"] }
-regex = "1"
-tokio = { version = "1", features = ["io-util", "net", "rt", "sync"] }
-tokio-test = "0.4"
-tower = { version = "0.4.1", default-features = false }
->>>>>>> 53536ce1
 tracing = "0.1.22"
 tracing-futures = "0.2"
 tracing-subscriber = "0.2.11"
