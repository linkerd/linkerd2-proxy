--- conflicted
+++ resolved
@@ -30,11 +30,6 @@
 tokio-test = "0.4"
 tokio-stream = { version = "0.1.7", features = ["sync"] }
 tower = { version = "0.4.8", default-features = false}
-<<<<<<< HEAD
 tracing = "0.1.27"
-tracing-subscriber = { version = "0.2.20", features = ["env-filter", "fmt"], default-features = false }
-=======
-tracing = "0.1.26"
 tracing-subscriber = { version = "0.2.22", features = ["env-filter", "fmt"], default-features = false }
->>>>>>> a9e96376
 thiserror = "1"