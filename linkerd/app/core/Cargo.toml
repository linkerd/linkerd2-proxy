[package]
name = "linkerd2-app-core"
version = "0.1.0"
authors = ["Linkerd Developers <cncf-linkerd-dev@lists.cncf.io>"]
license = "Apache-2.0"
edition = "2018"
publish = false
description = """
Core infrastructure for the proxy application

This crate conglomerates proxy configuration, runtime administration, etc,
independently of the inbound and outbound proxy logic.
"""

[features]
mock-orig-dst  = ["linkerd2-proxy-transport/mock-orig-dst"]

[dependencies]
bytes = "1"
http = "0.2"
http-body = "0.4"
hyper = { version = "0.14.2", features = ["http1", "http2"] }
futures = "0.3"
indexmap = "1.0"
<<<<<<< HEAD
ipnet = "2.0"
linkerd2-addr = { version = "0.1", path = "../../addr" }
linkerd2-cache = { version = "0.1", path = "../../cache" }
linkerd2-buffer = { version = "0.1", path = "../../buffer" }
linkerd2-concurrency-limit = { version = "0.1", path = "../../concurrency-limit" }
linkerd2-conditional = { version = "0.1", path = "../../conditional" }
linkerd2-dns = { version = "0.1", path = "../../dns" }
linkerd2-drain = { version = "0.1", path = "../../drain", features = ["retain"] }
linkerd2-duplex = { version = "0.1", path = "../../duplex" }
linkerd2-errno = { version = "0.1", path = "../../errno" }
linkerd2-error = { version = "0.1", path = "../../error" }
linkerd2-error-metrics = { version = "0.1", path = "../../error-metrics" }
linkerd2-error-respond = { version = "0.1", path = "../../error-respond" }
linkerd2-exp-backoff = { version = "0.1", path = "../../exp-backoff" }
linkerd2-http-classify = { version = "0.1", path = "../../http-classify" }
linkerd2-http-metrics = { version = "0.1", path = "../../http-metrics" }
linkerd2-metrics = { version = "0.1", path = "../../metrics" }
linkerd2-transport-header = { version = "0.1", path = "../../transport-header" }
linkerd2-opencensus = { version = "0.1", path = "../../opencensus" }
linkerd2-proxy-core = { version = "0.1", path = "../../proxy/core" }
linkerd2-proxy-api = { git = "https://github.com/linkerd/linkerd2-proxy-api", tag = "v0.1.17" }
linkerd2-proxy-api-resolve = { version = "0.1", path = "../../proxy/api-resolve" }
linkerd2-proxy-discover = { version = "0.1", path = "../../proxy/discover" }
linkerd2-proxy-identity = { version = "0.1", path = "../../proxy/identity" }
linkerd2-proxy-http = { version = "0.1", path = "../../proxy/http" }
linkerd2-proxy-resolve = { version = "0.1", path = "../../proxy/resolve" }
linkerd2-proxy-dns-resolve = { version = "0.1", path = "../../proxy/dns-resolve" }
linkerd2-proxy-tap = { version = "0.1", path = "../../proxy/tap" }
linkerd2-proxy-tcp = { version = "0.1", path = "../../proxy/tcp" }
linkerd2-proxy-transport = { version = "0.1", path = "../../proxy/transport" }
linkerd2-reconnect = { version = "0.1", path = "../../reconnect" }
linkerd2-retry = { version = "0.1", path = "../../retry" }
linkerd2-timeout = { version = "0.1", path = "../../timeout" }
linkerd2-tracing = { version = "0.1", path = "../../tracing" }
linkerd2-service-profiles = { version = "0.1", path = "../../service-profiles" }
linkerd2-stack = { version = "0.1", path = "../../stack" }
linkerd2-stack-metrics = { version = "0.1", path = "../../stack/metrics" }
linkerd2-stack-tracing = { version = "0.1", path = "../../stack/tracing" }
linkerd2-trace-context = { version = "0.1", path = "../../trace-context" }
regex = "1.0.0"
tokio = { version = "1", features = ["macros", "sync", "parking_lot", "time"]}
tower-request-modifier = { git = "https://github.com/tower-rs/tower-http", rev = "bd7a4654bdc4e2b5363572e9f66b4dbbc7c0e1ea" }
=======
ipnet = "1.0"
linkerd2-addr = { path = "../../addr" }
linkerd2-cache = { path = "../../cache" }
linkerd2-buffer = { path = "../../buffer" }
linkerd2-concurrency-limit = { path = "../../concurrency-limit" }
linkerd2-conditional = { path = "../../conditional" }
linkerd2-dns = { path = "../../dns" }
linkerd2-drain = { path = "../../drain", features = ["retain"] }
linkerd2-duplex = { path = "../../duplex" }
linkerd2-errno = { path = "../../errno" }
linkerd2-error = { path = "../../error" }
linkerd2-error-metrics = { path = "../../error-metrics" }
linkerd2-error-respond = { path = "../../error-respond" }
linkerd2-exp-backoff = { path = "../../exp-backoff" }
linkerd2-http-classify = { path = "../../http-classify" }
linkerd2-http-metrics = { path = "../../http-metrics" }
linkerd2-metrics = { path = "../../metrics" }
linkerd2-transport-header = { path = "../../transport-header" }
linkerd2-opencensus = { path = "../../opencensus" }
linkerd2-proxy-core = { path = "../../proxy/core" }
linkerd2-proxy-api = { git = "https://github.com/linkerd/linkerd2-proxy-api", tag = "v0.1.17" }
linkerd2-proxy-api-resolve = { path = "../../proxy/api-resolve" }
linkerd2-proxy-discover = { path = "../../proxy/discover" }
linkerd2-proxy-identity = { path = "../../proxy/identity" }
linkerd2-proxy-http = { path = "../../proxy/http" }
linkerd2-proxy-resolve = { path = "../../proxy/resolve" }
linkerd2-proxy-dns-resolve = { path = "../../proxy/dns-resolve" }
linkerd2-proxy-tap = { path = "../../proxy/tap" }
linkerd2-proxy-tcp = { path = "../../proxy/tcp" }
linkerd2-proxy-transport = { path = "../../proxy/transport" }
linkerd2-reconnect = { path = "../../reconnect" }
linkerd2-retry = { path = "../../retry" }
linkerd2-timeout = { path = "../../timeout" }
linkerd2-tracing = { path = "../../tracing" }
linkerd2-service-profiles = { path = "../../service-profiles" }
linkerd2-stack = { path = "../../stack" }
linkerd2-stack-metrics = { path = "../../stack/metrics" }
linkerd2-stack-tracing = { path = "../../stack/tracing" }
linkerd2-trace-context = { path = "../../trace-context" }
regex = "1.0.0"
tokio = { version = "1", features = ["macros", "sync", "parking_lot"]}
tokio-timer = "0.2"
>>>>>>> 0af7fe1d
tonic = { version = "0.3", default-features = false, features = ["prost"] }
tracing = "0.1.22"
tracing-futures = { version = "0.2" }
pin-project = "0.4"

[dependencies.tower]
version = "0.4"
# disable tower's tracing `log` integration for performance reasons, since we
# will consume tower's traces as traces.
default-features = false
features = [
    "make",
    "spawn-ready",
    "timeout",
    "util",
]

[target.'cfg(target_os = "linux")'.dependencies]
libc = "0.2"
procinfo = "0.4.2"

[dev-dependencies]
linkerd2-proxy-api = { git = "https://github.com/linkerd/linkerd2-proxy-api", tag = "v0.1.17", features = ["arbitrary"] }
prost-types = "0.7.0"<|MERGE_RESOLUTION|>--- conflicted
+++ resolved
@@ -22,7 +22,6 @@
 hyper = { version = "0.14.2", features = ["http1", "http2"] }
 futures = "0.3"
 indexmap = "1.0"
-<<<<<<< HEAD
 ipnet = "2.0"
 linkerd2-addr = { version = "0.1", path = "../../addr" }
 linkerd2-cache = { version = "0.1", path = "../../cache" }
@@ -63,52 +62,7 @@
 linkerd2-stack-tracing = { version = "0.1", path = "../../stack/tracing" }
 linkerd2-trace-context = { version = "0.1", path = "../../trace-context" }
 regex = "1.0.0"
-tokio = { version = "1", features = ["macros", "sync", "parking_lot", "time"]}
-tower-request-modifier = { git = "https://github.com/tower-rs/tower-http", rev = "bd7a4654bdc4e2b5363572e9f66b4dbbc7c0e1ea" }
-=======
-ipnet = "1.0"
-linkerd2-addr = { path = "../../addr" }
-linkerd2-cache = { path = "../../cache" }
-linkerd2-buffer = { path = "../../buffer" }
-linkerd2-concurrency-limit = { path = "../../concurrency-limit" }
-linkerd2-conditional = { path = "../../conditional" }
-linkerd2-dns = { path = "../../dns" }
-linkerd2-drain = { path = "../../drain", features = ["retain"] }
-linkerd2-duplex = { path = "../../duplex" }
-linkerd2-errno = { path = "../../errno" }
-linkerd2-error = { path = "../../error" }
-linkerd2-error-metrics = { path = "../../error-metrics" }
-linkerd2-error-respond = { path = "../../error-respond" }
-linkerd2-exp-backoff = { path = "../../exp-backoff" }
-linkerd2-http-classify = { path = "../../http-classify" }
-linkerd2-http-metrics = { path = "../../http-metrics" }
-linkerd2-metrics = { path = "../../metrics" }
-linkerd2-transport-header = { path = "../../transport-header" }
-linkerd2-opencensus = { path = "../../opencensus" }
-linkerd2-proxy-core = { path = "../../proxy/core" }
-linkerd2-proxy-api = { git = "https://github.com/linkerd/linkerd2-proxy-api", tag = "v0.1.17" }
-linkerd2-proxy-api-resolve = { path = "../../proxy/api-resolve" }
-linkerd2-proxy-discover = { path = "../../proxy/discover" }
-linkerd2-proxy-identity = { path = "../../proxy/identity" }
-linkerd2-proxy-http = { path = "../../proxy/http" }
-linkerd2-proxy-resolve = { path = "../../proxy/resolve" }
-linkerd2-proxy-dns-resolve = { path = "../../proxy/dns-resolve" }
-linkerd2-proxy-tap = { path = "../../proxy/tap" }
-linkerd2-proxy-tcp = { path = "../../proxy/tcp" }
-linkerd2-proxy-transport = { path = "../../proxy/transport" }
-linkerd2-reconnect = { path = "../../reconnect" }
-linkerd2-retry = { path = "../../retry" }
-linkerd2-timeout = { path = "../../timeout" }
-linkerd2-tracing = { path = "../../tracing" }
-linkerd2-service-profiles = { path = "../../service-profiles" }
-linkerd2-stack = { path = "../../stack" }
-linkerd2-stack-metrics = { path = "../../stack/metrics" }
-linkerd2-stack-tracing = { path = "../../stack/tracing" }
-linkerd2-trace-context = { path = "../../trace-context" }
-regex = "1.0.0"
 tokio = { version = "1", features = ["macros", "sync", "parking_lot"]}
-tokio-timer = "0.2"
->>>>>>> 0af7fe1d
 tonic = { version = "0.3", default-features = false, features = ["prost"] }
 tracing = "0.1.22"
 tracing-futures = { version = "0.2" }
