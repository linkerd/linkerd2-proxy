--- conflicted
+++ resolved
@@ -12,14 +12,6 @@
 independently of the inbound and outbound proxy logic.
 """
 
-<<<<<<< HEAD
-[features]
-default = ["meshtls-rustls"]
-meshtls-rustls = ["linkerd-meshtls/rustls"]
-meshtls-boring = ["linkerd-meshtls/boring"]
-
-=======
->>>>>>> fa2f9989
 [dependencies]
 bytes = "1"
 drain = { version = "0.1.0", features = ["retain"] }
