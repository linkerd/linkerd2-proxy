--- conflicted
+++ resolved
@@ -1,15 +1,8 @@
 pub mod respond;
 
-<<<<<<< HEAD
-pub use self::respond::{HttpRescue, SyntheticHttpResponse};
-use linkerd_error::{Error, Result};
-use linkerd_proxy_http::h2;
-pub use linkerd_stack::{FailFastError, TimeoutError};
-=======
 pub use self::respond::{HttpRescue, NewRespond, SyntheticHttpResponse};
 pub use linkerd_proxy_http::h2::H2Error;
-pub use linkerd_timeout::{FailFastError, ResponseTimeout};
->>>>>>> 556cc61a
+pub use linkerd_stack::FailFastError;
 use thiserror::Error;
 pub use tonic::Code as Grpc;
 
@@ -17,44 +10,12 @@
 #[error("connect timed out after {0:?}")]
 pub struct ConnectTimeout(pub(crate) std::time::Duration);
 
-<<<<<<< HEAD
-#[derive(Clone, Debug)]
-pub struct DefaultHttpRescue;
-
-// === impl DefaultHttpRescue ===
-
-impl DefaultHttpRescue {
-    pub fn layer() -> respond::Layer<Self> {
-        respond::NewRespond::layer(Self)
-    }
-}
-
-impl HttpRescue<Error> for DefaultHttpRescue {
-    fn rescue(&self, error: Error) -> Result<SyntheticHttpResponse> {
-        if Self::has_cause::<h2::H2Error>(&*error) {
-            tracing::debug!(%error, "Propagating HTTP2 reset");
-            return Err(error);
-        }
-
-        if Self::has_cause::<FailFastError>(&*error) {
-            return Ok(SyntheticHttpResponse {
-                http_status: http::StatusCode::GATEWAY_TIMEOUT,
-                grpc_status: tonic::Code::Unavailable,
-                close_connection: true,
-                message: error.to_string(),
-            });
-        }
-
-        tracing::warn!(%error, "Unexpected error");
-        Ok(SyntheticHttpResponse::default())
-=======
 /// Obtain the source error at the end of a chain of `Error`s.
 pub fn root_cause<'e>(
     mut error: &'e (dyn std::error::Error + 'static),
 ) -> &'e (dyn std::error::Error + 'static) {
     while let Some(e) = error.source() {
         error = e;
->>>>>>> 556cc61a
     }
     error
 }