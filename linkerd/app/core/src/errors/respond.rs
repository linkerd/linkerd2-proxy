--- conflicted
+++ resolved
@@ -385,11 +385,7 @@
         };
 
         let rsp = info_span!("rescue", client.addr = %self.client_addr()).in_scope(|| {
-<<<<<<< HEAD
-            if self.is_grpc {
-=======
             if !self.is_grpc {
->>>>>>> e3777269
                 let version = self.version;
                 tracing::info!(error, "{version:?} request failed",);
             } else {
