use http::header::HeaderValue;
use linkerd_error::{Error, Result};
use linkerd_error_respond as respond;
pub use linkerd_proxy_http::{ClientHandle, HasH2Reason};
use pin_project::pin_project;
use std::{
    borrow::Cow,
    pin::Pin,
    task::{Context, Poll},
};
<<<<<<< HEAD
use tracing::{debug, info, info_span, warn};
=======
use tracing::{debug, info_span, warn};
>>>>>>> 556cc61a

pub const L5D_PROXY_ERROR: &str = "l5d-proxy-error";

/// A strategy for responding to errors.
pub trait HttpRescue<E> {
    /// Attempts to synthesize a response from the given error.
    fn rescue(&self, error: E) -> Result<SyntheticHttpResponse, E>;
<<<<<<< HEAD

    /// A helper for inspecting potentially nested errors.
    fn has_cause<C: std::error::Error + 'static>(
        error: &(dyn std::error::Error + 'static),
    ) -> bool {
        // It's impractical for an error type to be so deeply nested that this recursion could
        // overflow.
        error.is::<C>() || error.source().map(Self::has_cause::<C>).unwrap_or(false)
    }
=======
>>>>>>> 556cc61a
}

#[derive(Clone, Debug)]
pub struct SyntheticHttpResponse {
    pub grpc_status: tonic::Code,
    pub http_status: http::StatusCode,
    pub close_connection: bool,
<<<<<<< HEAD
    pub message: String,
=======
    pub message: Cow<'static, str>,
>>>>>>> 556cc61a
}

pub type Layer<R> = respond::RespondLayer<NewRespond<R>>;

#[derive(Copy, Clone, Debug)]
pub struct NewRespond<R>(R);

#[derive(Clone, Debug)]
pub struct Respond<R> {
    rescue: R,
    version: http::Version,
    is_grpc: bool,
    client: Option<ClientHandle>,
}

#[pin_project(project = ResponseBodyProj)]
pub enum ResponseBody<R, B> {
    Passthru(#[pin] B),
    GrpcRescue {
        #[pin]
        inner: B,
        trailers: Option<http::HeaderMap>,
        rescue: R,
    },
}

const GRPC_CONTENT_TYPE: &str = "application/grpc";
const GRPC_STATUS: &str = "grpc-status";
const GRPC_MESSAGE: &str = "grpc-message";

<<<<<<< HEAD
// === impl SyntheticHttpResponse ===

impl Default for SyntheticHttpResponse {
    fn default() -> Self {
        Self {
            http_status: http::StatusCode::INTERNAL_SERVER_ERROR,
            grpc_status: tonic::Code::Internal,
            message: "unexpected error".to_string(),
            close_connection: true,
        }
    }
=======
// === impl HttpRescue ===

impl<E, F> HttpRescue<E> for F
where
    F: Fn(E) -> Result<SyntheticHttpResponse, E>,
{
    fn rescue(&self, error: E) -> Result<SyntheticHttpResponse, E> {
        (self)(error)
    }
}

// === impl SyntheticHttpResponse ===

impl SyntheticHttpResponse {
    pub fn unexpected_error() -> Self {
        Self {
            close_connection: true,
            http_status: http::StatusCode::INTERNAL_SERVER_ERROR,
            grpc_status: tonic::Code::Internal,
            message: Cow::Borrowed("unexpected error"),
        }
    }

    pub fn bad_gateway(msg: impl ToString) -> Self {
        Self {
            close_connection: true,
            http_status: http::StatusCode::BAD_GATEWAY,
            grpc_status: tonic::Code::Unavailable,
            message: Cow::Owned(msg.to_string()),
        }
    }

    pub fn gateway_timeout(msg: impl ToString) -> Self {
        Self {
            close_connection: true,
            http_status: http::StatusCode::GATEWAY_TIMEOUT,
            grpc_status: tonic::Code::Unavailable,
            message: Cow::Owned(msg.to_string()),
        }
    }

    pub fn unauthenticated(msg: impl ToString) -> Self {
        Self {
            http_status: http::StatusCode::FORBIDDEN,
            grpc_status: tonic::Code::Unauthenticated,
            close_connection: false,
            message: Cow::Owned(msg.to_string()),
        }
    }

    pub fn permission_denied(msg: impl ToString) -> Self {
        Self {
            http_status: http::StatusCode::FORBIDDEN,
            grpc_status: tonic::Code::PermissionDenied,
            close_connection: false,
            message: Cow::Owned(msg.to_string()),
        }
    }

    pub fn loop_detected(msg: impl ToString) -> Self {
        Self {
            http_status: http::StatusCode::LOOP_DETECTED,
            grpc_status: tonic::Code::Aborted,
            close_connection: true,
            message: Cow::Owned(msg.to_string()),
        }
    }

    pub fn not_found(msg: impl ToString) -> Self {
        Self {
            http_status: http::StatusCode::NOT_FOUND,
            grpc_status: tonic::Code::NotFound,
            close_connection: false,
            message: Cow::Owned(msg.to_string()),
        }
    }

    #[inline]
    fn message(&self) -> HeaderValue {
        match self.message {
            Cow::Borrowed(msg) => HeaderValue::from_static(msg),
            Cow::Owned(ref msg) => HeaderValue::from_str(&*msg).unwrap_or_else(|error| {
                warn!(%error, "Failed to encode error header");
                HeaderValue::from_static("unexpected error")
            }),
        }
    }

    #[inline]
    fn grpc_response<B: Default>(&self) -> http::Response<B> {
        debug!(code = %self.grpc_status, "Handling error on gRPC connection");
        http::Response::builder()
            .version(http::Version::HTTP_2)
            .header(http::header::CONTENT_LENGTH, "0")
            .header(http::header::CONTENT_TYPE, GRPC_CONTENT_TYPE)
            .header(GRPC_STATUS, code_header(self.grpc_status))
            .header(GRPC_MESSAGE, self.message())
            .header(L5D_PROXY_ERROR, self.message())
            .body(B::default())
            .expect("error response must be valid")
    }

    #[inline]
    fn http_response<B: Default>(&self, version: http::Version) -> http::Response<B> {
        debug!(status = %self.http_status, ?version, close = %self.close_connection, "Handling error on HTTP connection");
        let mut rsp = http::Response::builder()
            .status(self.http_status)
            .version(version)
            .header(http::header::CONTENT_LENGTH, "0")
            .header(L5D_PROXY_ERROR, self.message());

        if self.close_connection && version == http::Version::HTTP_11 {
            rsp = rsp.header(http::header::CONNECTION, "close");
        }

        rsp.body(B::default())
            .expect("error response must be valid")
    }
>>>>>>> 556cc61a
}

// === impl NewRespond ===

impl<R> NewRespond<R> {
    pub fn layer(rescue: R) -> Layer<R> {
        respond::RespondLayer::new(NewRespond(rescue))
    }
}

impl<B, R> respond::NewRespond<http::Request<B>> for NewRespond<R>
where
    R: Clone,
{
    type Respond = Respond<R>;

    fn new_respond(&self, req: &http::Request<B>) -> Self::Respond {
        let client = req.extensions().get::<ClientHandle>().cloned();
        debug_assert!(client.is_some(), "Missing client handle");

        let rescue = self.0.clone();

        match req.version() {
            http::Version::HTTP_2 => {
                let is_grpc = req
                    .headers()
                    .get(http::header::CONTENT_TYPE)
                    .and_then(|v| v.to_str().ok().map(|s| s.starts_with(GRPC_CONTENT_TYPE)))
                    .unwrap_or(false);
                Respond {
                    client,
                    rescue,
                    is_grpc,
                    version: http::Version::HTTP_2,
                }
            }
            version => Respond {
                client,
                rescue,
                version,
                is_grpc: false,
            },
        }
    }
}

// === impl Respond ===

<<<<<<< HEAD
impl<B, R> respond::Respond<http::Response<B>, Error> for Respond<R>
where
    B: Default + hyper::body::HttpBody,
    R: HttpRescue<Error> + Clone,
{
    type Response = http::Response<ResponseBody<R, B>>;

    fn respond(&self, res: Result<http::Response<B>>) -> Result<Self::Response> {
        let error = match res {
            Ok(rsp) => {
                return Ok(rsp.map(|b| match self {
                    Respond {
                        is_grpc: true,
                        rescue,
                        ..
                    } => ResponseBody::GrpcRescue {
                        inner: b,
                        trailers: None,
                        rescue: rescue.clone(),
                    },
                    _ => ResponseBody::Passthru(b),
                }));
            }
            Err(error) => error,
        };

        let span = info_span!(
            "rescue",
            client.addr = %self.client
                .as_ref()
                .map(|ClientHandle { addr, .. }| *addr)
                .unwrap_or_else(|| {
                    tracing::debug!("Missing client address");
                    ([0, 0, 0, 0], 0).into()
                })
        );

        let SyntheticHttpResponse {
            grpc_status,
            http_status,
            close_connection,
            message,
        } = span.in_scope(|| {
            tracing::info!(%error, "Request failed");
            self.rescue.rescue(error)
        })?;

        if close_connection {
=======
impl<R> Respond<R> {
    fn client_addr(&self) -> std::net::SocketAddr {
        self.client
            .as_ref()
            .map(|ClientHandle { addr, .. }| *addr)
            .unwrap_or_else(|| {
                tracing::debug!("Missing client address");
                ([0, 0, 0, 0], 0).into()
            })
    }
}

impl<B, R> respond::Respond<http::Response<B>, Error> for Respond<R>
where
    B: Default + hyper::body::HttpBody,
    R: HttpRescue<Error> + Clone,
{
    type Response = http::Response<ResponseBody<R, B>>;

    fn respond(&self, res: Result<http::Response<B>>) -> Result<Self::Response> {
        let error = match res {
            Ok(rsp) => {
                return Ok(rsp.map(|b| match self {
                    Respond {
                        is_grpc: true,
                        rescue,
                        ..
                    } => ResponseBody::GrpcRescue {
                        inner: b,
                        trailers: None,
                        rescue: rescue.clone(),
                    },
                    _ => ResponseBody::Passthru(b),
                }));
            }
            Err(error) => error,
        };

        let rsp = info_span!("rescue", client.addr = %self.client_addr()).in_scope(|| {
            tracing::info!(%error, "Request failed");
            self.rescue.rescue(error)
        })?;

        if rsp.close_connection {
>>>>>>> 556cc61a
            if let Some(ClientHandle { close, .. }) = self.client.as_ref() {
                close.close();
            } else {
                tracing::debug!("Missing client handle");
            }
        }

        let rsp = if self.is_grpc {
<<<<<<< HEAD
            Self::grpc_response(grpc_status, &*message)
        } else {
            Self::http_response(self.version, http_status, &*message, close_connection)
        };

        Ok(rsp)
    }
}

impl<R> Respond<R> {
    fn http_response<B: Default>(
        version: http::Version,
        status: http::StatusCode,
        message: &str,
        close_connection: bool,
    ) -> http::Response<B> {
        info!(%status, ?version, %message, close_connection, "Handling error on HTTP connection");
        let mut rsp = http::Response::builder()
            .status(status)
            .version(version)
            .header(http::header::CONTENT_LENGTH, "0")
            .header(
                L5D_PROXY_ERROR,
                HeaderValue::from_str(message).unwrap_or_else(|error| {
                    warn!(%error, "Failed to encode error header");
                    HeaderValue::from_static("Unexpected error")
                }),
            );

        if close_connection && version == http::Version::HTTP_11 {
            rsp = rsp.header(http::header::CONNECTION, "close");
        }

        rsp.body(B::default())
            .expect("error response must be valid")
    }

    fn grpc_response<B: Default>(code: tonic::Code, message: &str) -> http::Response<B> {
        info!(%code, %message, "Handling error on gRPC connection");

        http::Response::builder()
            .version(http::Version::HTTP_2)
            .header(http::header::CONTENT_LENGTH, "0")
            .header(http::header::CONTENT_TYPE, GRPC_CONTENT_TYPE)
            .header(GRPC_STATUS, code_header(code))
            .header(
                GRPC_MESSAGE,
                HeaderValue::from_str("request timed out").unwrap_or_else(|error| {
                    warn!(%error, "Failed to encode error header");
                    HeaderValue::from_static("Unexpected error")
                }),
            )
            .header(
                L5D_PROXY_ERROR,
                HeaderValue::from_str(message).unwrap_or_else(|error| {
                    warn!(%error, "Failed to encode error header");
                    HeaderValue::from_static("Unexpected error")
                }),
            )
            .body(B::default())
            .expect("error response must be valid")
=======
            rsp.grpc_response()
        } else {
            rsp.http_response(self.version)
        };

        Ok(rsp)
>>>>>>> 556cc61a
    }
}

// === impl ResponseBody ===

impl<R, B: Default + hyper::body::HttpBody> Default for ResponseBody<R, B> {
    fn default() -> Self {
        ResponseBody::Passthru(B::default())
    }
}

impl<R, B> hyper::body::HttpBody for ResponseBody<R, B>
where
    B: hyper::body::HttpBody<Error = Error>,
    R: HttpRescue<B::Error>,
{
    type Data = B::Data;
    type Error = B::Error;

    fn poll_data(
        self: Pin<&mut Self>,
        cx: &mut Context<'_>,
    ) -> Poll<Option<Result<Self::Data, Self::Error>>> {
        match self.project() {
            ResponseBodyProj::Passthru(inner) => inner.poll_data(cx),
            ResponseBodyProj::GrpcRescue {
                inner,
                trailers,
                rescue,
            } => {
                // should not be calling poll_data if we have set trailers derived from an error
                assert!(trailers.is_none());
                match inner.poll_data(cx) {
                    Poll::Ready(Some(Err(error))) => {
                        let SyntheticHttpResponse {
                            grpc_status,
                            message,
                            ..
                        } = rescue.rescue(error)?;
                        *trailers = Some(Self::grpc_trailers(grpc_status, &*message));
                        Poll::Ready(None)
                    }
                    data => data,
                }
            }
        }
    }

    #[inline]
    fn poll_trailers(
        self: Pin<&mut Self>,
        cx: &mut Context<'_>,
    ) -> Poll<Result<Option<http::HeaderMap>, Self::Error>> {
        match self.project() {
            ResponseBodyProj::Passthru(inner) => inner.poll_trailers(cx),
            ResponseBodyProj::GrpcRescue {
                inner, trailers, ..
            } => match trailers.take() {
                Some(t) => Poll::Ready(Ok(Some(t))),
                None => inner.poll_trailers(cx),
            },
        }
    }

    #[inline]
    fn is_end_stream(&self) -> bool {
        match self {
            Self::Passthru(inner) => inner.is_end_stream(),
            Self::GrpcRescue {
                inner, trailers, ..
            } => trailers.is_none() && inner.is_end_stream(),
        }
    }

    #[inline]
    fn size_hint(&self) -> http_body::SizeHint {
        match self {
            Self::Passthru(inner) => inner.size_hint(),
            Self::GrpcRescue { inner, .. } => inner.size_hint(),
        }
    }
}

impl<R, B> ResponseBody<R, B> {
    fn grpc_trailers(code: tonic::Code, message: &str) -> http::HeaderMap {
        debug!(grpc.status = ?code, "Synthesizing gRPC trailers");
        let mut t = http::HeaderMap::new();
        t.insert(GRPC_STATUS, code_header(code));
        t.insert(
            GRPC_MESSAGE,
            HeaderValue::from_str(message).unwrap_or_else(|error| {
                warn!(%error, "Failed to encode error header");
                HeaderValue::from_static("Unexpected error")
            }),
        );
        t
    }
}

// Copied from tonic, where it's private.
fn code_header(code: tonic::Code) -> HeaderValue {
    use tonic::Code;
    match code {
        Code::Ok => HeaderValue::from_static("0"),
        Code::Cancelled => HeaderValue::from_static("1"),
        Code::Unknown => HeaderValue::from_static("2"),
        Code::InvalidArgument => HeaderValue::from_static("3"),
        Code::DeadlineExceeded => HeaderValue::from_static("4"),
        Code::NotFound => HeaderValue::from_static("5"),
        Code::AlreadyExists => HeaderValue::from_static("6"),
        Code::PermissionDenied => HeaderValue::from_static("7"),
        Code::ResourceExhausted => HeaderValue::from_static("8"),
        Code::FailedPrecondition => HeaderValue::from_static("9"),
        Code::Aborted => HeaderValue::from_static("10"),
        Code::OutOfRange => HeaderValue::from_static("11"),
        Code::Unimplemented => HeaderValue::from_static("12"),
        Code::Internal => HeaderValue::from_static("13"),
        Code::Unavailable => HeaderValue::from_static("14"),
        Code::DataLoss => HeaderValue::from_static("15"),
        Code::Unauthenticated => HeaderValue::from_static("16"),
    }
}<|MERGE_RESOLUTION|>--- conflicted
+++ resolved
@@ -8,11 +8,7 @@
     pin::Pin,
     task::{Context, Poll},
 };
-<<<<<<< HEAD
-use tracing::{debug, info, info_span, warn};
-=======
 use tracing::{debug, info_span, warn};
->>>>>>> 556cc61a
 
 pub const L5D_PROXY_ERROR: &str = "l5d-proxy-error";
 
@@ -20,18 +16,6 @@
 pub trait HttpRescue<E> {
     /// Attempts to synthesize a response from the given error.
     fn rescue(&self, error: E) -> Result<SyntheticHttpResponse, E>;
-<<<<<<< HEAD
-
-    /// A helper for inspecting potentially nested errors.
-    fn has_cause<C: std::error::Error + 'static>(
-        error: &(dyn std::error::Error + 'static),
-    ) -> bool {
-        // It's impractical for an error type to be so deeply nested that this recursion could
-        // overflow.
-        error.is::<C>() || error.source().map(Self::has_cause::<C>).unwrap_or(false)
-    }
-=======
->>>>>>> 556cc61a
 }
 
 #[derive(Clone, Debug)]
@@ -39,11 +23,7 @@
     pub grpc_status: tonic::Code,
     pub http_status: http::StatusCode,
     pub close_connection: bool,
-<<<<<<< HEAD
-    pub message: String,
-=======
     pub message: Cow<'static, str>,
->>>>>>> 556cc61a
 }
 
 pub type Layer<R> = respond::RespondLayer<NewRespond<R>>;
@@ -74,19 +54,6 @@
 const GRPC_STATUS: &str = "grpc-status";
 const GRPC_MESSAGE: &str = "grpc-message";
 
-<<<<<<< HEAD
-// === impl SyntheticHttpResponse ===
-
-impl Default for SyntheticHttpResponse {
-    fn default() -> Self {
-        Self {
-            http_status: http::StatusCode::INTERNAL_SERVER_ERROR,
-            grpc_status: tonic::Code::Internal,
-            message: "unexpected error".to_string(),
-            close_connection: true,
-        }
-    }
-=======
 // === impl HttpRescue ===
 
 impl<E, F> HttpRescue<E> for F
@@ -205,7 +172,6 @@
         rsp.body(B::default())
             .expect("error response must be valid")
     }
->>>>>>> 556cc61a
 }
 
 // === impl NewRespond ===
@@ -254,7 +220,18 @@
 
 // === impl Respond ===
 
-<<<<<<< HEAD
+impl<R> Respond<R> {
+    fn client_addr(&self) -> std::net::SocketAddr {
+        self.client
+            .as_ref()
+            .map(|ClientHandle { addr, .. }| *addr)
+            .unwrap_or_else(|| {
+                tracing::debug!("Missing client address");
+                ([0, 0, 0, 0], 0).into()
+            })
+    }
+}
+
 impl<B, R> respond::Respond<http::Response<B>, Error> for Respond<R>
 where
     B: Default + hyper::body::HttpBody,
@@ -281,74 +258,12 @@
             Err(error) => error,
         };
 
-        let span = info_span!(
-            "rescue",
-            client.addr = %self.client
-                .as_ref()
-                .map(|ClientHandle { addr, .. }| *addr)
-                .unwrap_or_else(|| {
-                    tracing::debug!("Missing client address");
-                    ([0, 0, 0, 0], 0).into()
-                })
-        );
-
-        let SyntheticHttpResponse {
-            grpc_status,
-            http_status,
-            close_connection,
-            message,
-        } = span.in_scope(|| {
-            tracing::info!(%error, "Request failed");
-            self.rescue.rescue(error)
-        })?;
-
-        if close_connection {
-=======
-impl<R> Respond<R> {
-    fn client_addr(&self) -> std::net::SocketAddr {
-        self.client
-            .as_ref()
-            .map(|ClientHandle { addr, .. }| *addr)
-            .unwrap_or_else(|| {
-                tracing::debug!("Missing client address");
-                ([0, 0, 0, 0], 0).into()
-            })
-    }
-}
-
-impl<B, R> respond::Respond<http::Response<B>, Error> for Respond<R>
-where
-    B: Default + hyper::body::HttpBody,
-    R: HttpRescue<Error> + Clone,
-{
-    type Response = http::Response<ResponseBody<R, B>>;
-
-    fn respond(&self, res: Result<http::Response<B>>) -> Result<Self::Response> {
-        let error = match res {
-            Ok(rsp) => {
-                return Ok(rsp.map(|b| match self {
-                    Respond {
-                        is_grpc: true,
-                        rescue,
-                        ..
-                    } => ResponseBody::GrpcRescue {
-                        inner: b,
-                        trailers: None,
-                        rescue: rescue.clone(),
-                    },
-                    _ => ResponseBody::Passthru(b),
-                }));
-            }
-            Err(error) => error,
-        };
-
         let rsp = info_span!("rescue", client.addr = %self.client_addr()).in_scope(|| {
             tracing::info!(%error, "Request failed");
             self.rescue.rescue(error)
         })?;
 
         if rsp.close_connection {
->>>>>>> 556cc61a
             if let Some(ClientHandle { close, .. }) = self.client.as_ref() {
                 close.close();
             } else {
@@ -357,76 +272,12 @@
         }
 
         let rsp = if self.is_grpc {
-<<<<<<< HEAD
-            Self::grpc_response(grpc_status, &*message)
-        } else {
-            Self::http_response(self.version, http_status, &*message, close_connection)
-        };
-
-        Ok(rsp)
-    }
-}
-
-impl<R> Respond<R> {
-    fn http_response<B: Default>(
-        version: http::Version,
-        status: http::StatusCode,
-        message: &str,
-        close_connection: bool,
-    ) -> http::Response<B> {
-        info!(%status, ?version, %message, close_connection, "Handling error on HTTP connection");
-        let mut rsp = http::Response::builder()
-            .status(status)
-            .version(version)
-            .header(http::header::CONTENT_LENGTH, "0")
-            .header(
-                L5D_PROXY_ERROR,
-                HeaderValue::from_str(message).unwrap_or_else(|error| {
-                    warn!(%error, "Failed to encode error header");
-                    HeaderValue::from_static("Unexpected error")
-                }),
-            );
-
-        if close_connection && version == http::Version::HTTP_11 {
-            rsp = rsp.header(http::header::CONNECTION, "close");
-        }
-
-        rsp.body(B::default())
-            .expect("error response must be valid")
-    }
-
-    fn grpc_response<B: Default>(code: tonic::Code, message: &str) -> http::Response<B> {
-        info!(%code, %message, "Handling error on gRPC connection");
-
-        http::Response::builder()
-            .version(http::Version::HTTP_2)
-            .header(http::header::CONTENT_LENGTH, "0")
-            .header(http::header::CONTENT_TYPE, GRPC_CONTENT_TYPE)
-            .header(GRPC_STATUS, code_header(code))
-            .header(
-                GRPC_MESSAGE,
-                HeaderValue::from_str("request timed out").unwrap_or_else(|error| {
-                    warn!(%error, "Failed to encode error header");
-                    HeaderValue::from_static("Unexpected error")
-                }),
-            )
-            .header(
-                L5D_PROXY_ERROR,
-                HeaderValue::from_str(message).unwrap_or_else(|error| {
-                    warn!(%error, "Failed to encode error header");
-                    HeaderValue::from_static("Unexpected error")
-                }),
-            )
-            .body(B::default())
-            .expect("error response must be valid")
-=======
             rsp.grpc_response()
         } else {
             rsp.http_response(self.version)
         };
 
         Ok(rsp)
->>>>>>> 556cc61a
     }
 }
 
