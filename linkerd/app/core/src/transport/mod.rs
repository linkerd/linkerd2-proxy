pub use linkerd_proxy_transport::*;
use linkerd_stack::{ExtractParam, Param};
pub use linkerd_transport_metrics as metrics;
use std::sync::Arc;

pub mod allow_ips;
pub mod labels;
<<<<<<< HEAD
pub type Metrics = metrics::Registry<labels::Key>;
=======

#[derive(Clone, Debug)]
pub struct Metrics(metrics::Registry<labels::Key>);

impl Metrics {
    pub fn new(retain_idle: std::time::Duration) -> (Self, metrics::Report<labels::Key>) {
        let (reg, report) = metrics::new(retain_idle);
        (Self(reg), report)
    }
}

impl<T: Param<labels::Key>> ExtractParam<Arc<metrics::Metrics>, T> for Metrics {
    fn extract_param(&self, t: &T) -> Arc<metrics::Metrics> {
        self.0.metrics(t.param())
    }
}
>>>>>>> 21d2d0b9
<|MERGE_RESOLUTION|>--- conflicted
+++ resolved
@@ -5,9 +5,7 @@
 
 pub mod allow_ips;
 pub mod labels;
-<<<<<<< HEAD
-pub type Metrics = metrics::Registry<labels::Key>;
-=======
+pub use self::allow_ips::AllowIps;
 
 #[derive(Clone, Debug)]
 pub struct Metrics(metrics::Registry<labels::Key>);
@@ -23,5 +21,4 @@
     fn extract_param(&self, t: &T) -> Arc<metrics::Metrics> {
         self.0.metrics(t.param())
     }
-}
->>>>>>> 21d2d0b9
+}