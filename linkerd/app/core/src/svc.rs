--- conflicted
+++ resolved
@@ -6,13 +6,8 @@
 use linkerd_exp_backoff::{ExponentialBackoff, ExponentialBackoffStream};
 pub use linkerd_reconnect::NewReconnect;
 pub use linkerd_stack::{
-<<<<<<< HEAD
     self as stack, layer, ArcNewService, BoxService, BoxServiceLayer, Either, ExtractParam, Fail,
-    Filter, InsertParam, MapErrLayer, MapTargetLayer, NewRouter, NewService, Param, Predicate,
-=======
-    self as stack, layer, BoxNewService, BoxService, BoxServiceLayer, Either, ExtractParam, Fail,
     FailFast, Filter, InsertParam, MapErr, MapTargetLayer, NewRouter, NewService, Param, Predicate,
->>>>>>> d0e34348
     UnwrapOr,
 };
 pub use linkerd_stack_tracing::{NewInstrument, NewInstrumentLayer};
