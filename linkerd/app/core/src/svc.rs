--- conflicted
+++ resolved
@@ -24,17 +24,6 @@
 #[derive(Copy, Clone, Debug)]
 pub struct AlwaysReconnect(ExponentialBackoff);
 
-<<<<<<< HEAD
-pub type Buffer<Req, Rsp, E> = TowerBuffer<BoxService<Req, Rsp, E>, Req>;
-
-pub struct BufferLayer<Req> {
-    capacity: usize,
-    failfast_timeout: Duration,
-    _marker: PhantomData<fn(Req)>,
-}
-
-=======
->>>>>>> 5434242f
 pub type BoxHttp<B = http::BoxBody> =
     BoxService<http::Request<B>, http::Response<http::BoxBody>, Error>;
 
@@ -84,25 +73,6 @@
         self.push(stack::MapTargetLayer::new(map_target))
     }
 
-<<<<<<< HEAD
-    /// Buffers requests in an mpsc, spawning the inner service onto a dedicated
-    /// task.
-
-    ///
-    /// The service admits `config.capacity` requests before it returns
-    /// `Poll::Pending`.
-    ///
-    /// If the inner service is not ready for `config.failfast_timeout`, then
-    /// the service becomes unavailable and requests in the buffer are failed.
-    pub fn push_buffer<Req>(self, config: &BufferConfig) -> Layers<Pair<L, BufferLayer<Req>>>
-    where
-        Req: Send + 'static,
-    {
-        self.push(buffer(config))
-    }
-
-=======
->>>>>>> 5434242f
     pub fn push_on_service<U>(self, layer: U) -> Layers<Pair<L, stack::OnServiceLayer<U>>> {
         self.push(stack::OnServiceLayer::new(layer))
     }
@@ -205,27 +175,6 @@
         self.push(http::insert::NewResponseInsert::layer())
     }
 
-<<<<<<< HEAD
-    /// Buffers requests in an mpsc, spawning the inner service onto a dedicated
-    /// task.
-    ///
-    /// The service admits `config.capacity` requests before it returns
-    /// `Poll::Pending`.
-    ///
-    /// If the inner service is not ready for `config.failfast_timeout`, then
-    /// the service becomes unavailable and requests in the buffer are failed.
-    pub fn push_buffer_on_service<Req>(
-        self,
-        config: &BufferConfig,
-    ) -> Stack<OnService<BufferLayer<Req>, S>>
-    where
-        Req: Send + 'static,
-    {
-        self.push_on_service(buffer(config))
-    }
-
-=======
->>>>>>> 5434242f
     pub fn push_idle_cache<T>(self, idle: Duration) -> Stack<idle_cache::NewIdleCached<T, S>>
     where
         T: Clone + Eq + std::fmt::Debug + std::hash::Hash + Send + Sync + 'static,
@@ -421,42 +370,4 @@
     fn recover(&self, _: E) -> Result<Self::Backoff, E> {
         Ok(self.0.stream())
     }
-<<<<<<< HEAD
-}
-
-// === impl BufferLayer ===
-
-fn buffer<Req>(config: &BufferConfig) -> BufferLayer<Req> {
-    BufferLayer {
-        capacity: config.capacity,
-        failfast_timeout: config.failfast_timeout,
-        _marker: PhantomData,
-    }
-}
-
-impl<Req, S> Layer<S> for BufferLayer<Req>
-where
-    Req: Send + 'static,
-    S: Service<Req, Error = Error> + Send + 'static,
-    S::Future: Send,
-{
-    type Service = failfast::Gate<Buffer<Req, S::Response, Error>>;
-
-    fn layer(&self, inner: S) -> Self::Service {
-        let buf = layer::mk(move |inner| Buffer::new(BoxService::new(inner), self.capacity));
-        let buf = FailFast::layer_gated(self.failfast_timeout, buf);
-        buf.layer(inner)
-    }
-}
-
-impl<Req> Clone for BufferLayer<Req> {
-    fn clone(&self) -> Self {
-        Self {
-            capacity: self.capacity,
-            failfast_timeout: self.failfast_timeout,
-            _marker: self._marker,
-        }
-    }
-=======
->>>>>>> 5434242f
 }