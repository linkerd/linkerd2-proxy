--- conflicted
+++ resolved
@@ -1,10 +1,7 @@
 use crate::proxy::{buffer, http, pending};
 use crate::Error;
-<<<<<<< HEAD
 pub use linkerd2_box as boxed;
-=======
 use linkerd2_concurrency_limit as concurrency_limit;
->>>>>>> e2c3271b
 pub use linkerd2_router::Make;
 pub use linkerd2_stack::{self as stack, layer, map_target, Layer, LayerExt, Shared};
 pub use linkerd2_timeout::stack as timeout;
@@ -63,10 +60,6 @@
         self.push(SpawnReadyLayer::new())
     }
 
-    pub fn push_per_make<U: Clone>(self, layer: U) -> Layers<Pair<L, stack::per_make::Layer<U>>> {
-        self.push(stack::per_make::layer(layer))
-    }
-
     pub fn boxed<A, B>(self) -> Layers<Pair<L, boxed::Layer<A, B>>>
     where
         A: 'static,
