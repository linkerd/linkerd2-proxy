// Possibly unused, but useful during development.

pub use crate::proxy::http;
use crate::transport::Connect;
use crate::{cache, Error};
pub use linkerd2_buffer as buffer;
use linkerd2_concurrency_limit as concurrency_limit;
pub use linkerd2_stack::{self as stack, layer, NewService};
pub use linkerd2_stack_tracing::{InstrumentMake, InstrumentMakeLayer};
pub use linkerd2_timeout as timeout;
use std::task::{Context, Poll};
use std::time::Duration;
use tower::layer::util::{Identity, Stack as Pair};
pub use tower::layer::Layer;
pub use tower::make::MakeService;
pub use tower::spawn_ready::SpawnReady;
pub use tower::util::{Either, Oneshot};
pub use tower::{service_fn as mk, Service, ServiceExt};

#[derive(Clone, Debug)]
pub struct Layers<L>(L);

#[derive(Clone, Debug)]
pub struct Stack<S>(S);

pub fn layers() -> Layers<Identity> {
    Layers(Identity::new())
}

pub fn stack<S>(inner: S) -> Stack<S> {
    Stack(inner)
}

pub fn connect(keepalive: Option<Duration>) -> Stack<Connect> {
    Stack(Connect::new(keepalive))
}

pub fn proxies() -> Stack<IdentityProxy> {
    Stack(IdentityProxy(()))
}

#[derive(Copy, Clone, Debug)]
pub struct IdentityProxy(());

impl<T> NewService<T> for IdentityProxy {
    type Service = ();
    fn new_service(&mut self, _: T) -> Self::Service {
        ()
    }
}

#[allow(dead_code)]
impl<L> Layers<L> {
    pub fn push<O>(self, outer: O) -> Layers<Pair<L, O>> {
        Layers(Pair::new(self.0, outer))
    }

    pub fn push_map_target<M>(self, map_target: M) -> Layers<Pair<L, stack::MapTargetLayer<M>>> {
        self.push(stack::MapTargetLayer::new(map_target))
    }

    /// Wraps an inner `MakeService` to be a `NewService`.
    pub fn push_into_new_service(
        self,
    ) -> Layers<Pair<L, stack::new_service::FromMakeServiceLayer>> {
        self.push(stack::new_service::FromMakeServiceLayer::default())
    }

    /// Buffers requests in an mpsc, spawning the inner service onto a dedicated task.
    pub fn push_spawn_buffer<Req, Rsp>(
        self,
        capacity: usize,
    ) -> Layers<Pair<L, buffer::SpawnBufferLayer<Req, Rsp>>>
    where
        Req: Send + 'static,
        Rsp: Send + 'static,
    {
        self.push(buffer::SpawnBufferLayer::new(capacity))
    }

    // Makes the service eagerly process and fail requests after the given timeout.
    pub fn push_failfast(self, timeout: Duration) -> Layers<Pair<L, timeout::FailFastLayer>> {
        self.push(timeout::FailFastLayer::new(timeout))
    }

    pub fn push_on_response<U>(self, layer: U) -> Layers<Pair<L, stack::OnResponseLayer<U>>> {
        self.push(stack::OnResponseLayer::new(layer))
    }

    pub fn push_concurrency_limit(self, max: usize) -> Layers<Pair<L, concurrency_limit::Layer>> {
        self.push(concurrency_limit::Layer::new(max))
    }

    pub fn push_make_ready<Req>(self) -> Layers<Pair<L, stack::MakeReadyLayer<Req>>> {
        self.push(stack::MakeReadyLayer::new())
    }

    pub fn push_map_response<R: Clone>(
        self,
        map_response: R,
    ) -> Layers<Pair<L, stack::MapResponseLayer<R>>> {
        self.push(stack::MapResponseLayer::new(map_response))
    }

    pub fn box_http_request<B>(self) -> Layers<Pair<L, http::boxed::request::Layer<B>>>
    where
        B: hyper::body::HttpBody + 'static,
    {
        self.push(http::boxed::request::Layer::new())
    }

    pub fn box_http_response(self) -> Layers<Pair<L, http::boxed::response::Layer>> {
        self.push(http::boxed::response::Layer::new())
    }

    pub fn push_oneshot(self) -> Layers<Pair<L, stack::OneshotLayer>> {
        self.push(stack::OneshotLayer::new())
    }

    pub fn push_instrument<G: Clone>(self, get_span: G) -> Layers<Pair<L, InstrumentMakeLayer<G>>> {
        self.push(InstrumentMakeLayer::new(get_span))
    }
}

impl<M, L: Layer<M>> Layer<M> for Layers<L> {
    type Service = L::Service;

    fn layer(&self, inner: M) -> Self::Service {
        self.0.layer(inner)
    }
}

#[allow(dead_code)]
impl<S> Stack<S> {
    pub fn push<L: Layer<S>>(self, layer: L) -> Stack<L::Service> {
        Stack(layer.layer(self.0))
    }

    pub fn push_map_target<M: Clone>(
        self,
        map_target: M,
    ) -> Stack<stack::map_target::MapTargetService<S, M>> {
        self.push(stack::map_target::MapTargetLayer::new(map_target))
    }

    pub fn push_request_filter<F: Clone>(self, filter: F) -> Stack<stack::RequestFilter<F, S>> {
        self.push(layer::mk(|inner| {
            stack::RequestFilter::new(filter.clone(), inner)
        }))
    }

    /// Wraps a `Service<T>` as a `Service<()>`.
    ///
    /// Each time the service is called, the `T`-typed request is cloned and
    /// issued into the inner service.
    pub fn push_make_thunk(self) -> Stack<stack::make_thunk::MakeThunk<S>> {
        self.push(layer::mk(stack::make_thunk::MakeThunk::new))
    }

    pub fn instrument<G: Clone>(self, get_span: G) -> Stack<InstrumentMake<G, S>> {
        self.push(InstrumentMakeLayer::new(get_span))
    }

    pub fn instrument_from_target(self) -> Stack<InstrumentMake<(), S>> {
        self.push(InstrumentMakeLayer::from_target())
    }

    /// Wraps an inner `MakeService` to be a `NewService`.
    pub fn into_new_service(self) -> Stack<stack::new_service::FromMakeService<S>> {
        self.push(stack::new_service::FromMakeServiceLayer::default())
    }

    pub fn into_make_service<T>(self) -> Stack<stack::new_service::IntoMakeService<S>>
    where
        S: NewService<T>,
    {
        Stack(stack::new_service::IntoMakeService::new(self.0))
    }

    pub fn push_make_ready<Req>(self) -> Stack<stack::MakeReady<S, Req>> {
        self.push(stack::MakeReadyLayer::new())
    }

    /// Buffer requests when when the next layer is out of capacity.
    pub fn spawn_buffer<Req, Rsp>(self, capacity: usize) -> Stack<buffer::Buffer<Req, Rsp>>
    where
        Req: Send + 'static,
        Rsp: Send + 'static,
        S: Service<Req, Response = Rsp> + Send + 'static,
        S::Error: Into<Error> + Send + Sync,
        S::Future: Send,
    {
        self.push(buffer::SpawnBufferLayer::new(capacity))
    }

    /// Assuming `S` implements `NewService` or `MakeService`, applies the given
    /// `L`-typed layer on each service produced by `S`.
    pub fn push_on_response<L: Clone>(self, layer: L) -> Stack<stack::OnResponse<L, S>> {
        self.push(stack::OnResponseLayer::new(layer))
    }

    pub fn push_concurrency_limit(
        self,
        max: usize,
    ) -> Stack<concurrency_limit::ConcurrencyLimit<S>> {
        self.push(concurrency_limit::Layer::new(max))
    }

    pub fn push_timeout(self, timeout: Duration) -> Stack<tower::timeout::Timeout<S>> {
        self.push(tower::timeout::TimeoutLayer::new(timeout))
    }

    // Makes the service eagerly process and fail requests after the given timeout.
    pub fn push_failfast(self, timeout: Duration) -> Stack<timeout::FailFast<S>> {
        self.push(timeout::FailFastLayer::new(timeout))
    }

    pub fn push_oneshot(self) -> Stack<stack::Oneshot<S>> {
        self.push(stack::OneshotLayer::new())
    }

    pub fn push_map_response<R: Clone>(self, map_response: R) -> Stack<stack::MapResponse<S, R>> {
        self.push(stack::MapResponseLayer::new(map_response))
    }

    pub fn push_http_insert_target(self) -> Stack<http::insert::target::NewService<S>> {
        self.push(http::insert::target::layer())
    }

<<<<<<< HEAD
    pub fn push_cache<T>(self, idle: Duration) -> Stack<cache::Cache<T, S, S::Service>>
=======
    pub fn push_cache<T>(self, idle: Duration) -> Stack<cache::Cache<T, S>>
>>>>>>> b0cf2fbb
    where
        T: Eq + std::hash::Hash + Send + Sync + 'static,
        S: NewService<T> + 'static,
        S::Service: Send + Sync + 'static,
    {
        self.push(cache::Cache::layer(idle))
    }

    /// Push a service that either calls the inner service if it is ready, or
    /// calls a `secondary` service if the inner service fails to become ready
    /// for the `skip_after` duration.
    pub fn push_when_unready<B: Clone>(
        self,
        secondary: B,
        skip_after: Duration,
    ) -> Stack<stack::NewSwitchReady<S, B>> {
        self.push(layer::mk(|inner: S| {
            stack::NewSwitchReady::new(inner, secondary.clone(), skip_after)
        }))
    }

    pub fn push_switch<T: Clone, U: Clone>(
        self,
        switch: T,
        other: U,
    ) -> Stack<stack::MakeSwitch<T, S, U>> {
        self.push(layer::mk(|inner: S| {
            stack::MakeSwitch::new(switch.clone(), inner, other.clone())
        }))
    }

    // pub fn box_http_request<B>(self) -> Stack<http::boxed::BoxRequest<S, B>>
    // where
    //     B: hyper::body::HttpBody<Data = http::boxed::Data, Error = Error> + 'static,
    //     S: tower::Service<http::Request<http::boxed::BoxBody>>,
    // {
    //     self.push(http::boxed::request::Layer::new())
    // }

    pub fn box_http_response(self) -> Stack<http::boxed::BoxResponse<S>> {
        self.push(http::boxed::response::Layer::new())
    }

    pub fn box_new_service<T>(self) -> Stack<stack::BoxNewService<T, S::Service>>
    where
        S: NewService<T> + Clone + Send + Sync + 'static,
        S::Service: Send + 'static,
    {
        self.push(layer::mk(stack::BoxNewService::new))
    }

    /// Validates that this stack serves T-typed targets.
    pub fn check_new<T>(self) -> Self
    where
        S: NewService<T>,
    {
        self
    }

    pub fn check_new_clone<T>(self) -> Self
    where
        S: NewService<T>,
        S::Service: Clone,
    {
        self
    }

    /// Validates that this stack serves T-typed targets.
    pub fn check_new_service<T, Req>(self) -> Self
    where
        S: NewService<T>,
        S::Service: Service<Req>,
    {
        self
    }

    /// Validates that this stack serves T-typed targets.
    pub fn check_clone_new_service<T, Req>(self) -> Self
    where
        S: NewService<T> + Clone,
        S::Service: Service<Req>,
    {
        self
    }

    /// Validates that this stack can be cloned
    pub fn check_clone(self) -> Self
    where
        S: Clone,
    {
        self
    }

    /// Validates that this stack serves T-typed targets.
    pub fn check_service<T>(self) -> Self
    where
        S: Service<T>,
    {
        self
    }

    /// Validates that this stack serves T-typed targets with `Unpin` futures.
    pub fn check_service_unpin<T>(self) -> Self
    where
        S: Service<T>,
        S::Future: Unpin,
    {
        self
    }

    pub fn check_service_response<T, U>(self) -> Self
    where
        S: Service<T, Response = U>,
    {
        self
    }

    /// Validates that this stack serves T-typed targets.
    pub fn check_make_service<T, U>(self) -> Self
    where
        S: MakeService<T, U>,
    {
        self
    }

    /// Validates that this stack serves T-typed targets.
    pub fn check_make_service_clone<T, U>(self) -> Self
    where
        S: MakeService<T, U> + Clone,
        S::Service: Clone,
    {
        self
    }

    pub fn check_new_send_and_static<M, T, Req>(self) -> Self
    where
        S: NewService<T, Service = M>,
        M: Service<Req> + Send + 'static,
        M::Response: Send + 'static,
        M::Error: Into<Error> + Send + Sync,
        M::Future: Send,
    {
        self
    }

    pub fn into_inner(self) -> S {
        self.0
    }
}

impl<T, N> NewService<T> for Stack<N>
where
    N: NewService<T>,
{
    type Service = N::Service;

    fn new_service(&mut self, t: T) -> Self::Service {
        self.0.new_service(t)
    }
}

impl<T, S> Service<T> for Stack<S>
where
    S: Service<T>,
{
    type Response = S::Response;
    type Error = S::Error;
    type Future = S::Future;

    fn poll_ready(&mut self, cx: &mut Context<'_>) -> Poll<Result<(), Self::Error>> {
        self.0.poll_ready(cx)
    }

    fn call(&mut self, t: T) -> Self::Future {
        self.0.call(t)
    }
}

pub mod make_response {
    use super::Oneshot;
    use crate::Error;
    use futures::TryFuture;
    use pin_project::pin_project;
    use std::future::Future;
    use std::pin::Pin;
    use std::task::{Context, Poll};
    #[derive(Copy, Clone, Debug)]
    pub struct Layer;

    #[derive(Clone, Debug)]
    pub struct MakeResponse<M>(M);

    #[pin_project]
    pub struct ResponseFuture<F, S: tower::Service<()>> {
        #[pin]
        state: State<F, S>,
    }

    #[pin_project(project = StateProj)]
    enum State<F, S: tower::Service<()>> {
        Make(#[pin] F),
        Respond(#[pin] Oneshot<S, ()>),
    }

    impl<S> super::Layer<S> for Layer {
        type Service = MakeResponse<S>;

        fn layer(&self, inner: S) -> Self::Service {
            MakeResponse(inner)
        }
    }

    impl<T, M> tower::Service<T> for MakeResponse<M>
    where
        M: tower::make::MakeService<T, ()>,
        M::MakeError: Into<Error>,
        M::Error: Into<Error>,
    {
        type Response = M::Response;
        type Error = Error;
        type Future = ResponseFuture<M::Future, M::Service>;

        fn poll_ready(&mut self, cx: &mut Context<'_>) -> Poll<Result<(), Self::Error>> {
            self.0.poll_ready(cx).map_err(Into::into)
        }

        fn call(&mut self, req: T) -> Self::Future {
            ResponseFuture {
                state: State::Make(self.0.make_service(req)),
            }
        }
    }

    impl<F, S> Future for ResponseFuture<F, S>
    where
        F: TryFuture<Ok = S>,
        F::Error: Into<Error>,
        S: tower::Service<()>,
        S::Error: Into<Error>,
    {
        type Output = Result<S::Response, Error>;

        fn poll(self: Pin<&mut Self>, cx: &mut Context<'_>) -> Poll<Self::Output> {
            let mut this = self.project();
            loop {
                match this.state.as_mut().project() {
                    StateProj::Make(fut) => {
                        let svc = futures::ready!(fut.try_poll(cx)).map_err(Into::into)?;
                        this.state.set(State::Respond(Oneshot::new(svc, ())))
                    }
                    StateProj::Respond(fut) => return fut.poll(cx).map_err(Into::into),
                }
            }
        }
    }
}<|MERGE_RESOLUTION|>--- conflicted
+++ resolved
@@ -227,11 +227,7 @@
         self.push(http::insert::target::layer())
     }
 
-<<<<<<< HEAD
-    pub fn push_cache<T>(self, idle: Duration) -> Stack<cache::Cache<T, S, S::Service>>
-=======
     pub fn push_cache<T>(self, idle: Duration) -> Stack<cache::Cache<T, S>>
->>>>>>> b0cf2fbb
     where
         T: Eq + std::hash::Hash + Send + Sync + 'static,
         S: NewService<T> + 'static,
