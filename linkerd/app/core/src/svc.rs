// Possibly unused, but useful during development.

pub use crate::proxy::http;
use crate::transport::Connect;
use crate::{cache, Error};
pub use linkerd2_buffer as buffer;
pub use linkerd2_concurrency_limit::ConcurrencyLimit;
pub use linkerd2_stack::{self as stack, layer, BoxNewService, NewRouter, NewService};
pub use linkerd2_stack_tracing::{InstrumentMake, InstrumentMakeLayer};
pub use linkerd2_timeout::{self as timeout, FailFast};
use std::{
    task::{Context, Poll},
    time::Duration,
};
use tower::layer::util::{Identity, Stack as Pair};
pub use tower::layer::Layer;
pub use tower::make::MakeService;
pub use tower::spawn_ready::SpawnReady;
pub use tower::util::{Either, Oneshot};
pub use tower::{service_fn as mk, Service, ServiceExt};

#[derive(Clone, Debug)]
pub struct Layers<L>(L);

#[derive(Clone, Debug)]
pub struct Stack<S>(S);

pub fn layers() -> Layers<Identity> {
    Layers(Identity::new())
}

pub fn stack<S>(inner: S) -> Stack<S> {
    Stack(inner)
}

pub fn connect(keepalive: Option<Duration>) -> Stack<Connect> {
    Stack(Connect::new(keepalive))
}

pub fn proxies() -> Stack<IdentityProxy> {
    Stack(IdentityProxy(()))
}

#[derive(Copy, Clone, Debug)]
pub struct IdentityProxy(());

impl<T> NewService<T> for IdentityProxy {
    type Service = ();
    fn new_service(&mut self, _: T) -> Self::Service {}
}

#[allow(dead_code)]
impl<L> Layers<L> {
    pub fn push<O>(self, outer: O) -> Layers<Pair<L, O>> {
        Layers(Pair::new(self.0, outer))
    }

    pub fn push_map_target<M>(self, map_target: M) -> Layers<Pair<L, stack::MapTargetLayer<M>>> {
        self.push(stack::MapTargetLayer::new(map_target))
    }

    /// Wraps an inner `MakeService` to be a `NewService`.
    pub fn push_into_new_service(
        self,
    ) -> Layers<Pair<L, stack::new_service::FromMakeServiceLayer>> {
        self.push(stack::new_service::FromMakeServiceLayer::default())
    }

    /// Buffers requests in an mpsc, spawning the inner service onto a dedicated task.
    pub fn push_spawn_buffer<Req, Rsp>(
        self,
        capacity: usize,
    ) -> Layers<Pair<L, buffer::SpawnBufferLayer<Req, Rsp>>>
    where
        Req: Send + 'static,
        Rsp: Send + 'static,
    {
        self.push(buffer::SpawnBufferLayer::new(capacity))
    }

    pub fn push_on_response<U>(self, layer: U) -> Layers<Pair<L, stack::OnResponseLayer<U>>> {
        self.push(stack::OnResponseLayer::new(layer))
    }

    pub fn push_make_ready<Req>(self) -> Layers<Pair<L, stack::MakeReadyLayer<Req>>> {
        self.push(stack::MakeReadyLayer::default())
    }

    pub fn push_map_response<R: Clone>(
        self,
        map_response: R,
    ) -> Layers<Pair<L, stack::MapResponseLayer<R>>> {
        self.push(stack::MapResponseLayer::new(map_response))
    }

    pub fn push_oneshot(self) -> Layers<Pair<L, stack::OneshotLayer>> {
        self.push(stack::OneshotLayer::new())
    }

    pub fn push_instrument<G: Clone>(self, get_span: G) -> Layers<Pair<L, InstrumentMakeLayer<G>>> {
        self.push(InstrumentMakeLayer::new(get_span))
    }
}

impl<M, L: Layer<M>> Layer<M> for Layers<L> {
    type Service = L::Service;

    fn layer(&self, inner: M) -> Self::Service {
        self.0.layer(inner)
    }
}

#[allow(dead_code)]
impl<S> Stack<S> {
    pub fn push<L: Layer<S>>(self, layer: L) -> Stack<L::Service> {
        Stack(layer.layer(self.0))
    }

    pub fn push_map_target<M: Clone>(
        self,
        map_target: M,
    ) -> Stack<stack::map_target::MapTargetService<S, M>> {
        self.push(stack::map_target::MapTargetLayer::new(map_target))
    }

    pub fn push_request_filter<F: Clone>(self, filter: F) -> Stack<stack::RequestFilter<F, S>> {
        self.push(layer::mk(|inner| {
            stack::RequestFilter::new(filter.clone(), inner)
        }))
    }

    /// Wraps a `Service<T>` as a `Service<()>`.
    ///
    /// Each time the service is called, the `T`-typed request is cloned and
    /// issued into the inner service.
    pub fn push_make_thunk(self) -> Stack<stack::make_thunk::MakeThunk<S>> {
        self.push(layer::mk(stack::make_thunk::MakeThunk::new))
    }

    pub fn instrument<G: Clone>(self, get_span: G) -> Stack<InstrumentMake<G, S>> {
        self.push(InstrumentMakeLayer::new(get_span))
    }

    pub fn instrument_from_target(self) -> Stack<InstrumentMake<(), S>> {
        self.push(InstrumentMakeLayer::from_target())
    }

    /// Wraps an inner `MakeService` to be a `NewService`.
    pub fn into_new_service(self) -> Stack<stack::new_service::FromMakeService<S>> {
        self.push(stack::new_service::FromMakeServiceLayer::default())
    }

    pub fn into_make_service<T>(self) -> Stack<stack::new_service::IntoMakeService<S>>
    where
        S: NewService<T>,
    {
        Stack(stack::new_service::IntoMakeService::new(self.0))
    }

    pub fn push_make_ready<Req>(self) -> Stack<stack::MakeReady<S, Req>> {
        self.push(stack::MakeReadyLayer::default())
    }

    /// Buffer requests when when the next layer is out of capacity.
    pub fn spawn_buffer<Req, Rsp>(self, capacity: usize) -> Stack<buffer::Buffer<Req, Rsp>>
    where
        Req: Send + 'static,
        Rsp: Send + 'static,
        S: Service<Req, Response = Rsp> + Send + 'static,
        S::Error: Into<Error> + Send + Sync,
        S::Future: Send,
    {
        self.push(buffer::SpawnBufferLayer::new(capacity))
    }

    /// Assuming `S` implements `NewService` or `MakeService`, applies the given
    /// `L`-typed layer on each service produced by `S`.
    pub fn push_on_response<L: Clone>(self, layer: L) -> Stack<stack::OnResponse<L, S>> {
        self.push(stack::OnResponseLayer::new(layer))
    }

    pub fn push_timeout(self, timeout: Duration) -> Stack<tower::timeout::Timeout<S>> {
        self.push(tower::timeout::TimeoutLayer::new(timeout))
    }

    pub fn push_oneshot(self) -> Stack<stack::Oneshot<S>> {
        self.push(stack::OneshotLayer::new())
    }

    pub fn push_map_response<R: Clone>(self, map_response: R) -> Stack<stack::MapResponse<S, R>> {
        self.push(stack::MapResponseLayer::new(map_response))
    }

    pub fn push_http_insert_target(self) -> Stack<http::insert::target::NewService<S>> {
        self.push(http::insert::target::layer())
    }

    pub fn push_cache<T>(self, idle: Duration) -> Stack<cache::Cache<T, S>>
    where
        T: Clone + Eq + std::fmt::Debug + std::hash::Hash + Send + Sync + 'static,
        S: NewService<T> + 'static,
        S::Service: Send + Sync + 'static,
    {
        self.push(cache::Cache::layer(idle))
    }

    /// Push a service that either calls the inner service if it is ready, or
    /// calls a `secondary` service if the inner service fails to become ready
    /// for the `skip_after` duration.
    pub fn push_when_unready<B: Clone>(
        self,
        secondary: B,
        skip_after: Duration,
    ) -> Stack<stack::NewSwitchReady<S, B>> {
        self.push(layer::mk(|inner: S| {
            stack::NewSwitchReady::new(inner, secondary.clone(), skip_after)
        }))
    }

    pub fn push_switch<T: Clone, U: Clone>(
        self,
        switch: T,
        other: U,
    ) -> Stack<stack::MakeSwitch<T, S, U>> {
        self.push(layer::mk(|inner: S| {
            stack::MakeSwitch::new(switch.clone(), inner, other.clone())
        }))
    }

<<<<<<< HEAD
    // pub fn box_http_request<B>(self) -> Stack<http::boxed::BoxRequest<S, B>>
    // where
    //     B: hyper::body::HttpBody<Data = http::boxed::Data, Error = Error> + 'static,
    //     S: tower::Service<http::Request<http::boxed::BoxBody>>,
    // {
    //     self.push(http::boxed::request::Layer::new())
    // }

    pub fn box_http_response(self) -> Stack<http::boxed::BoxResponse<S>> {
        self.push(http::boxed::response::Layer::new())
=======
    pub fn box_new_service<T>(self) -> Stack<stack::BoxNewService<T, S::Service>>
    where
        S: NewService<T> + Clone + Send + Sync + 'static,
        S::Service: Send + 'static,
    {
        self.push(layer::mk(stack::BoxNewService::new))
>>>>>>> 4980b4ea
    }

    /// Validates that this stack serves T-typed targets.
    pub fn check_new<T>(self) -> Self
    where
        S: NewService<T>,
    {
        self
    }

    pub fn check_new_clone<T>(self) -> Self
    where
        S: NewService<T>,
        S::Service: Clone,
    {
        self
    }

    /// Validates that this stack serves T-typed targets.
    pub fn check_new_service<T, Req>(self) -> Self
    where
        S: NewService<T>,
        S::Service: Service<Req>,
    {
        self
    }

    /// Validates that this stack serves T-typed targets.
    pub fn check_clone_new_service<T, Req>(self) -> Self
    where
        S: NewService<T> + Clone,
        S::Service: Service<Req>,
    {
        self
    }

    /// Validates that this stack can be cloned
    pub fn check_clone(self) -> Self
    where
        S: Clone,
    {
        self
    }

    /// Validates that this stack serves T-typed targets.
    pub fn check_service<T>(self) -> Self
    where
        S: Service<T>,
    {
        self
    }

    /// Validates that this stack serves T-typed targets with `Unpin` futures.
    pub fn check_service_unpin<T>(self) -> Self
    where
        S: Service<T>,
        S::Future: Unpin,
    {
        self
    }

    pub fn check_service_response<T, U>(self) -> Self
    where
        S: Service<T, Response = U>,
    {
        self
    }

    /// Validates that this stack serves T-typed targets.
    pub fn check_make_service<T, U>(self) -> Self
    where
        S: MakeService<T, U>,
    {
        self
    }

    /// Validates that this stack serves T-typed targets.
    pub fn check_make_service_clone<T, U>(self) -> Self
    where
        S: MakeService<T, U> + Clone,
        S::Service: Clone,
    {
        self
    }

    pub fn check_new_send_and_static<M, T, Req>(self) -> Self
    where
        S: NewService<T, Service = M>,
        M: Service<Req> + Send + 'static,
        M::Response: Send + 'static,
        M::Error: Into<Error> + Send + Sync,
        M::Future: Send,
    {
        self
    }

    pub fn into_inner(self) -> S {
        self.0
    }
}

impl<T, N> NewService<T> for Stack<N>
where
    N: NewService<T>,
{
    type Service = N::Service;

    fn new_service(&mut self, t: T) -> Self::Service {
        self.0.new_service(t)
    }
}

impl<T, S> Service<T> for Stack<S>
where
    S: Service<T>,
{
    type Response = S::Response;
    type Error = S::Error;
    type Future = S::Future;

    fn poll_ready(&mut self, cx: &mut Context<'_>) -> Poll<Result<(), Self::Error>> {
        self.0.poll_ready(cx)
    }

    fn call(&mut self, t: T) -> Self::Future {
        self.0.call(t)
    }
}<|MERGE_RESOLUTION|>--- conflicted
+++ resolved
@@ -227,27 +227,6 @@
         }))
     }
 
-<<<<<<< HEAD
-    // pub fn box_http_request<B>(self) -> Stack<http::boxed::BoxRequest<S, B>>
-    // where
-    //     B: hyper::body::HttpBody<Data = http::boxed::Data, Error = Error> + 'static,
-    //     S: tower::Service<http::Request<http::boxed::BoxBody>>,
-    // {
-    //     self.push(http::boxed::request::Layer::new())
-    // }
-
-    pub fn box_http_response(self) -> Stack<http::boxed::BoxResponse<S>> {
-        self.push(http::boxed::response::Layer::new())
-=======
-    pub fn box_new_service<T>(self) -> Stack<stack::BoxNewService<T, S::Service>>
-    where
-        S: NewService<T> + Clone + Send + Sync + 'static,
-        S::Service: Send + 'static,
-    {
-        self.push(layer::mk(stack::BoxNewService::new))
->>>>>>> 4980b4ea
-    }
-
     /// Validates that this stack serves T-typed targets.
     pub fn check_new<T>(self) -> Self
     where
