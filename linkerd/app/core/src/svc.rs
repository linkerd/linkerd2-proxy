--- conflicted
+++ resolved
@@ -200,10 +200,7 @@
         self.push(http::insert::NewResponseInsert::layer())
     }
 
-<<<<<<< HEAD
-=======
     /// Buffers requests in an mpsc, spawning the inner service onto a dedicated task.
->>>>>>> a582ea01
     pub fn push_buffer_on_service<Req>(
         self,
         name: &'static str,
