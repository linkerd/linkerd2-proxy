--- conflicted
+++ resolved
@@ -267,13 +267,6 @@
         self.push(stack::FallbackLayer::new(fallback).with_predicate(predicate))
     }
 
-<<<<<<< HEAD
-    pub fn push_request_filter<F: Clone>(self, filter: F) -> Stack<request_filter::Service<F, S>> {
-        self.push(request_filter::Service::layer(filter))
-    }
-
-=======
->>>>>>> fb6e5bd6
     // pub fn box_http_request<B>(self) -> Stack<http::boxed::BoxRequest<S, B>>
     // where
     //     B: hyper::body::HttpBody<Data = http::boxed::Data, Error = Error> + 'static,
