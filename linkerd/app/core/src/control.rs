use crate::{
    classify, config, dns, identity, metrics, proxy::http, svc, tls, transport::ConnectTcp, Addr,
    Error,
};
use futures::future::Either;
use std::fmt;
use tokio::time;
use tokio_stream::{wrappers::IntervalStream, StreamExt};
use tracing::{info_span, warn};

#[derive(Clone, Debug)]
pub struct Config {
    pub addr: ControlAddr,
    pub connect: config::ConnectConfig,
    pub buffer: config::QueueConfig,
}

#[derive(Clone, Debug)]
pub struct ControlAddr {
    pub addr: Addr,
    pub identity: tls::ConditionalClientTls,
}

#[derive(Debug, thiserror::Error)]
#[error("controller ({}): {}", .addr, .source)]
pub struct ControlError {
    addr: Addr,
    #[source]
    source: Error,
}

#[derive(Debug, thiserror::Error)]
#[error("endpoint ({}): {}", .addr, .source)]
struct EndpointError {
    addr: std::net::SocketAddr,
    #[source]
    source: Error,
}

impl svc::Param<Addr> for ControlAddr {
    fn param(&self) -> Addr {
        self.addr.clone()
    }
}

impl svc::Param<http::balance::EwmaConfig> for ControlAddr {
    fn param(&self) -> http::balance::EwmaConfig {
        EWMA_CONFIG
    }
}

impl fmt::Display for ControlAddr {
    fn fmt(&self, f: &mut fmt::Formatter<'_>) -> fmt::Result {
        fmt::Display::fmt(&self.addr, f)
    }
}

pub type RspBody =
    linkerd_http_metrics::requests::ResponseBody<http::balance::Body<hyper::Body>, classify::Eos>;

const EWMA_CONFIG: http::balance::EwmaConfig = http::balance::EwmaConfig {
    default_rtt: time::Duration::from_millis(30),
    decay: time::Duration::from_secs(10),
};

impl Config {
    pub fn build(
        self,
        dns: dns::Resolver,
        metrics: metrics::ControlHttp,
        identity: identity::NewClient,
    ) -> svc::ArcNewService<
        (),
        impl svc::Service<
                http::Request<tonic::body::BoxBody>,
                Response = http::Response<RspBody>,
                Error = ControlError,
                Future = impl Send,
            > + Clone,
    > {
        let addr = self.addr;

        // When a DNS resolution fails, log the error and use the TTL, if there
        // is one, to drive re-resolution attempts.
        let resolve_backoff = {
            let backoff = self.connect.backoff;
            move |error: Error| {
                warn!(error, "Failed to resolve control-plane component");
                if let Some(e) = crate::errors::cause_ref::<dns::ResolveError>(&*error) {
                    if let Some(ttl) = e.negative_ttl() {
                        return Ok(Either::Left(
                            IntervalStream::new(time::interval(ttl)).map(|_| ()),
                        ));
                    }
                }

                // If the error didn't give us a TTL, use the default jittered
                // backoff.
                Ok(Either::Right(backoff.stream()))
            }
        };

        let client = svc::stack(ConnectTcp::new(self.connect.keepalive))
            .check_service::<self::client::Target>()
            .push(tls::Client::layer(identity))
            .check_service::<self::client::Target>()
            .push_connect_timeout(self.connect.timeout)
            .check_service::<self::client::Target>()
            .push_map_target(|(_version, target)| target)
            .push(self::client::layer())
<<<<<<< HEAD
            .check_service::<self::client::Target>()
            .push_on_service(svc::MapErr::layer_boxed())
            .into_new_service();

        let endpoint = client
            .check_new::<self::client::Target>()
            .check_new_service::<self::client::Target, _>()
=======
            .push_on_service(svc::MapErr::layer_boxed())
            .into_new_service()
>>>>>>> bf886715
            // Ensure that connection is driven independently of the load
            // balancer; but don't drive reconnection independently of the
            // balancer. This ensures that new connections are only initiated
            // when the balancer tries to move pending endpoints to ready (i.e.
            // after checking for discovery updates); but we don't want to
            // continually reconnect without checking for discovery updates.
            .push_on_service(svc::layer::mk(svc::SpawnReady::new))
            .check_new_service::<self::client::Target, _>()
            .push(svc::NewMapErr::layer_from_target::<EndpointError, _>())
            .check_new_service::<self::client::Target, _>()
            .push_new_reconnect(self.connect.backoff)
<<<<<<< HEAD
            .instrument(|t: &self::client::Target| info_span!("endpoint", addr = %t.addr));

        let balance = endpoint
            .check_new::<self::client::Target>()
            .check_new_service::<self::client::Target, _>()
            .push_new_clone()
            .check_new_new::<ControlAddr, self::client::Target>()
=======
            .instrument(|t: &self::client::Target| info_span!("endpoint", addr = %t.addr))
            .lift_new()
>>>>>>> bf886715
            .push(self::balance::layer(dns, resolve_backoff))
            .check_new::<ControlAddr>()
            .push(metrics.to_layer::<classify::Response, _, _>())
            // This buffer allows a resolver client to be shared across stacks.
            // No load shed is applied here, however, so backpressure may leak
            // into the caller task.
            .push(svc::NewQueue::layer_fixed(self.buffer));

        balance
            .push(self::add_origin::layer())
            .push(svc::NewMapErr::layer_from_target::<ControlError, _>())
            .instrument(|c: &ControlAddr| info_span!("controller", addr = %c.addr))
            .push_map_target(move |()| addr.clone())
            .push(svc::ArcNewService::layer())
            .into_inner()
    }
}

impl From<(&ControlAddr, Error)> for ControlError {
    fn from((controller, source): (&ControlAddr, Error)) -> Self {
        Self {
            addr: controller.addr.clone(),
            source,
        }
    }
}

impl From<(&self::client::Target, Error)> for EndpointError {
    fn from((target, source): (&self::client::Target, Error)) -> Self {
        Self {
            addr: target.addr,
            source,
        }
    }
}

/// Sets the request's URI from `Config`.
mod add_origin {
    use super::ControlAddr;
    use linkerd_stack::{layer, NewService};
    use std::task::{Context, Poll};

    pub fn layer<M>() -> impl layer::Layer<M, Service = NewAddOrigin<M>> + Clone {
        layer::mk(|inner| NewAddOrigin { inner })
    }

    #[derive(Clone, Debug)]
    pub struct NewAddOrigin<N> {
        inner: N,
    }

    #[derive(Clone, Debug)]
    pub struct AddOrigin<S> {
        authority: http::uri::Authority,
        inner: S,
    }

    // === impl NewAddOrigin ===

    impl<N: NewService<ControlAddr>> NewService<ControlAddr> for NewAddOrigin<N> {
        type Service = AddOrigin<N::Service>;

        fn new_service(&self, target: ControlAddr) -> Self::Service {
            AddOrigin {
                authority: target.addr.to_http_authority(),
                inner: self.inner.new_service(target),
            }
        }
    }

    // === AddOrigin ===

    impl<B, S: tower::Service<http::Request<B>>> tower::Service<http::Request<B>> for AddOrigin<S> {
        type Response = S::Response;
        type Error = S::Error;
        type Future = S::Future;

        #[inline]
        fn poll_ready(&mut self, cx: &mut Context<'_>) -> Poll<Result<(), Self::Error>> {
            self.inner.poll_ready(cx)
        }

        fn call(&mut self, req: http::Request<B>) -> Self::Future {
            let (mut parts, body) = req.into_parts();
            parts.uri = {
                let mut uri = parts.uri.into_parts();
                uri.scheme = Some(http::uri::Scheme::HTTP);
                uri.authority = Some(self.authority.clone());
                http::Uri::from_parts(uri).expect("URI must be valid")
            };
            self.inner.call(http::Request::from_parts(parts, body))
        }
    }
}

mod balance {
    use super::{client::Target, ControlAddr};
    use crate::{
        dns,
        proxy::{dns_resolve::DnsResolve, http, resolve::recover},
        svc, tls,
    };
    use std::net::SocketAddr;

    pub fn layer<B, R: Clone, N>(
        dns: dns::Resolver,
        recover: R,
    ) -> impl svc::Layer<
        N,
        Service = http::NewBalancePeakEwma<B, recover::Resolve<R, DnsResolve>, NewIntoTarget<N>>,
    > {
        let resolve = recover::Resolve::new(recover, DnsResolve::new(dns));
        svc::layer::mk(move |inner| {
            http::NewBalancePeakEwma::new(NewIntoTarget { inner }, resolve.clone())
        })
    }

    #[derive(Clone, Debug)]
    pub struct NewIntoTarget<N> {
        inner: N,
    }

    #[derive(Clone, Debug)]
    pub struct IntoTarget<N> {
        inner: N,
        server_id: tls::ConditionalClientTls,
    }

    // === impl NewIntoTarget ===

    impl<N: svc::NewService<ControlAddr>> svc::NewService<ControlAddr> for NewIntoTarget<N> {
        type Service = IntoTarget<N::Service>;

        fn new_service(&self, control: ControlAddr) -> Self::Service {
            IntoTarget {
                server_id: control.identity.clone(),
                inner: self.inner.new_service(control),
            }
        }
    }

    // === impl IntoTarget ===

    impl<N: svc::NewService<Target>> svc::NewService<(SocketAddr, ())> for IntoTarget<N> {
        type Service = N::Service;

        fn new_service(&self, (addr, ()): (SocketAddr, ())) -> Self::Service {
            self.inner
                .new_service(Target::new(addr, self.server_id.clone()))
        }
    }
}

/// Creates a client suitable for gRPC.
mod client {
    use crate::{
        proxy::http,
        svc, tls,
        transport::{Remote, ServerAddr},
    };
    use linkerd_proxy_http::h2::Settings as H2Settings;
    use std::{
        net::SocketAddr,
        task::{Context, Poll},
    };

    #[derive(Clone, Hash, Debug, Eq, PartialEq)]
    pub struct Target {
        pub(super) addr: SocketAddr,
        server_id: tls::ConditionalClientTls,
    }

    impl Target {
        pub(super) fn new(addr: SocketAddr, server_id: tls::ConditionalClientTls) -> Self {
            Self { addr, server_id }
        }
    }

    #[derive(Debug)]
    pub struct Client<C, B> {
        inner: http::h2::Connect<C, B>,
    }

    // === impl Target ===

    impl svc::Param<Remote<ServerAddr>> for Target {
        fn param(&self) -> Remote<ServerAddr> {
            Remote(ServerAddr(self.addr))
        }
    }

    impl svc::Param<SocketAddr> for Target {
        fn param(&self) -> SocketAddr {
            self.addr
        }
    }

    impl svc::Param<tls::ConditionalClientTls> for Target {
        fn param(&self) -> tls::ConditionalClientTls {
            self.server_id.clone()
        }
    }

    // === impl Layer ===

    pub fn layer<C, B>() -> impl svc::Layer<C, Service = Client<C, B>> + Copy
    where
        http::h2::Connect<C, B>: tower::Service<Target>,
    {
        svc::layer::mk(|mk_conn| {
            let inner = http::h2::Connect::new(mk_conn, H2Settings::default());
            Client { inner }
        })
    }

    // === impl Client ===

    impl<C, B> tower::Service<Target> for Client<C, B>
    where
        http::h2::Connect<C, B>: tower::Service<Target>,
    {
        type Response = <http::h2::Connect<C, B> as tower::Service<Target>>::Response;
        type Error = <http::h2::Connect<C, B> as tower::Service<Target>>::Error;
        type Future = <http::h2::Connect<C, B> as tower::Service<Target>>::Future;

        #[inline]
        fn poll_ready(&mut self, cx: &mut Context<'_>) -> Poll<Result<(), Self::Error>> {
            self.inner.poll_ready(cx)
        }

        #[inline]
        fn call(&mut self, target: Target) -> Self::Future {
            self.inner.call(target)
        }
    }

    // A manual impl is needed since derive adds `B: Clone`, but that's just
    // a PhantomData.
    impl<C, B> Clone for Client<C, B>
    where
        http::h2::Connect<C, B>: Clone,
    {
        fn clone(&self) -> Self {
            Client {
                inner: self.inner.clone(),
            }
        }
    }
}<|MERGE_RESOLUTION|>--- conflicted
+++ resolved
@@ -108,7 +108,6 @@
             .check_service::<self::client::Target>()
             .push_map_target(|(_version, target)| target)
             .push(self::client::layer())
-<<<<<<< HEAD
             .check_service::<self::client::Target>()
             .push_on_service(svc::MapErr::layer_boxed())
             .into_new_service();
@@ -116,10 +115,6 @@
         let endpoint = client
             .check_new::<self::client::Target>()
             .check_new_service::<self::client::Target, _>()
-=======
-            .push_on_service(svc::MapErr::layer_boxed())
-            .into_new_service()
->>>>>>> bf886715
             // Ensure that connection is driven independently of the load
             // balancer; but don't drive reconnection independently of the
             // balancer. This ensures that new connections are only initiated
@@ -131,18 +126,13 @@
             .push(svc::NewMapErr::layer_from_target::<EndpointError, _>())
             .check_new_service::<self::client::Target, _>()
             .push_new_reconnect(self.connect.backoff)
-<<<<<<< HEAD
             .instrument(|t: &self::client::Target| info_span!("endpoint", addr = %t.addr));
 
         let balance = endpoint
             .check_new::<self::client::Target>()
             .check_new_service::<self::client::Target, _>()
-            .push_new_clone()
+            .lift_new()
             .check_new_new::<ControlAddr, self::client::Target>()
-=======
-            .instrument(|t: &self::client::Target| info_span!("endpoint", addr = %t.addr))
-            .lift_new()
->>>>>>> bf886715
             .push(self::balance::layer(dns, resolve_backoff))
             .check_new::<ControlAddr>()
             .push(metrics.to_layer::<classify::Response, _, _>())
