--- conflicted
+++ resolved
@@ -84,11 +84,7 @@
         self,
         dns: dns::Resolver,
         metrics: metrics::ControlHttp,
-<<<<<<< HEAD
-        registry: &mut metrics::prom::registry::Registry,
-=======
         registry: &mut prom::Registry,
->>>>>>> 0ee7e5c5
         identity: identity::NewClient,
     ) -> svc::ArcNewService<
         (),
@@ -242,19 +238,11 @@
         proxy::{dns_resolve::DnsResolve, http, resolve::recover},
         svc, tls,
     };
-<<<<<<< HEAD
     use linkerd_stack::ExtractParam;
     use std::net::SocketAddr;
 
     pub fn layer<B, R: Clone, N>(
-        registry: &mut prom::registry::Registry,
-=======
-    use linkerd_metrics::prom;
-    use std::net::SocketAddr;
-
-    pub fn layer<B, R: Clone, N>(
-        _registry: &mut prom::Registry,
->>>>>>> 0ee7e5c5
+        registry: &mut prom::Registry,
         dns: dns::Resolver,
         recover: R,
     ) -> impl svc::Layer<
