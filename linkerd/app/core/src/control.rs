--- conflicted
+++ resolved
@@ -127,11 +127,7 @@
             // This buffer allows a resolver client to be shared across stacks.
             // No load shed is applied here, however, so backpressure may leak
             // into the caller task.
-<<<<<<< HEAD
-            .push(svc::NewQueue::layer_with_timeout_via(self.buffer));
-=======
             .push(svc::NewQueue::layer_via(self.buffer));
->>>>>>> 57df368e
 
         balance
             .push(self::add_origin::layer())
