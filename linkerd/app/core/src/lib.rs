--- conflicted
+++ resolved
@@ -88,46 +88,4 @@
     h1::authority_from_host(req)
         .ok_or(addr::Error::InvalidHost)
         .and_then(|a| Addr::from_authority_and_default_port(&a, DEFAULT_PORT))
-}
-
-<<<<<<< HEAD
-#[derive(Clone, Debug, Default)]
-pub struct SkipByPort(std::sync::Arc<indexmap::IndexSet<u16>>);
-
-impl From<indexmap::IndexSet<u16>> for SkipByPort {
-    fn from(ports: indexmap::IndexSet<u16>) -> Self {
-        SkipByPort(ports.into())
-    }
-}
-
-impl<T> linkerd2_stack::Switch<T> for SkipByPort
-where
-    for<'t> &'t T: Into<std::net::SocketAddr>,
-{
-    fn use_primary(&self, addrs: &T) -> bool {
-        !self.0.contains(&addrs.into().port())
-    }
-=======
-pub type ControlHttpMetrics = http_metrics::Requests<metric_labels::ControlLabels, classify::Class>;
-
-pub type HttpEndpointMetrics =
-    http_metrics::Requests<metric_labels::EndpointLabels, classify::Class>;
-
-pub type HttpRouteMetrics = http_metrics::Requests<metric_labels::RouteLabels, classify::Class>;
-
-pub type HttpRouteRetry = http_metrics::Retries<metric_labels::RouteLabels>;
-
-pub type StackMetrics = stack_metrics::Registry<metric_labels::StackLabels>;
-
-#[derive(Clone)]
-pub struct ProxyMetrics {
-    pub http_handle_time: handle_time::Scope,
-    pub http_route: HttpRouteMetrics,
-    pub http_route_actual: HttpRouteMetrics,
-    pub http_route_retry: HttpRouteRetry,
-    pub http_endpoint: HttpEndpointMetrics,
-    pub http_errors: errors::MetricsLayer,
-    pub stack: StackMetrics,
-    pub transport: transport::Metrics,
->>>>>>> b37c82df
 }