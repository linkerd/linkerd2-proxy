use crate::dns;
use crate::proxy::http::{profiles, retry::Budget};
use futures::{Async, Future, Poll, Stream};
use http;
use linkerd2_addr::NameAddr;
use linkerd2_error::Never;
use linkerd2_proxy_api::destination as api;
use regex::Regex;
use std::sync::Arc;
use std::time::Duration;
use tokio::sync::{oneshot, watch};
use tokio_timer::{clock, Delay};
use tower_grpc::{self as grpc, generic::client::GrpcService, Body, BoxBody};
use tracing::{debug, error, trace, warn};
use tracing_futures::Instrument;

#[derive(Clone, Debug)]
pub struct Client<T> {
    service: api::client::Destination<T>,
    backoff: Duration,
    context_token: String,
    suffixes: Vec<dns::Suffix>,
}

pub struct Rx {
    rx: watch::Receiver<profiles::Routes>,
    _hangup: oneshot::Sender<Never>,
}

struct Daemon<T>
where
    T: GrpcService<BoxBody>,
{
    backoff: Duration,
    service: api::client::Destination<T>,
    state: State<T>,
    tx: watch::Sender<profiles::Routes>,
    hangup: oneshot::Receiver<Never>,
    request: api::GetDestination,
}

enum State<T>
where
    T: GrpcService<BoxBody>,
{
    Disconnected,
    Backoff(Delay),
    Waiting(grpc::client::server_streaming::ResponseFuture<api::DestinationProfile, T::Future>),
    Streaming(grpc::Streaming<api::DestinationProfile, T::ResponseBody>),
}

// === impl Client ===

impl<T> Client<T>
where
    // These bounds aren't *required* here, they just help detect the problem
    // earlier (as Client::new), instead of when trying to passing a `Client`
    // to something that wants `impl profiles::GetRoutes`.
    T: GrpcService<BoxBody> + Clone + Send + 'static,
    T::ResponseBody: Send,
    <T::ResponseBody as Body>::Data: Send,
    T::Future: Send,
{
    pub fn new(
        service: T,
        backoff: Duration,
        context_token: String,
        suffixes: impl IntoIterator<Item = dns::Suffix>,
    ) -> Self {
        Self {
            service: api::client::Destination::new(service),
            backoff,
            context_token,
            suffixes: suffixes.into_iter().collect(),
        }
    }
}

impl<T> profiles::GetRoutes for Client<T>
where
    T: GrpcService<BoxBody> + Clone + Send + 'static,
    T::ResponseBody: Send,
    <T::ResponseBody as Body>::Data: Send,
    T::Future: Send,
{
    type Stream = Rx;

    fn get_routes(&self, dst: &NameAddr) -> Option<Self::Stream> {
        if !self.suffixes.iter().any(|s| s.contains(dst.name())) {
            debug!("name not in profile suffixes");
            return None;
        }
        debug!("watching routes");

        // This oneshot allows the daemon to be notified when the Self::Stream
        // is dropped.
        let (hangup_tx, hangup_rx) = oneshot::channel();
        let (tx, rx) = watch::channel(profiles::Routes::default());
        let daemon = Daemon {
            tx,
            hangup: hangup_rx,
            state: State::Disconnected,
            service: self.service.clone(),
            backoff: self.backoff,
            request: api::GetDestination {
                path: format!("{}", dst),
                context_token: self.context_token.clone(),
                ..Default::default()
            },
        };

<<<<<<< HEAD
        tokio::spawn(daemon.map_err(|never| match never {}));
=======
        tokio::spawn(daemon.in_current_span().map_err(|never| match never {}));
>>>>>>> 67f9c181
        Some(Rx {
            rx,
            _hangup: hangup_tx,
        })
    }
}

// === impl Rx ===

impl Stream for Rx {
    type Item = profiles::Routes;
    type Error = Never;

    fn poll(&mut self) -> Poll<Option<Self::Item>, Self::Error> {
        self.rx.poll().or_else(|_| Ok(None.into()))
    }
}

// === impl Daemon ===

enum StreamState {
    SendLost,
    RecvDone,
}

impl<T> Daemon<T>
where
    T: GrpcService<BoxBody>,
{
    fn proxy_stream(
        rx: &mut grpc::Streaming<api::DestinationProfile, T::ResponseBody>,
        tx: &mut watch::Sender<profiles::Routes>,
        hangup: &mut oneshot::Receiver<Never>,
    ) -> Async<StreamState> {
        loop {
            match rx.poll() {
                Ok(Async::NotReady) => match hangup.poll() {
                    Ok(Async::Ready(never)) => match never {}, // unreachable!
                    Ok(Async::NotReady) => {
                        // We are now scheduled to be notified if the hangup tx
                        // is dropped.
                        return Async::NotReady;
                    }
                    Err(_) => {
                        // Hangup tx has been dropped.
                        debug!("profile stream cancelled");
                        return StreamState::SendLost.into();
                    }
                },
                Ok(Async::Ready(None)) => return StreamState::RecvDone.into(),
                Ok(Async::Ready(Some(proto))) => {
                    debug!("profile received: {:?}", proto);
                    let retry_budget = proto.retry_budget.and_then(convert_retry_budget);
                    let routes = proto
                        .routes
                        .into_iter()
                        .filter_map(move |orig| convert_route(orig, retry_budget.as_ref()))
                        .collect();
                    let dst_overrides = proto
                        .dst_overrides
                        .into_iter()
                        .filter_map(convert_dst_override)
                        .collect();
                    let profile = profiles::Routes {
                        routes,
                        dst_overrides,
                    };
                    if tx.broadcast(profile).is_err() {
                        return StreamState::SendLost.into();
                    }
                }
                Err(e) => {
                    warn!("profile stream failed: {:?}", e);
                    return StreamState::RecvDone.into();
                }
            }
        }
    }
}

impl<T> Future for Daemon<T>
where
    T: GrpcService<BoxBody>,
{
    type Item = ();
    type Error = Never;

    fn poll(&mut self) -> Poll<Self::Item, Self::Error> {
        loop {
            self.state = match self.state {
                State::Disconnected => {
                    match self.service.poll_ready() {
                        Ok(Async::NotReady) => return Ok(Async::NotReady),
                        Ok(Async::Ready(())) => {}
                        Err(err) => {
                            error!("profile service unexpected error: {:?}", err,);
                            return Ok(Async::Ready(()));
                        }
                    };
                    debug!("getting profile");
                    let rspf = self
                        .service
                        .get_profile(grpc::Request::new(self.request.clone()));
                    State::Waiting(rspf)
                }
                State::Waiting(ref mut f) => match f.poll() {
                    Ok(Async::NotReady) => return Ok(Async::NotReady),
                    Ok(Async::Ready(rsp)) => {
                        trace!("response received");
                        State::Streaming(rsp.into_inner())
                    }
                    Err(e) => {
                        warn!("error fetching profile: {:?}", e);
                        State::Backoff(Delay::new(clock::now() + self.backoff))
                    }
                },
                State::Streaming(ref mut s) => {
                    match Self::proxy_stream(s, &mut self.tx, &mut self.hangup) {
                        Async::NotReady => return Ok(Async::NotReady),
                        Async::Ready(StreamState::SendLost) => return Ok(().into()),
                        Async::Ready(StreamState::RecvDone) => {
                            State::Backoff(Delay::new(clock::now() + self.backoff))
                        }
                    }
                }
                State::Backoff(ref mut f) => match f.poll() {
                    Ok(Async::NotReady) => return Ok(Async::NotReady),
                    Err(_) | Ok(Async::Ready(())) => State::Disconnected,
                },
            };
        }
    }
}

fn convert_route(
    orig: api::Route,
    retry_budget: Option<&Arc<Budget>>,
) -> Option<(profiles::RequestMatch, profiles::Route)> {
    let req_match = orig.condition.and_then(convert_req_match)?;
    let rsp_classes = orig
        .response_classes
        .into_iter()
        .filter_map(convert_rsp_class)
        .collect();
    let mut route = profiles::Route::new(orig.metrics_labels.into_iter(), rsp_classes);
    if orig.is_retryable {
        set_route_retry(&mut route, retry_budget);
    }
    if let Some(timeout) = orig.timeout {
        set_route_timeout(&mut route, timeout.into());
    }
    Some((req_match, route))
}

fn convert_dst_override(orig: api::WeightedDst) -> Option<profiles::WeightedAddr> {
    if orig.weight == 0 {
        return None;
    }
    NameAddr::from_str(orig.authority.as_str())
        .ok()
        .map(|addr| profiles::WeightedAddr {
            addr,
            weight: orig.weight,
        })
}

fn set_route_retry(route: &mut profiles::Route, retry_budget: Option<&Arc<Budget>>) {
    let budget = match retry_budget {
        Some(budget) => budget.clone(),
        None => {
            warn!("retry_budget is missing: {:?}", route);
            return;
        }
    };

    route.set_retries(budget);
}

fn set_route_timeout(route: &mut profiles::Route, timeout: Result<Duration, Duration>) {
    match timeout {
        Ok(dur) => {
            route.set_timeout(dur);
        }
        Err(_) => {
            warn!("route timeout is negative: {:?}", route);
        }
    }
}

fn convert_req_match(orig: api::RequestMatch) -> Option<profiles::RequestMatch> {
    let m = match orig.r#match? {
        api::request_match::Match::All(ms) => {
            let ms = ms.matches.into_iter().filter_map(convert_req_match);
            profiles::RequestMatch::All(ms.collect())
        }
        api::request_match::Match::Any(ms) => {
            let ms = ms.matches.into_iter().filter_map(convert_req_match);
            profiles::RequestMatch::Any(ms.collect())
        }
        api::request_match::Match::Not(m) => {
            let m = convert_req_match(*m)?;
            profiles::RequestMatch::Not(Box::new(m))
        }
        api::request_match::Match::Path(api::PathMatch { regex }) => {
            let regex = regex.trim();
            let re = match (regex.starts_with('^'), regex.ends_with('$')) {
                (true, true) => Regex::new(regex).ok()?,
                (hd_anchor, tl_anchor) => {
                    let hd = if hd_anchor { "" } else { "^" };
                    let tl = if tl_anchor { "" } else { "$" };
                    let re = format!("{}{}{}", hd, regex, tl);
                    Regex::new(&re).ok()?
                }
            };
            profiles::RequestMatch::Path(re)
        }
        api::request_match::Match::Method(mm) => {
            let m = mm.r#type.and_then(|m| m.try_as_http().ok())?;
            profiles::RequestMatch::Method(m)
        }
    };

    Some(m)
}

fn convert_rsp_class(orig: api::ResponseClass) -> Option<profiles::ResponseClass> {
    let c = orig.condition.and_then(convert_rsp_match)?;
    Some(profiles::ResponseClass::new(orig.is_failure, c))
}

fn convert_rsp_match(orig: api::ResponseMatch) -> Option<profiles::ResponseMatch> {
    let m = match orig.r#match? {
        api::response_match::Match::All(ms) => {
            let ms = ms
                .matches
                .into_iter()
                .filter_map(convert_rsp_match)
                .collect::<Vec<_>>();
            if ms.is_empty() {
                return None;
            }
            profiles::ResponseMatch::All(ms)
        }
        api::response_match::Match::Any(ms) => {
            let ms = ms
                .matches
                .into_iter()
                .filter_map(convert_rsp_match)
                .collect::<Vec<_>>();
            if ms.is_empty() {
                return None;
            }
            profiles::ResponseMatch::Any(ms)
        }
        api::response_match::Match::Not(m) => {
            let m = convert_rsp_match(*m)?;
            profiles::ResponseMatch::Not(Box::new(m))
        }
        api::response_match::Match::Status(range) => {
            let min = http::StatusCode::from_u16(range.min as u16).ok()?;
            let max = http::StatusCode::from_u16(range.max as u16).ok()?;
            profiles::ResponseMatch::Status { min, max }
        }
    };

    Some(m)
}

fn convert_retry_budget(orig: api::RetryBudget) -> Option<Arc<Budget>> {
    let min_retries = if orig.min_retries_per_second <= ::std::i32::MAX as u32 {
        orig.min_retries_per_second
    } else {
        warn!(
            "retry_budget min_retries_per_second overflow: {:?}",
            orig.min_retries_per_second
        );
        return None;
    };
    let retry_ratio = orig.retry_ratio;
    if retry_ratio > 1000.0 || retry_ratio < 0.0 {
        warn!("retry_budget retry_ratio invalid: {:?}", retry_ratio);
        return None;
    }
    let ttl = match orig.ttl {
        Some(pb_dur) => match pb_dur.into() {
            Ok(dur) => {
                if dur > Duration::from_secs(60) || dur < Duration::from_secs(1) {
                    warn!("retry_budget ttl invalid: {:?}", dur);
                    return None;
                }
                dur
            }
            Err(negative) => {
                warn!("retry_budget ttl negative: {:?}", negative);
                return None;
            }
        },
        None => {
            warn!("retry_budget ttl missing");
            return None;
        }
    };

    Some(Arc::new(Budget::new(ttl, min_retries, retry_ratio)))
}

#[cfg(test)]
mod tests {
    use super::*;
    use quickcheck::*;

    quickcheck! {
        fn retry_budget_from_proto(
            min_retries_per_second: u32,
            retry_ratio: f32,
            seconds: i64,
            nanos: i32
        ) -> bool {
            let proto = api::RetryBudget {
                min_retries_per_second,
                retry_ratio,
                ttl: Some(prost_types::Duration {
                    seconds,
                    nanos,
                }),
            };
            convert_retry_budget(proto);
            // simply not panicking is good enough
            true
        }
    }
}<|MERGE_RESOLUTION|>--- conflicted
+++ resolved
@@ -109,11 +109,7 @@
             },
         };
 
-<<<<<<< HEAD
-        tokio::spawn(daemon.map_err(|never| match never {}));
-=======
-        tokio::spawn(daemon.in_current_span().map_err(|never| match never {}));
->>>>>>> 67f9c181
+        tokio::spawn(daemon.in_current_span().map_err(|e| match e {}));
         Some(Rx {
             rx,
             _hangup: hangup_tx,
