pub use crate::exp_backoff::ExponentialBackoff;
<<<<<<< HEAD
pub use crate::proxy::http::{h1, h2};
pub use crate::transport::{listen::Bind, BindTcp, Keepalive, NoOrigDstAddr};
use std::time::Duration;

#[derive(Clone, Debug)]
pub struct ServerConfig<B = BindTcp> {
    pub bind: B,
=======
use crate::{
    proxy::http::{h1, h2},
    svc::Param,
    transport::{Keepalive, ListenAddr},
};
use std::time::Duration;

#[derive(Clone, Debug)]
pub struct ServerConfig {
    pub addr: ListenAddr,
    pub keepalive: Keepalive,
>>>>>>> aad758d9
    pub h2_settings: h2::Settings,
}

#[derive(Clone, Debug)]
pub struct ConnectConfig {
    pub backoff: ExponentialBackoff,
    pub timeout: Duration,
    pub keepalive: Keepalive,
    pub h1_settings: h1::PoolSettings,
    pub h2_settings: h2::Settings,
}

#[derive(Clone, Debug)]
<<<<<<< HEAD
pub struct ProxyConfig<A> {
    pub server: ServerConfig<A>,
=======
pub struct ProxyConfig {
    pub server: ServerConfig,
>>>>>>> aad758d9
    pub connect: ConnectConfig,
    pub buffer_capacity: usize,
    pub cache_max_idle_age: Duration,
    pub dispatch_timeout: Duration,
    pub max_in_flight_requests: usize,
    pub detect_protocol_timeout: Duration,
}

// === impl ServerConfig ===

<<<<<<< HEAD
impl<A> ServerConfig<BindTcp<A>> {
    pub fn with_orig_dst_addrs<A2>(self, orig_dst_addrs: A2) -> ServerConfig<BindTcp<A2>> {
        ServerConfig {
            bind: self.bind.with_orig_dst_addrs(orig_dst_addrs),
            h2_settings: self.h2_settings,
        }
=======
impl Param<ListenAddr> for ServerConfig {
    fn param(&self) -> ListenAddr {
        self.addr
    }
}

impl Param<Keepalive> for ServerConfig {
    fn param(&self) -> Keepalive {
        self.keepalive
>>>>>>> aad758d9
    }
}

// === impl ProxyConfig
impl<A> ProxyConfig<BindTcp<A>> {
    pub fn with_orig_dst_addrs<A2>(self, orig_dst_addrs: A2) -> ProxyConfig<BindTcp<A2>> {
        ProxyConfig {
            server: self.server.with_orig_dst_addrs(orig_dst_addrs),
            connect: self.connect,
            buffer_capacity: self.buffer_capacity,
            cache_max_idle_age: self.cache_max_idle_age,
            dispatch_timeout: self.dispatch_timeout,
            max_in_flight_requests: self.max_in_flight_requests,
            detect_protocol_timeout: self.detect_protocol_timeout,
        }
    }
}<|MERGE_RESOLUTION|>--- conflicted
+++ resolved
@@ -1,13 +1,4 @@
 pub use crate::exp_backoff::ExponentialBackoff;
-<<<<<<< HEAD
-pub use crate::proxy::http::{h1, h2};
-pub use crate::transport::{listen::Bind, BindTcp, Keepalive, NoOrigDstAddr};
-use std::time::Duration;
-
-#[derive(Clone, Debug)]
-pub struct ServerConfig<B = BindTcp> {
-    pub bind: B,
-=======
 use crate::{
     proxy::http::{h1, h2},
     svc::Param,
@@ -19,7 +10,6 @@
 pub struct ServerConfig {
     pub addr: ListenAddr,
     pub keepalive: Keepalive,
->>>>>>> aad758d9
     pub h2_settings: h2::Settings,
 }
 
@@ -33,13 +23,8 @@
 }
 
 #[derive(Clone, Debug)]
-<<<<<<< HEAD
-pub struct ProxyConfig<A> {
-    pub server: ServerConfig<A>,
-=======
 pub struct ProxyConfig {
     pub server: ServerConfig,
->>>>>>> aad758d9
     pub connect: ConnectConfig,
     pub buffer_capacity: usize,
     pub cache_max_idle_age: Duration,
@@ -50,14 +35,6 @@
 
 // === impl ServerConfig ===
 
-<<<<<<< HEAD
-impl<A> ServerConfig<BindTcp<A>> {
-    pub fn with_orig_dst_addrs<A2>(self, orig_dst_addrs: A2) -> ServerConfig<BindTcp<A2>> {
-        ServerConfig {
-            bind: self.bind.with_orig_dst_addrs(orig_dst_addrs),
-            h2_settings: self.h2_settings,
-        }
-=======
 impl Param<ListenAddr> for ServerConfig {
     fn param(&self) -> ListenAddr {
         self.addr
@@ -67,21 +44,5 @@
 impl Param<Keepalive> for ServerConfig {
     fn param(&self) -> Keepalive {
         self.keepalive
->>>>>>> aad758d9
-    }
-}
-
-// === impl ProxyConfig
-impl<A> ProxyConfig<BindTcp<A>> {
-    pub fn with_orig_dst_addrs<A2>(self, orig_dst_addrs: A2) -> ProxyConfig<BindTcp<A2>> {
-        ProxyConfig {
-            server: self.server.with_orig_dst_addrs(orig_dst_addrs),
-            connect: self.connect,
-            buffer_capacity: self.buffer_capacity,
-            cache_max_idle_age: self.cache_max_idle_age,
-            dispatch_timeout: self.dispatch_timeout,
-            max_in_flight_requests: self.max_in_flight_requests,
-            detect_protocol_timeout: self.detect_protocol_timeout,
-        }
     }
 }