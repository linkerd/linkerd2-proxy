use http::header::HeaderValue;
use linkerd_errno::Errno;
use linkerd_error::Error;
use linkerd_error_metrics::{self as error_metrics, RecordErrorLayer, Registry};
use linkerd_error_respond as respond;
pub use linkerd_error_respond::RespondLayer;
use linkerd_metrics::{metrics, Counter, FmtLabels, FmtMetrics};
use linkerd_proxy_http::{ClientHandle, HasH2Reason};
use linkerd_timeout::{FailFastError, ResponseTimeout};
use linkerd_tls as tls;
use pin_project::pin_project;
use std::fmt;
use std::pin::Pin;
use std::task::{Context, Poll};
use thiserror::Error;
use tonic::{self as grpc, Code};
use tracing::{debug, warn};

<<<<<<< HEAD
pub const L5D_HTTP_ERROR_MESSAGE: &str = "l5d-http-error-message";
=======
metrics! {
    inbound_http_errors_total: Counter {
        "The total number of inbound HTTP requests that could not be processed due to a proxy error."
    },

    outbound_http_errors_total: Counter {
        "The total number of outbound HTTP requests that could not be processed due to a proxy error."
    }
}
>>>>>>> 0d0c5e73

pub fn layer() -> respond::RespondLayer<NewRespond> {
    respond::RespondLayer::new(NewRespond(()))
}

#[derive(Clone)]
pub struct Metrics {
    inbound: Registry<Reason>,
    outbound: Registry<Reason>,
}

pub type MetricsLayer = RecordErrorLayer<LabelError, Reason>;

/// Error metric labels.
#[derive(Copy, Clone, Debug)]
pub struct LabelError(());

#[derive(Copy, Clone, Debug, Error)]
#[error("{}", self.message)]
pub struct HttpError {
    http: http::StatusCode,
    grpc: Code,
    message: &'static str,
    reason: Reason,
}

#[derive(Copy, Clone, Debug, PartialEq, Eq, Hash)]
pub enum Reason {
    DispatchTimeout,
    ResponseTimeout,
    IdentityRequired,
    Io(Option<Errno>),
    FailFast,
    GatewayLoop,
    NotFound,
    Unexpected,
}

#[derive(Copy, Clone, Debug)]
pub struct NewRespond(());

#[derive(Clone, Debug)]
pub struct Respond {
    version: http::Version,
    is_grpc: bool,
    client: Option<ClientHandle>,
}

#[pin_project(project = ResponseBodyProj)]
pub enum ResponseBody<B> {
    NonGrpc(#[pin] B),
    Grpc {
        #[pin]
        inner: B,
        trailers: Option<http::HeaderMap>,
    },
}

const GRPC_CONTENT_TYPE: &str = "application/grpc";

impl<B: hyper::body::HttpBody> hyper::body::HttpBody for ResponseBody<B>
where
    B::Error: Into<Error>,
{
    type Data = B::Data;
    type Error = B::Error;

    fn poll_data(
        self: Pin<&mut Self>,
        cx: &mut Context<'_>,
    ) -> Poll<Option<Result<Self::Data, Self::Error>>> {
        match self.project() {
            ResponseBodyProj::NonGrpc(inner) => inner.poll_data(cx),
            ResponseBodyProj::Grpc { inner, trailers } => {
                // should not be calling poll_data if we have set trailers derived from an error
                assert!(trailers.is_none());
                match inner.poll_data(cx) {
                    Poll::Ready(Some(Err(error))) => {
                        let error = error.into();
                        let mut error_trailers = http::HeaderMap::new();
                        let code = set_grpc_status(&*error, &mut error_trailers);
                        debug!(%error, grpc.status = ?code, "Handling gRPC stream failure");
                        *trailers = Some(error_trailers);
                        Poll::Ready(None)
                    }
                    data => data,
                }
            }
        }
    }

    fn poll_trailers(
        self: Pin<&mut Self>,
        cx: &mut Context<'_>,
    ) -> Poll<Result<Option<http::HeaderMap>, Self::Error>> {
        match self.project() {
            ResponseBodyProj::NonGrpc(inner) => inner.poll_trailers(cx),
            ResponseBodyProj::Grpc { inner, trailers } => match trailers.take() {
                Some(t) => Poll::Ready(Ok(Some(t))),
                None => inner.poll_trailers(cx),
            },
        }
    }

    fn is_end_stream(&self) -> bool {
        match self {
            Self::NonGrpc(inner) => inner.is_end_stream(),
            Self::Grpc { inner, trailers } => trailers.is_none() && inner.is_end_stream(),
        }
    }

    fn size_hint(&self) -> http_body::SizeHint {
        match self {
            Self::NonGrpc(inner) => inner.size_hint(),
            Self::Grpc { inner, .. } => inner.size_hint(),
        }
    }
}

impl<B: Default + hyper::body::HttpBody> Default for ResponseBody<B> {
    fn default() -> ResponseBody<B> {
        ResponseBody::NonGrpc(B::default())
    }
}

impl<ReqB, RspB: Default + hyper::body::HttpBody>
    respond::NewRespond<http::Request<ReqB>, http::Response<RspB>> for NewRespond
{
    type Response = http::Response<ResponseBody<RspB>>;
    type Respond = Respond;

    fn new_respond(&self, req: &http::Request<ReqB>) -> Self::Respond {
        let client = req.extensions().get::<ClientHandle>().cloned();
        debug_assert!(client.is_some(), "Missing client handle");

        match req.version() {
            http::Version::HTTP_2 => {
                let is_grpc = req
                    .headers()
                    .get(http::header::CONTENT_TYPE)
                    .and_then(|v| v.to_str().ok().map(|s| s.starts_with(GRPC_CONTENT_TYPE)))
                    .unwrap_or(false);
                Respond {
                    is_grpc,
                    client,
                    version: http::Version::HTTP_2,
                }
            }
            version => Respond {
                version,
                client,
                is_grpc: false,
            },
        }
    }
}

impl<RspB: Default + hyper::body::HttpBody> respond::Respond<http::Response<RspB>> for Respond {
    type Response = http::Response<ResponseBody<RspB>>;

    fn respond(&self, res: Result<http::Response<RspB>, Error>) -> Result<Self::Response, Error> {
        match res {
            Ok(response) => Ok(response.map(|b| match *self {
                Respond { is_grpc: true, .. } => ResponseBody::Grpc {
                    inner: b,
                    trailers: None,
                },
                _ => ResponseBody::NonGrpc(b),
            })),
            Err(error) => {
                let addr = self
                    .client
                    .as_ref()
                    .map(|ClientHandle { ref addr, .. }| *addr)
                    .unwrap_or_else(|| {
                        debug!("Missing client address");
                        ([0, 0, 0, 0], 0).into()
                    });
                warn!(client.addr = %addr, "Failed to proxy request: {}", error);

                if self.version == http::Version::HTTP_2 {
                    if let Some(reset) = error.h2_reason() {
                        debug!(%reset, "Propagating HTTP2 reset");
                        return Err(error);
                    }
                }

                // Gracefully teardown the server-side connection.
                if let Some(ClientHandle { ref close, .. }) = self.client.as_ref() {
                    debug!("Closing server-side connection");
                    close.close();
                }

                if self.is_grpc {
                    let mut rsp = http::Response::builder()
                        .version(http::Version::HTTP_2)
                        .header(http::header::CONTENT_LENGTH, "0")
                        .header(http::header::CONTENT_TYPE, GRPC_CONTENT_TYPE)
                        .body(ResponseBody::default())
                        .expect("app::errors response is valid");
                    let code = set_grpc_status(&*error, rsp.headers_mut());
                    debug!(?code, "Handling error with gRPC status");
                    return Ok(rsp);
                }

                let rsp = set_http_status(&*error)
                    .version(self.version)
                    .header(http::header::CONTENT_LENGTH, "0")
                    .body(ResponseBody::default())
                    .expect("error response must be valid");
                let status = rsp.status();
                debug!(%status, version = ?self.version, "Handling error with HTTP response");
                Ok(rsp)
            }
        }
    }
}

fn set_http_status(error: &(dyn std::error::Error + 'static)) -> http::response::Builder {
    let mut rsp = http::Response::builder();
    if let Some(HttpError { http, message, .. }) = error.downcast_ref::<HttpError>() {
        rsp.header(L5D_HTTP_ERROR_MESSAGE, HeaderValue::from_static(message))
            .status(*http)
    } else if error.is::<ResponseTimeout>() {
        rsp.header(
            L5D_HTTP_ERROR_MESSAGE,
            HeaderValue::from_static("request timed out"),
        )
        .status(http::StatusCode::GATEWAY_TIMEOUT)
    } else if error.is::<ConnectTimeout>() {
        rsp.header(
            L5D_HTTP_ERROR_MESSAGE,
            HeaderValue::from_static("failed to connect"),
        )
        .status(http::StatusCode::GATEWAY_TIMEOUT)
    } else if let Some(e) = error.downcast_ref::<FailFastError>() {
        rsp.header(
            L5D_HTTP_ERROR_MESSAGE,
            HeaderValue::from_str(&e.to_string()).unwrap_or_else(|error| {
                warn!(%error, "Failed to encode fail-fast error message");
                HeaderValue::from_static("service in fail-fast")
            }),
        )
        .status(http::StatusCode::SERVICE_UNAVAILABLE)
    } else if error.is::<tower::timeout::error::Elapsed>() {
        rsp.header(
            L5D_HTTP_ERROR_MESSAGE,
            HeaderValue::from_static("proxy dispatch timed out"),
        )
        .status(http::StatusCode::SERVICE_UNAVAILABLE)
    } else if error.is::<IdentityRequired>() {
        if let Ok(msg) = HeaderValue::from_str(&error.to_string()) {
            rsp = rsp.header(L5D_HTTP_ERROR_MESSAGE, msg)
        }
        rsp.status(http::StatusCode::FORBIDDEN)
    } else if let Some(source) = error.source() {
        set_http_status(source)
    } else {
        rsp.header(
            L5D_HTTP_ERROR_MESSAGE,
            HeaderValue::from_static("proxy received invalid response"),
        )
        .status(http::StatusCode::BAD_GATEWAY)
    }
}

fn set_grpc_status(
    error: &(dyn std::error::Error + 'static),
    headers: &mut http::HeaderMap,
) -> grpc::Code {
    const GRPC_STATUS: &str = "grpc-status";
    const GRPC_MESSAGE: &str = "grpc-message";

    if let Some(HttpError { grpc, message, .. }) = error.downcast_ref::<HttpError>() {
        headers.insert(GRPC_STATUS, code_header(*grpc));
        headers.insert(GRPC_MESSAGE, HeaderValue::from_static(message));
        *grpc
    } else if error.is::<ResponseTimeout>() {
        let code = Code::DeadlineExceeded;
        headers.insert(GRPC_STATUS, code_header(code));
        headers.insert(GRPC_MESSAGE, HeaderValue::from_static("request timed out"));
        code
    } else if let Some(e) = error.downcast_ref::<FailFastError>() {
        let code = Code::Unavailable;
        headers.insert(GRPC_STATUS, code_header(code));
        headers.insert(
            GRPC_MESSAGE,
            HeaderValue::from_str(&e.to_string()).unwrap_or_else(|error| {
                warn!(%error, "Failed to encode fail-fast error message");
                HeaderValue::from_static("Service in fail-fast")
            }),
        );
        code
    } else if error.is::<tower::timeout::error::Elapsed>() {
        let code = Code::Unavailable;
        headers.insert(GRPC_STATUS, code_header(code));
        headers.insert(
            GRPC_MESSAGE,
            HeaderValue::from_static("proxy dispatch timed out"),
        );
        code
    } else if error.is::<IdentityRequired>() {
        let code = Code::FailedPrecondition;
        headers.insert(GRPC_STATUS, code_header(code));
        if let Ok(msg) = HeaderValue::from_str(&error.to_string()) {
            headers.insert(GRPC_MESSAGE, msg);
        }
        code
    } else if error.is::<std::io::Error>() {
        let code = Code::Unavailable;
        headers.insert(GRPC_STATUS, code_header(code));
        headers.insert(GRPC_MESSAGE, HeaderValue::from_static("connection closed"));
        code
    } else if let Some(source) = error.source() {
        set_grpc_status(source, headers)
    } else {
        let code = Code::Internal;
        headers.insert(GRPC_STATUS, code_header(code));
        if let Ok(msg) = HeaderValue::from_str(&error.to_string()) {
            headers.insert(GRPC_MESSAGE, msg);
        }
        code
    }
}

// Copied from tonic, where it's private.
fn code_header(code: grpc::Code) -> HeaderValue {
    match code {
        Code::Ok => HeaderValue::from_static("0"),
        Code::Cancelled => HeaderValue::from_static("1"),
        Code::Unknown => HeaderValue::from_static("2"),
        Code::InvalidArgument => HeaderValue::from_static("3"),
        Code::DeadlineExceeded => HeaderValue::from_static("4"),
        Code::NotFound => HeaderValue::from_static("5"),
        Code::AlreadyExists => HeaderValue::from_static("6"),
        Code::PermissionDenied => HeaderValue::from_static("7"),
        Code::ResourceExhausted => HeaderValue::from_static("8"),
        Code::FailedPrecondition => HeaderValue::from_static("9"),
        Code::Aborted => HeaderValue::from_static("10"),
        Code::OutOfRange => HeaderValue::from_static("11"),
        Code::Unimplemented => HeaderValue::from_static("12"),
        Code::Internal => HeaderValue::from_static("13"),
        Code::Unavailable => HeaderValue::from_static("14"),
        Code::DataLoss => HeaderValue::from_static("15"),
        Code::Unauthenticated => HeaderValue::from_static("16"),
    }
}

#[derive(Debug)]
pub struct IdentityRequired {
    pub required: tls::client::ServerId,
    pub found: Option<tls::client::ServerId>,
}

impl fmt::Display for IdentityRequired {
    fn fmt(&self, f: &mut fmt::Formatter<'_>) -> fmt::Result {
        match self.found {
            Some(ref found) => write!(
                f,
                "request required the identity '{}' but '{}' found",
                self.required, found
            ),
            None => write!(
                f,
                "request required the identity '{}' but no identity found",
                self.required
            ),
        }
    }
}

impl std::error::Error for IdentityRequired {}

impl LabelError {
    fn reason(err: &(dyn std::error::Error + 'static)) -> Reason {
        if let Some(HttpError { reason, .. }) = err.downcast_ref::<HttpError>() {
            *reason
        } else if err.is::<ResponseTimeout>() {
            Reason::ResponseTimeout
        } else if err.is::<FailFastError>() {
            Reason::FailFast
        } else if err.is::<tower::timeout::error::Elapsed>() {
            Reason::DispatchTimeout
        } else if err.is::<IdentityRequired>() {
            Reason::IdentityRequired
        } else if let Some(e) = err.downcast_ref::<std::io::Error>() {
            Reason::Io(e.raw_os_error().map(Errno::from))
        } else if let Some(e) = err.source() {
            Self::reason(e)
        } else {
            Reason::Unexpected
        }
    }
}

impl error_metrics::LabelError<Error> for LabelError {
    type Labels = Reason;

    fn label_error(&self, err: &Error) -> Self::Labels {
        Self::reason(err.as_ref())
    }
}

<<<<<<< HEAD
impl metrics::FmtLabels for Reason {
    fn fmt_labels(&self, f: &mut fmt::Formatter<'_>) -> fmt::Result {
=======
impl FmtLabels for Reason {
    fn fmt_labels(&self, f: &mut std::fmt::Formatter<'_>) -> std::fmt::Result {
>>>>>>> 0d0c5e73
        write!(
            f,
            "message=\"{}\"",
            match self {
                Reason::FailFast => "failfast",
                Reason::DispatchTimeout => "dispatch timeout",
                Reason::ResponseTimeout => "response timeout",
                Reason::IdentityRequired => "identity required",
                Reason::GatewayLoop => "gateway loop",
                Reason::NotFound => "not found",
                Reason::Io(_) => "i/o",
                Reason::Unexpected => "unexpected",
            }
        )?;

        if let Reason::Io(Some(errno)) = self {
            write!(f, ",errno=\"{}\"", errno)?;
        }

        Ok(())
    }
}

impl Default for Metrics {
    fn default() -> Metrics {
        Self {
            inbound: Registry::new(inbound_http_errors_total),
            outbound: Registry::new(outbound_http_errors_total),
        }
    }
}

impl Metrics {
    pub fn inbound(&self) -> MetricsLayer {
        self.inbound.layer(LabelError(()))
    }

    pub fn outbound(&self) -> MetricsLayer {
        self.outbound.layer(LabelError(()))
    }

    pub fn report(&self) -> impl FmtMetrics + Clone + Send {
        self.inbound.clone().and_then(self.outbound.clone())
    }
}

impl HttpError {
    pub fn identity_required(message: &'static str) -> Self {
        Self {
            message,
            http: http::StatusCode::FORBIDDEN,
            grpc: Code::Unauthenticated,
            reason: Reason::IdentityRequired,
        }
    }

    pub fn not_found(message: &'static str) -> Self {
        Self {
            message,
            http: http::StatusCode::NOT_FOUND,
            grpc: Code::NotFound,
            reason: Reason::NotFound,
        }
    }

    pub fn gateway_loop() -> Self {
        Self {
            message: "gateway loop detected",
            http: http::StatusCode::LOOP_DETECTED,
            grpc: Code::Aborted,
            reason: Reason::GatewayLoop,
        }
    }

    pub fn status(&self) -> http::StatusCode {
        self.http
    }
}

#[derive(Debug)]
pub struct ConnectTimeout();

impl fmt::Display for ConnectTimeout {
    fn fmt(&self, f: &mut fmt::Formatter<'_>) -> fmt::Result {
        f.pad("connect timed out")
    }
}

impl std::error::Error for ConnectTimeout {}<|MERGE_RESOLUTION|>--- conflicted
+++ resolved
@@ -16,9 +16,8 @@
 use tonic::{self as grpc, Code};
 use tracing::{debug, warn};
 
-<<<<<<< HEAD
 pub const L5D_HTTP_ERROR_MESSAGE: &str = "l5d-http-error-message";
-=======
+
 metrics! {
     inbound_http_errors_total: Counter {
         "The total number of inbound HTTP requests that could not be processed due to a proxy error."
@@ -28,7 +27,6 @@
         "The total number of outbound HTTP requests that could not be processed due to a proxy error."
     }
 }
->>>>>>> 0d0c5e73
 
 pub fn layer() -> respond::RespondLayer<NewRespond> {
     respond::RespondLayer::new(NewRespond(()))
@@ -432,13 +430,8 @@
     }
 }
 
-<<<<<<< HEAD
-impl metrics::FmtLabels for Reason {
+impl FmtLabels for Reason {
     fn fmt_labels(&self, f: &mut fmt::Formatter<'_>) -> fmt::Result {
-=======
-impl FmtLabels for Reason {
-    fn fmt_labels(&self, f: &mut std::fmt::Formatter<'_>) -> std::fmt::Result {
->>>>>>> 0d0c5e73
         write!(
             f,
             "message=\"{}\"",
