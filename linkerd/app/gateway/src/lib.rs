--- conflicted
+++ resolved
@@ -47,9 +47,6 @@
     target: NameAddr,
     version: http::Version,
 }
-
-#[derive(Debug, Default)]
-struct TcpGatewayUnimplemented(());
 
 #[derive(Debug, Default)]
 struct RefusedNoTarget(());
@@ -98,10 +95,8 @@
     let tcp = outbound
         .clone()
         .push_tcp_endpoint()
-        .push_tcp_balance(resolve.clone())
-        .push_tcp_logical()
+        .push_tcp_logical(resolve.clone())
         .into_stack()
-        .check_new_service::<outbound::tcp::Logical, I>()
         .push_request_filter(|(p, _): (Option<profiles::Receiver>, _)| match p {
             // XXX we should use another target type that actually reflects
             // reality.
@@ -122,14 +117,8 @@
                 }
             }
         }))
-        .check_new_service::<NameAddr, I>()
         .push_on_response(
             svc::layers()
-                // If the traffic split is empty/unavailable, eagerly fail
-                // requests requests. When the split is in failfast, spawn
-                // the service in a background task so it becomes ready without
-                // new requests.
-                .push(svc::layer::mk(svc::SpawnReady::new))
                 .push(
                     inbound
                         .runtime()
@@ -137,6 +126,7 @@
                         .stack
                         .layer(metrics::StackLabels::inbound("tcp", "gateway")),
                 )
+                .push(svc::layer::mk(svc::SpawnReady::new))
                 .push(svc::FailFast::layer("TCP Gateway", dispatch_timeout))
                 .push_spawn_buffer(buffer_capacity),
         )
@@ -164,7 +154,6 @@
         .instrument(|h: &HttpTarget| debug_span!("gateway", target = %h.target, v = %h.version))
         .push_on_response(
             svc::layers()
-                .push(svc::layer::mk(svc::SpawnReady::new))
                 .push(
                     inbound
                         .runtime()
@@ -172,6 +161,7 @@
                         .stack
                         .layer(metrics::StackLabels::inbound("http", "gateway")),
                 )
+                .push(svc::layer::mk(svc::SpawnReady::new))
                 .push(svc::FailFast::layer("Gateway", dispatch_timeout))
                 .push_spawn_buffer(buffer_capacity),
         )
@@ -186,7 +176,6 @@
     // support the transport header, do protocol detection and route requests
     // based on each request's URI.
     //
-<<<<<<< HEAD
     // Non-HTTP connections are refused.
     let legacy_http = inbound
         .clone()
@@ -207,7 +196,7 @@
         ))
         .into_inner();
 
-    // When a transorted connection is received, use the header's target to
+    // When a transported connection is received, use the header's target to
     // drive routing.
     inbound
         .with_stack(
@@ -216,11 +205,6 @@
         )
         .push_http_server()
         .into_stack()
-=======
-    // TODO: Handle TCP gateway traffic when a target is set without a protocol.
-    svc::stack(http_server.clone())
-        .push_on_response(svc::MapTargetLayer::new(io::EitherIo::Left))
->>>>>>> 8bea5cc8
         .push_switch(
             |Transported {
                  target,
@@ -237,7 +221,6 @@
                 })),
                 None => Ok::<_, Never>(svc::Either::B(target)),
             },
-<<<<<<< HEAD
             tcp.into_inner(),
         )
         .push_switch(
@@ -246,25 +229,6 @@
                 GatewayConnection::Legacy(c) => Ok(svc::Either::B(c)),
             },
             legacy_http,
-=======
-            svc::stack(http_server)
-                .push_on_response(svc::MapTargetLayer::new(io::EitherIo::Right))
-                .push_map_target(
-                    |(version, client): (http::Version, ClientInfo)| HttpClientInfo {
-                        target: None,
-                        version,
-                        client,
-                    },
-                )
-                .push(svc::UnwrapOr::layer(
-                    svc::Fail::<_, RefusedNoTarget>::default(),
-                ))
-                .push(detect::NewDetectService::layer(
-                    detect_protocol_timeout,
-                    http::DetectHttp::default(),
-                ))
-                .into_inner(),
->>>>>>> 8bea5cc8
         )
         .into_inner()
 }
@@ -343,16 +307,6 @@
     }
 }
 
-// === impl TcpGatewayUnimplemented ===
-
-impl std::fmt::Display for TcpGatewayUnimplemented {
-    fn fmt(&self, f: &mut std::fmt::Formatter<'_>) -> std::fmt::Result {
-        write!(f, "TCP gateway support is not yet implemented")
-    }
-}
-
-impl std::error::Error for TcpGatewayUnimplemented {}
-
 // === impl RefusedNoTarget ===
 
 impl std::fmt::Display for RefusedNoTarget {
