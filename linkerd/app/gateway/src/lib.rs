--- conflicted
+++ resolved
@@ -145,21 +145,10 @@
             }
         }))
         .push_on_service(
-<<<<<<< HEAD
-            svc::layers()
-                .push(
-                    inbound
-                        .proxy_metrics()
-                        .stack
-                        .layer(metrics::StackLabels::inbound("tcp", "gateway")),
-                )
-                .push_buffer(&outbound.config().tcp_connection_buffer),
-=======
             inbound
                 .proxy_metrics()
                 .stack
                 .layer(metrics::StackLabels::inbound("tcp", "gateway")),
->>>>>>> 5434242f
         )
         .push(svc::NewQueue::layer_fixed(
             outbound.config().tcp_connection_buffer,
@@ -189,21 +178,10 @@
         }))
         .instrument(|h: &HttpTarget| debug_span!("gateway", target = %h.target, v = %h.version))
         .push_on_service(
-<<<<<<< HEAD
-            svc::layers()
-                .push(
-                    inbound
-                        .proxy_metrics()
-                        .stack
-                        .layer(metrics::StackLabels::inbound("http", "gateway")),
-                )
-                .push_buffer(&inbound_config.http_request_buffer),
-=======
             inbound
                 .proxy_metrics()
                 .stack
                 .layer(metrics::StackLabels::inbound("http", "gateway")),
->>>>>>> 5434242f
         )
         .push(svc::NewQueue::layer_fixed(
             inbound_config.http_request_buffer,
