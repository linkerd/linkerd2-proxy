--- conflicted
+++ resolved
@@ -12,7 +12,7 @@
     svc::{self, stack::Param},
     tls,
     transport_header::SessionProtocol,
-    Addr, Error, NameAddr, NameMatch, Never,
+    Error, NameAddr, NameMatch, Never,
 };
 use linkerd_app_inbound::{
     direct::{ClientInfo, GatewayConnection, GatewayTransportHeader},
@@ -70,10 +70,6 @@
 > + Clone
        + Send
 where
-<<<<<<< HEAD
-    I: io::AsyncRead + io::AsyncWrite + io::PeerAddr + Send + Sync + Unpin + 'static,
-    P: profiles::GetProfile<profiles::LogicalAddr> + Clone + Send + Sync + Unpin + 'static,
-=======
     I: io::AsyncRead + io::AsyncWrite + io::PeerAddr + fmt::Debug + Send + Sync + Unpin + 'static,
     O: svc::Service<outbound::http::Endpoint, Error = io::Error>
         + svc::Service<outbound::tcp::Endpoint, Error = io::Error>,
@@ -84,13 +80,16 @@
     <O as svc::Service<outbound::tcp::Endpoint>>::Response:
         io::AsyncRead + io::AsyncWrite + tls::HasNegotiatedProtocol + Send + Unpin + 'static,
     <O as svc::Service<outbound::tcp::Endpoint>>::Future: Send + Unpin + 'static,
-    P: profiles::GetProfile<NameAddr> + Clone + Send + Sync + Unpin + 'static,
->>>>>>> c8bf2761
+    P: profiles::GetProfile<profiles::LogicalAddr> + Clone + Send + Sync + Unpin + 'static,
     P::Future: Send + 'static,
     P::Error: Send,
-    R: Resolve<Addr, Endpoint = Metadata, Error = Error> + Clone + Send + Sync + Unpin + 'static,
-    R::Resolution: Send,
-    R::Future: Send + Unpin,
+    R: Resolve<outbound::http::Concrete, Endpoint = Metadata, Error = Error>
+        + Resolve<outbound::tcp::Concrete, Endpoint = Metadata, Error = Error>,
+    R: Clone + Send + Sync + Unpin + 'static,
+    <R as Resolve<outbound::http::Concrete>>::Resolution: Send,
+    <R as Resolve<outbound::http::Concrete>>::Future: Send + Unpin,
+    <R as Resolve<outbound::tcp::Concrete>>::Resolution: Send,
+    <R as Resolve<outbound::tcp::Concrete>>::Future: Send + Unpin,
 {
     let ProxyConfig {
         buffer_capacity,
@@ -127,7 +126,7 @@
             let allow = allow_discovery.clone();
             move |addr: NameAddr| {
                 if allow.matches(addr.name()) {
-                    Ok(addr)
+                    Ok(profiles::LogicalAddr(addr.into()))
                 } else {
                     Err(RefusedNotResolved(addr))
                 }
@@ -162,7 +161,7 @@
         .push(NewGateway::layer(local_id))
         .push(profiles::discover::layer(profiles, move |t: HttpTarget| {
             if allow_discovery.matches(t.target.name()) {
-                Ok(t.target)
+                Ok(profiles::LogicalAddr(t.target.into()))
             } else {
                 Err(RefusedNotResolved(t.target))
             }
@@ -251,29 +250,6 @@
         .into_inner()
 }
 
-<<<<<<< HEAD
-impl svc::stack::Predicate<HttpTarget> for Allow {
-    type Request = profiles::LogicalAddr;
-
-    fn check(&mut self, t: HttpTarget) -> Result<profiles::LogicalAddr, Error> {
-        // The service name needs to exist in the configured set of suffixes.
-        if self.0.matches(t.target.name()) {
-            Ok(profiles::LogicalAddr(t.target.into()))
-        } else {
-            Err(discovery_rejected().into())
-=======
-// === impl HttpTarget ===
-
-impl From<HttpTransportHeader> for HttpTarget {
-    fn from(t: HttpTransportHeader) -> Self {
-        Self {
-            version: t.version,
-            target: t.target,
->>>>>>> c8bf2761
-        }
-    }
-}
-
 // === impl HttpTransportHeader ===
 
 impl Param<http::normalize_uri::DefaultAuthority> for HttpTransportHeader {
