#![deny(rust_2018_idioms, clippy::disallowed_methods, clippy::disallowed_types)]
#![forbid(unsafe_code)]

mod gateway;
#[cfg(test)]
mod tests;

use self::gateway::NewGateway;
use linkerd_app_core::{
    identity, io, metrics,
    profiles::{self, DiscoveryRejected},
    proxy::{
        api_resolve::{ConcreteAddr, Metadata},
        core::Resolve,
        http,
    },
    svc::{self, Param},
    tls,
    transport::{ClientAddr, Local, OrigDstAddr, Remote},
    transport_header::SessionProtocol,
    Error, Infallible, NameAddr, NameMatch,
};
use linkerd_app_inbound::{
    direct::{ClientInfo, GatewayTransportHeader},
    policy, Inbound,
};
use linkerd_app_outbound::{self as outbound, Outbound};
use std::fmt;
use thiserror::Error;
use tracing::debug_span;

#[derive(Clone, Debug, Default)]
pub struct Config {
    pub allow_discovery: NameMatch,
}

#[derive(Clone, Debug)]
struct HttpTransportHeader {
    target: NameAddr,
    client: ClientInfo,
    version: http::Version,
    policy: policy::AllowPolicy,
}

#[derive(Clone, Debug)]
struct RouteHttp<T>(T);

#[derive(Clone, Debug, PartialEq, Eq, Hash)]
struct HttpTarget {
    target: NameAddr,
    version: http::Version,
}

#[derive(Debug, Default, Error)]
#[error("a named target must be provided on gateway connections")]
struct RefusedNoTarget(());

#[derive(Debug, Error)]
#[error("the provided address could not be resolved: {}", self.0)]
struct RefusedNotResolved(NameAddr);

pub fn stack<I, O, P, R>(
    Config { allow_discovery }: Config,
    inbound: Inbound<()>,
    outbound: Outbound<O>,
    profiles: P,
    resolve: R,
) -> svc::ArcNewTcp<GatewayTransportHeader, I>
where
    I: io::AsyncRead + io::AsyncWrite + io::PeerAddr + fmt::Debug + Send + Sync + Unpin + 'static,
    O: Clone + Send + Sync + Unpin + 'static,
    O: svc::MakeConnection<outbound::tcp::Connect, Metadata = Local<ClientAddr>, Error = io::Error>,
    O::Connection: Send + Unpin,
    O::Future: Send + Unpin + 'static,
    P: profiles::GetProfile<profiles::LookupAddr> + Clone + Send + Sync + Unpin + 'static,
    P::Future: Send + 'static,
    P::Error: Send,
    R: Clone + Send + Sync + Unpin + 'static,
    R: Resolve<ConcreteAddr, Endpoint = Metadata, Error = Error>,
    R::Resolution: Send,
    R::Future: Send + Unpin,
{
    let inbound_config = inbound.config().clone();
    let local_id = identity::LocalId(inbound.identity().name().clone());

    // For each gatewayed connection that is *not* HTTP, use the target from the
    // transport header to lookup a service profile. If the profile includes a
    // resolvable service name, then continue with TCP endpoint resolution,
    // balancing, and forwarding. If the profile includes an endpoint instead
    // of a logical address, then connect to endpoint directly and avoid
    // balancing.
    //
    // TODO: We should use another target type that actually reflects
    // reality. But the outbound stack is currently pretty tightly
    // coupled to its target types.
    let logical = outbound
        .clone()
        .push_tcp_endpoint()
        .push_tcp_logical(resolve.clone());
    let endpoint = outbound
        .clone()
        .push_tcp_endpoint()
        .push_tcp_forward()
        .into_stack();
    let inbound_ips = outbound.config().inbound_ips.clone();
    let tcp = endpoint
        .push_switch(
            move |(profile, _): (Option<profiles::Receiver>, _)| -> Result<_, Error> {
                let profile = profile.ok_or_else(|| {
                    DiscoveryRejected::new("no profile discovered for gateway target")
                })?;

                if let Some((addr, metadata)) = profile.endpoint() {
                    return Ok(svc::Either::A(outbound::tcp::Endpoint::from_metadata(
                        addr,
                        metadata,
                        tls::NoClientTls::NotProvidedByServiceDiscovery,
                        profile.is_opaque_protocol(),
                        &inbound_ips,
                    )));
                }

                let logical_addr = profile.logical_addr().ok_or_else(|| {
                    DiscoveryRejected::new(
                        "profiles must have either an endpoint or a logical address",
                    )
                })?;

                Ok(svc::Either::B(outbound::tcp::Logical {
                    profile,
                    protocol: (),
                    logical_addr,
                }))
            },
            logical.into_inner(),
        )
        .push(profiles::discover::layer(profiles.clone(), {
            let allow = allow_discovery.clone();
            move |addr: NameAddr| {
                if allow.matches(addr.name()) {
                    Ok(profiles::LookupAddr(addr.into()))
                } else {
                    Err(RefusedNotResolved(addr))
                }
            }
        }))
        .push_on_service(
            svc::layers()
                .push(
                    inbound
                        .proxy_metrics()
                        .stack
                        .layer(metrics::StackLabels::inbound("tcp", "gateway")),
                )
<<<<<<< HEAD
                .push_buffer(
                    "TCP Gatweay",
                    inbound_config.tcp_server_buffer.capacity,
                    inbound_config.tcp_server_buffer.failfast_timeout,
                ),
        )
        .push_cache(inbound_config.profile_idle_timeout)
=======
                .push_buffer("TCP Gateway", &outbound.config().tcp_connection_buffer),
        )
        .push_cache(outbound.config().discovery_idle_timeout)
>>>>>>> ab861588
        .check_new_service::<NameAddr, I>();

    // Cache an HTTP gateway service for each destination and HTTP version.
    //
    // The client's ID is set as a request extension, as required by the
    // gateway. This permits gateway services (and profile resolutions) to be
    // cached per target, shared across clients.
    let endpoint = outbound.push_tcp_endpoint().push_http_endpoint();
    let http = endpoint
        .clone()
        .push_http_concrete(resolve)
        .push_http_logical()
        .into_stack()
        .push_switch(Ok::<_, Infallible>, endpoint.into_stack())
        .push(NewGateway::layer(local_id))
        .push(profiles::discover::layer(profiles, move |t: HttpTarget| {
            if allow_discovery.matches(t.target.name()) {
                Ok(profiles::LookupAddr(t.target.into()))
            } else {
                Err(RefusedNotResolved(t.target))
            }
        }))
        .instrument(|h: &HttpTarget| debug_span!("gateway", target = %h.target, v = %h.version))
        .push_on_service(
            svc::layers()
                .push(
                    inbound
                        .proxy_metrics()
                        .stack
                        .layer(metrics::StackLabels::inbound("http", "gateway")),
                )
<<<<<<< HEAD
                .push_buffer(
                    "Gateway",
                    inbound_config.http_logical_buffer.capacity,
                    inbound_config.http_logical_buffer.failfast_timeout,
                ),
        )
        .push_cache(inbound_config.profile_idle_timeout)
=======
                .push_buffer("Gateway", &inbound_config.http_request_buffer),
        )
        .push_cache(inbound_config.discovery_idle_timeout)
>>>>>>> ab861588
        .push_on_service(
            svc::layers()
                .push(http::Retain::layer())
                .push(http::BoxResponse::layer()),
        )
        .push(svc::ArcNewService::layer());

    // When a transported connection is received, use the header's target to
    // drive routing.
    inbound
        .clone()
        .with_stack(
            // A router is needed so that we use each request's HTTP version
            // (i.e. after server-side orig-proto downgrading).
            http.push(svc::NewRouter::layer(|(_, target)| RouteHttp(target)))
                .push(inbound.authorize_http())
                .push_http_insert_target::<tls::ClientId>(),
        )
        .push_http_server()
        .into_stack()
        .push_on_service(svc::BoxService::layer())
        .push(svc::ArcNewService::layer())
        .push_switch(
            |gth: GatewayTransportHeader| match gth.protocol {
                Some(proto) => Ok(svc::Either::A(HttpTransportHeader {
                    target: gth.target,
                    client: gth.client,
                    policy: gth.policy,
                    version: match proto {
                        SessionProtocol::Http1 => http::Version::Http1,
                        SessionProtocol::Http2 => http::Version::H2,
                    },
                })),
                None => Ok::<_, Infallible>(svc::Either::B(gth)),
            },
            tcp.push_map_target(|(_permit, gth): (_, GatewayTransportHeader)| gth.target)
                .push(inbound.authorize_tcp())
                .check_new_service::<GatewayTransportHeader, I>()
                .push_on_service(svc::BoxService::layer())
                .push(svc::ArcNewService::layer())
                .into_inner(),
        )
        .push_on_service(svc::BoxService::layer())
        .push(svc::ArcNewService::layer())
        .into_inner()
}

// === impl HttpTransportHeader ===

impl Param<http::normalize_uri::DefaultAuthority> for HttpTransportHeader {
    fn param(&self) -> http::normalize_uri::DefaultAuthority {
        http::normalize_uri::DefaultAuthority(Some(self.target.as_http_authority()))
    }
}

impl Param<Option<identity::Name>> for HttpTransportHeader {
    fn param(&self) -> Option<identity::Name> {
        Some(self.client.client_id.clone().0)
    }
}

impl Param<http::Version> for HttpTransportHeader {
    fn param(&self) -> http::Version {
        self.version
    }
}

impl Param<tls::ClientId> for HttpTransportHeader {
    fn param(&self) -> tls::ClientId {
        self.client.client_id.clone()
    }
}

impl Param<OrigDstAddr> for HttpTransportHeader {
    fn param(&self) -> OrigDstAddr {
        self.client.local_addr
    }
}

impl Param<Remote<ClientAddr>> for HttpTransportHeader {
    fn param(&self) -> Remote<ClientAddr> {
        self.client.client_addr
    }
}

impl Param<tls::ConditionalServerTls> for HttpTransportHeader {
    fn param(&self) -> tls::ConditionalServerTls {
        tls::ConditionalServerTls::Some(tls::ServerTls::Established {
            client_id: Some(self.client.client_id.clone()),
            negotiated_protocol: self.client.alpn.clone(),
        })
    }
}

impl Param<policy::AllowPolicy> for HttpTransportHeader {
    fn param(&self) -> policy::AllowPolicy {
        self.policy.clone()
    }
}

impl Param<policy::ServerLabel> for HttpTransportHeader {
    fn param(&self) -> policy::ServerLabel {
        self.policy.server_label()
    }
}

// === impl RouteHttp ===

impl<B> svc::stack::RecognizeRoute<http::Request<B>> for RouteHttp<HttpTransportHeader> {
    type Key = HttpTarget;

    fn recognize(&self, req: &http::Request<B>) -> Result<Self::Key, Error> {
        let target = self.0.target.clone();
        let version = req.version().try_into()?;
        Ok(HttpTarget { target, version })
    }
}<|MERGE_RESOLUTION|>--- conflicted
+++ resolved
@@ -152,19 +152,9 @@
                         .stack
                         .layer(metrics::StackLabels::inbound("tcp", "gateway")),
                 )
-<<<<<<< HEAD
-                .push_buffer(
-                    "TCP Gatweay",
-                    inbound_config.tcp_server_buffer.capacity,
-                    inbound_config.tcp_server_buffer.failfast_timeout,
-                ),
-        )
-        .push_cache(inbound_config.profile_idle_timeout)
-=======
                 .push_buffer("TCP Gateway", &outbound.config().tcp_connection_buffer),
         )
         .push_cache(outbound.config().discovery_idle_timeout)
->>>>>>> ab861588
         .check_new_service::<NameAddr, I>();
 
     // Cache an HTTP gateway service for each destination and HTTP version.
@@ -196,19 +186,9 @@
                         .stack
                         .layer(metrics::StackLabels::inbound("http", "gateway")),
                 )
-<<<<<<< HEAD
-                .push_buffer(
-                    "Gateway",
-                    inbound_config.http_logical_buffer.capacity,
-                    inbound_config.http_logical_buffer.failfast_timeout,
-                ),
-        )
-        .push_cache(inbound_config.profile_idle_timeout)
-=======
                 .push_buffer("Gateway", &inbound_config.http_request_buffer),
         )
         .push_cache(inbound_config.discovery_idle_timeout)
->>>>>>> ab861588
         .push_on_service(
             svc::layers()
                 .push(http::Retain::layer())
