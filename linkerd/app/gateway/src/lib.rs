--- conflicted
+++ resolved
@@ -57,7 +57,7 @@
 #[derive(Clone, Debug, PartialEq, Eq, Hash)]
 struct Opaq<T>(outbound::Discovery<T>);
 
-pub type OpaqOut = outbound::opaque::logical::Target;
+pub type OpaqOut = outbound::opaq::logical::Target;
 
 /// Implements `svc::router::SelectRoute` for outbound HTTP requests. An
 /// `OutboundHttp` target is returned for each request using the request's HTTP
@@ -81,7 +81,7 @@
     pub fn stack<T, I, P, O, H, OSvc, HSvc>(
         self,
         profiles: P,
-        opaque: O,
+        opaq: O,
         http: H,
     ) -> svc::Stack<svc::ArcNewTcp<T, I>>
     where
@@ -132,7 +132,7 @@
             };
 
             self.http(http)
-                .push_switch(switch, self.opaque(opaque).into_inner())
+                .push_switch(switch, self.opaq(opaq).into_inner())
                 .into_inner()
         };
 
@@ -151,7 +151,7 @@
             .push(svc::ArcNewService::layer())
     }
 
-    fn opaque<T, I, N, NSvc>(&self, inner: N) -> svc::Stack<svc::ArcNewTcp<Opaq<T>, I>>
+    fn opaq<T, I, N, NSvc>(&self, inner: N) -> svc::Stack<svc::ArcNewTcp<Opaq<T>, I>>
     where
         // Target describing an inbound gateway connection.
         T: svc::Param<GatewayAddr>,
@@ -176,9 +176,9 @@
                     let profile = svc::Param::<Option<profiles::Receiver>>::param(&opaq)
                         .ok_or(GatewayDomainInvalid)?;
                     if let Some(profiles::LogicalAddr(addr)) = profile.logical_addr() {
-                        Ok(outbound::opaque::logical::Target::Route(addr, profile))
+                        Ok(outbound::opaq::logical::Target::Route(addr, profile))
                     } else if let Some((addr, metadata)) = profile.endpoint() {
-                        Ok(outbound::opaque::logical::Target::Forward(
+                        Ok(outbound::opaq::logical::Target::Forward(
                             Remote(ServerAddr(addr)),
                             metadata,
                         ))
@@ -304,51 +304,9 @@
 where
     T: svc::Param<Remote<ClientAddr>>,
 {
-<<<<<<< HEAD
     fn param(&self) -> Remote<ClientAddr> {
         (**self).param()
     }
-=======
-    let logical = outbound
-        .clone()
-        .push_tcp_endpoint()
-        .push_opaq_concrete(resolve)
-        .push_opaq_logical();
-    let endpoint = outbound
-        .clone()
-        .push_tcp_endpoint()
-        .push_opaq_forward()
-        .into_stack();
-    let inbound_ips = outbound.config().inbound_ips.clone();
-    endpoint
-        .push_switch(
-            move |opaque: Opaque| -> Result<_, Error> {
-                if let Some((addr, metadata)) = opaque.profile.endpoint() {
-                    return Ok(svc::Either::A(outbound::tcp::Endpoint::from_metadata(
-                        addr,
-                        metadata,
-                        tls::NoClientTls::NotProvidedByServiceDiscovery,
-                        opaque.profile.is_opaque_protocol(),
-                        &inbound_ips,
-                    )));
-                }
-
-                let logical_addr = opaque
-                    .profile
-                    .logical_addr()
-                    .ok_or(RefusedNotResolved(opaque.target))?;
-                Ok(svc::Either::B(outbound::tcp::Logical {
-                    profile: opaque.profile,
-                    logical_addr,
-                    protocol: (),
-                }))
-            },
-            logical.into_inner(),
-        )
-        .push(svc::ArcNewService::layer())
-        .check_new_service::<Opaque, I>()
-        .into_inner()
->>>>>>> 89e49a69
 }
 
 impl<T> svc::Param<Remote<ServerAddr>> for Opaq<T>
