#![deny(rust_2018_idioms, clippy::disallowed_methods, clippy::disallowed_types)]
#![forbid(unsafe_code)]

mod gateway;
#[cfg(test)]
mod tests;

use self::gateway::NewGateway;
use linkerd_app_core::{
    identity, io, metrics,
    profiles::{self, DiscoveryRejected},
    proxy::{api_resolve::Metadata, core::Resolve, http},
    svc::{self, Param},
    tls,
    transport::{ClientAddr, Local, OrigDstAddr, Remote},
    transport_header::SessionProtocol,
    Error, Infallible, NameAddr, NameMatch,
};
use linkerd_app_inbound::{
    direct::{ClientInfo, GatewayTransportHeader},
    policy, Inbound,
};
use linkerd_app_outbound::{self as outbound, Outbound};
use std::fmt;
use thiserror::Error;
use tracing::debug_span;

#[derive(Clone, Debug, Default)]
pub struct Config {
    pub allow_discovery: NameMatch,
}

#[derive(Clone, Debug)]
struct HttpTransportHeader {
    target: NameAddr,
    client: ClientInfo,
    version: http::Version,
    policy: policy::AllowPolicy,
}

#[derive(Clone, Debug)]
struct RouteHttp<T>(T);

#[derive(Clone, Debug, PartialEq, Eq, Hash)]
struct HttpTarget {
    target: NameAddr,
    version: http::Version,
}

#[derive(Debug, Default, Error)]
#[error("a named target must be provided on gateway connections")]
struct RefusedNoTarget(());

#[derive(Debug, Error)]
#[error("the provided address could not be resolved: {}", self.0)]
struct RefusedNotResolved(NameAddr);

pub fn stack<I, O, P, R>(
    Config { allow_discovery }: Config,
    inbound: Inbound<()>,
    outbound: Outbound<O>,
    profiles: P,
    resolve: R,
) -> svc::ArcNewTcp<GatewayTransportHeader, I>
where
    I: io::AsyncRead + io::AsyncWrite + io::PeerAddr + fmt::Debug + Send + Sync + Unpin + 'static,
    O: Clone + Send + Sync + Unpin + 'static,
    O: svc::MakeConnection<outbound::tcp::Connect, Metadata = Local<ClientAddr>, Error = io::Error>,
    O::Connection: Send + Unpin,
    O::Future: Send + Unpin + 'static,
    P: profiles::GetProfile + Clone + Send + Sync + Unpin + 'static,
    P::Future: Send + 'static,
    P::Error: Send,
    R: Clone + Send + Sync + Unpin + 'static,
    R: Resolve<outbound::tcp::Concrete, Endpoint = Metadata, Error = Error>,
    <R as Resolve<outbound::tcp::Concrete>>::Resolution: Send,
    <R as Resolve<outbound::tcp::Concrete>>::Future: Send + Unpin,
    R: Resolve<outbound::http::Concrete, Endpoint = Metadata, Error = Error>,
    <R as Resolve<outbound::http::Concrete>>::Resolution: Send,
    <R as Resolve<outbound::http::Concrete>>::Future: Send + Unpin,
{
    let inbound_config = inbound.config().clone();
    let local_id = identity::LocalId(inbound.identity().name().clone());
    let profiles = profiles::RecoverDefault::new(profiles.into_service());
    // For each gatewayed connection that is *not* HTTP, use the target from the
    // transport header to lookup a service profile. If the profile includes a
    // resolvable service name, then continue with TCP endpoint resolution,
    // balancing, and forwarding. If the profile includes an endpoint instead
    // of a logical address, then connect to endpoint directly and avoid
    // balancing.
    //
    // TODO: We should use another target type that actually reflects
    // reality. But the outbound stack is currently pretty tightly
    // coupled to its target types.
    let opaque = {
        let logical = outbound
            .clone()
            .push_tcp_endpoint()
            .push_tcp_concrete(resolve.clone())
            .push_tcp_logical();
        let endpoint = outbound
            .clone()
            .push_tcp_endpoint()
            .push_tcp_forward()
            .into_stack();
        let inbound_ips = outbound.config().inbound_ips.clone();
        let stack = endpoint.push_switch(
            move |profile: Option<profiles::Receiver>| -> Result<_, Error> {
                let profile = profile.ok_or_else(|| {
                    DiscoveryRejected::new("no profile discovered for gateway target")
                })?;

                if let Some((addr, metadata)) = profile.endpoint() {
                    return Ok(svc::Either::A(outbound::tcp::Endpoint::from_metadata(
                        addr,
                        metadata,
                        tls::NoClientTls::NotProvidedByServiceDiscovery,
                        profile.is_opaque_protocol(),
                        &inbound_ips,
                    )));
                }

                let logical_addr = profile.logical_addr().ok_or_else(|| {
                    DiscoveryRejected::new(
                        "profiles must have either an endpoint or a logical address",
                    )
                })?;

                Ok(svc::Either::B(outbound::tcp::Logical {
                    profile,
                    protocol: (),
                    logical_addr,
                }))
            },
            logical.into_inner(),
        );

        let allow = allow_discovery.clone();
        let discover = stack
            .clone()
            .check_new::<Option<profiles::Receiver>>()
            .push_map_target(|(profile, _)| profile)
            .lift_new_with_target()
            .push_new_discovery_cache(
                profiles.clone(),
                outbound.config().discovery_idle_timeout,
                outbound.config().tcp_connection_buffer.capacity,
            )
            .check_new_service::<profiles::LookupAddr, I>()
            .push_switch(
                move |addr: NameAddr| -> Result<_, Infallible> {
                    if !allow.matches(addr.name()) {
                        return Ok(svc::Either::B(None));
                    }
                    Ok(svc::Either::A(profiles::LookupAddr(addr.into())))
                },
                stack,
            )
            .check_new_service::<NameAddr, I>();

        discover
            .push_on_service(
                svc::layers().push(
                    inbound
                        .proxy_metrics()
                        .stack
                        .layer(metrics::StackLabels::inbound("tcp", "gateway")),
                ),
            )
<<<<<<< HEAD
            .push(svc::NewQueueTimeout::layer_with(
                outbound.config().tcp_connection_buffer,
=======
            .push(svc::NewQueue::layer_with_timeout_via(
                outbound.config().tcp_connection_queue,
>>>>>>> 3b5ae7ac
            ))
            .push_idle_cache(outbound.config().discovery_idle_timeout)
            .check_new_service::<NameAddr, I>()
    };

    // Cache an HTTP gateway service for each destination and HTTP version.
    //
    // The client's ID is set as a request extension, as required by the
    // gateway. This permits gateway services (and profile resolutions) to be
    // cached per target, shared across clients.
    let http = {
        let endpoint = outbound.clone().push_tcp_endpoint().push_http_endpoint();
        let stack = endpoint
            .clone()
            .push_http_concrete(resolve)
            .push_http_logical()
            .into_stack();

        let gateway = stack
            .push_switch(Ok::<_, Infallible>, endpoint.into_stack())
            .push(NewGateway::layer(local_id))
            .check_new::<(Option<profiles::Receiver>, HttpTarget)>();

        let discover = gateway
            .clone()
            .check_new::<(Option<profiles::Receiver>, HttpTarget)>()
            .lift_new_with_target()
            .push_new_discovery_cache(
                profiles,
                outbound.config().discovery_idle_timeout,
                outbound.config().http_request_buffer.capacity,
            )
            .check_new::<HttpTarget>()
            .push_switch(
                move |t: HttpTarget| -> Result<_, Infallible> {
                    if !allow_discovery.matches(t.target.name()) {
                        return Ok(svc::Either::B((None, t)));
                    }
                    Ok(svc::Either::A(t))
                },
                gateway,
            );

        discover
            .instrument(|h: &HttpTarget| debug_span!("gateway", target = %h.target))
            .push_on_service(
                svc::layers().push(
                    inbound
                        .proxy_metrics()
                        .stack
                        .layer(metrics::StackLabels::inbound("http", "gateway")),
                ),
            )
<<<<<<< HEAD
            .push(svc::NewQueueTimeout::layer_with(
                inbound_config.http_request_buffer,
=======
            .push(svc::NewQueue::layer_with_timeout_via(
                inbound_config.http_request_queue,
>>>>>>> 3b5ae7ac
            ))
            .push_idle_cache(inbound_config.discovery_idle_timeout)
            .push_on_service(
                svc::layers()
                    .push(http::Retain::layer())
                    .push(http::BoxResponse::layer()),
            )
            .push(svc::ArcNewService::layer())
    };

    // When a transported connection is received, use the header's target to
    // drive routing.
    let http_server = inbound
        .clone()
        .with_stack(
            // A router is needed so that we use each request's HTTP version
            // (i.e. after server-side orig-proto downgrading).
            http.push_on_service(svc::LoadShed::layer())
                .lift_new()
                .push(svc::NewOneshotRoute::layer_via(
                    |(_, target): &(_, HttpTransportHeader)| RouteHttp(target.clone()),
                ))
                .push(inbound.authorize_http())
                .push_http_insert_target::<tls::ClientId>(),
        )
        .push_http_server()
        .into_stack();

    http_server
        .push_on_service(svc::BoxService::layer())
        .push(svc::ArcNewService::layer())
        .push_switch(
            |gth: GatewayTransportHeader| match gth.protocol {
                Some(proto) => Ok(svc::Either::A(HttpTransportHeader {
                    target: gth.target,
                    client: gth.client,
                    policy: gth.policy,
                    version: match proto {
                        SessionProtocol::Http1 => http::Version::Http1,
                        SessionProtocol::Http2 => http::Version::H2,
                    },
                })),
                None => Ok::<_, Infallible>(svc::Either::B(gth)),
            },
            opaque
                .push_map_target(|(_permit, gth): (_, GatewayTransportHeader)| gth.target)
                .push(inbound.authorize_tcp())
                .check_new_service::<GatewayTransportHeader, I>()
                .push_on_service(svc::BoxService::layer())
                .push(svc::ArcNewService::layer())
                .into_inner(),
        )
        .push_on_service(svc::BoxService::layer())
        .push(svc::ArcNewService::layer())
        .into_inner()
}

// === impl HttpTransportHeader ===

impl Param<http::normalize_uri::DefaultAuthority> for HttpTransportHeader {
    fn param(&self) -> http::normalize_uri::DefaultAuthority {
        http::normalize_uri::DefaultAuthority(Some(self.target.as_http_authority()))
    }
}

impl Param<Option<identity::Name>> for HttpTransportHeader {
    fn param(&self) -> Option<identity::Name> {
        Some(self.client.client_id.clone().0)
    }
}

impl Param<http::Version> for HttpTransportHeader {
    fn param(&self) -> http::Version {
        self.version
    }
}

impl Param<tls::ClientId> for HttpTransportHeader {
    fn param(&self) -> tls::ClientId {
        self.client.client_id.clone()
    }
}

impl Param<OrigDstAddr> for HttpTransportHeader {
    fn param(&self) -> OrigDstAddr {
        self.client.local_addr
    }
}

impl Param<Remote<ClientAddr>> for HttpTransportHeader {
    fn param(&self) -> Remote<ClientAddr> {
        self.client.client_addr
    }
}

impl Param<tls::ConditionalServerTls> for HttpTransportHeader {
    fn param(&self) -> tls::ConditionalServerTls {
        tls::ConditionalServerTls::Some(tls::ServerTls::Established {
            client_id: Some(self.client.client_id.clone()),
            negotiated_protocol: self.client.alpn.clone(),
        })
    }
}

impl Param<policy::AllowPolicy> for HttpTransportHeader {
    fn param(&self) -> policy::AllowPolicy {
        self.policy.clone()
    }
}

impl Param<policy::ServerLabel> for HttpTransportHeader {
    fn param(&self) -> policy::ServerLabel {
        self.policy.server_label()
    }
}

// === impl HttpTarget ===

impl Param<profiles::LookupAddr> for HttpTarget {
    fn param(&self) -> profiles::LookupAddr {
        profiles::LookupAddr(self.target.clone().into())
    }
}

impl Param<http::Version> for HttpTarget {
    fn param(&self) -> http::Version {
        self.version
    }
}

// === impl RouteHttp ===

impl<B> svc::router::SelectRoute<http::Request<B>> for RouteHttp<HttpTransportHeader> {
    type Key = HttpTarget;
    type Error = Error;

    fn select(&self, req: &http::Request<B>) -> Result<Self::Key, Error> {
        let target = self.0.target.clone();
        let version = req.version().try_into()?;
        Ok(HttpTarget { target, version })
    }
}<|MERGE_RESOLUTION|>--- conflicted
+++ resolved
@@ -144,7 +144,7 @@
             .push_new_discovery_cache(
                 profiles.clone(),
                 outbound.config().discovery_idle_timeout,
-                outbound.config().tcp_connection_buffer.capacity,
+                outbound.config().tcp_connection_queue.capacity,
             )
             .check_new_service::<profiles::LookupAddr, I>()
             .push_switch(
@@ -167,13 +167,8 @@
                         .layer(metrics::StackLabels::inbound("tcp", "gateway")),
                 ),
             )
-<<<<<<< HEAD
-            .push(svc::NewQueueTimeout::layer_with(
-                outbound.config().tcp_connection_buffer,
-=======
             .push(svc::NewQueue::layer_with_timeout_via(
                 outbound.config().tcp_connection_queue,
->>>>>>> 3b5ae7ac
             ))
             .push_idle_cache(outbound.config().discovery_idle_timeout)
             .check_new_service::<NameAddr, I>()
@@ -204,7 +199,7 @@
             .push_new_discovery_cache(
                 profiles,
                 outbound.config().discovery_idle_timeout,
-                outbound.config().http_request_buffer.capacity,
+                outbound.config().http_request_queue.capacity,
             )
             .check_new::<HttpTarget>()
             .push_switch(
@@ -227,13 +222,8 @@
                         .layer(metrics::StackLabels::inbound("http", "gateway")),
                 ),
             )
-<<<<<<< HEAD
-            .push(svc::NewQueueTimeout::layer_with(
-                inbound_config.http_request_buffer,
-=======
             .push(svc::NewQueue::layer_with_timeout_via(
                 inbound_config.http_request_queue,
->>>>>>> 3b5ae7ac
             ))
             .push_idle_cache(inbound_config.discovery_idle_timeout)
             .push_on_service(
