#![deny(rust_2018_idioms, clippy::disallowed_methods, clippy::disallowed_types)]
#![forbid(unsafe_code)]

mod gateway;
#[cfg(test)]
mod tests;

use self::gateway::NewGateway;
use linkerd_app_core::{
    identity, io, metrics,
    profiles::{self, DiscoveryRejected},
    proxy::{api_resolve::Metadata, core::Resolve, http},
    svc::{self, Param},
    tls,
    transport::{ClientAddr, Local, OrigDstAddr, Remote},
    transport_header::SessionProtocol,
    Error, Infallible, NameAddr, NameMatch,
};
use linkerd_app_inbound::{
    direct::{ClientInfo, GatewayTransportHeader},
    policy, Inbound,
};
use linkerd_app_outbound::{self as outbound, Outbound};
use std::fmt;
use thiserror::Error;
use tracing::debug_span;

#[derive(Clone, Debug, Default)]
pub struct Config {
    pub allow_discovery: NameMatch,
}

#[derive(Clone, Debug)]
struct HttpTransportHeader {
    target: NameAddr,
    client: ClientInfo,
    version: http::Version,
    policy: policy::AllowPolicy,
}

#[derive(Clone, Debug)]
struct RouteHttp<T>(T);

#[derive(Clone, Debug, PartialEq, Eq, Hash)]
struct HttpTarget {
    target: NameAddr,
    version: http::Version,
}

#[derive(Debug, Default, Error)]
#[error("a named target must be provided on gateway connections")]
struct RefusedNoTarget(());

#[derive(Debug, Error)]
#[error("the provided address could not be resolved: {}", self.0)]
struct RefusedNotResolved(NameAddr);

pub fn stack<I, O, P, R>(
    Config { allow_discovery }: Config,
    inbound: Inbound<()>,
    outbound: Outbound<O>,
    profiles: P,
    resolve: R,
) -> svc::ArcNewTcp<GatewayTransportHeader, I>
where
    I: io::AsyncRead + io::AsyncWrite + io::PeerAddr + fmt::Debug + Send + Sync + Unpin + 'static,
    O: Clone + Send + Sync + Unpin + 'static,
    O: svc::MakeConnection<outbound::tcp::Connect, Metadata = Local<ClientAddr>, Error = io::Error>,
    O::Connection: Send + Unpin,
    O::Future: Send + Unpin + 'static,
    P: profiles::GetProfile<Error = Error>,
    R: Clone + Send + Sync + Unpin + 'static,
    R: Resolve<outbound::tcp::Concrete, Endpoint = Metadata, Error = Error>,
    <R as Resolve<outbound::tcp::Concrete>>::Resolution: Send,
    <R as Resolve<outbound::tcp::Concrete>>::Future: Send + Unpin,
    R: Resolve<outbound::http::Concrete, Endpoint = Metadata, Error = Error>,
    <R as Resolve<outbound::http::Concrete>>::Resolution: Send,
    <R as Resolve<outbound::http::Concrete>>::Future: Send + Unpin,
{
    let inbound_config = inbound.config().clone();
    let local_id = identity::LocalId(inbound.identity().name().clone());

    // For each gatewayed connection that is *not* HTTP, use the target from the
    // transport header to lookup a service profile. If the profile includes a
    // resolvable service name, then continue with TCP endpoint resolution,
    // balancing, and forwarding. If the profile includes an endpoint instead
    // of a logical address, then connect to endpoint directly and avoid
    // balancing.
    //
    // TODO: We should use another target type that actually reflects
    // reality. But the outbound stack is currently pretty tightly
    // coupled to its target types.
    let opaque = {
        let logical = outbound
            .clone()
            .push_tcp_endpoint()
            .push_tcp_concrete(resolve.clone())
            .push_tcp_logical();
        let endpoint = outbound
            .clone()
            .push_tcp_endpoint()
            .push_tcp_forward()
            .into_stack();
        let inbound_ips = outbound.config().inbound_ips.clone();
        let stack = endpoint.push_switch(
            move |profile: Option<profiles::Receiver>| -> Result<_, Error> {
                let profile = profile.ok_or_else(|| {
                    DiscoveryRejected::new("no profile discovered for gateway target")
                })?;

                if let Some((addr, metadata)) = profile.endpoint() {
                    return Ok(svc::Either::A(outbound::tcp::Endpoint::from_metadata(
                        addr,
                        metadata,
                        tls::NoClientTls::NotProvidedByServiceDiscovery,
                        profile.is_opaque_protocol(),
                        &inbound_ips,
                    )));
                }

                let logical_addr = profile.logical_addr().ok_or_else(|| {
                    DiscoveryRejected::new(
                        "profiles must have either an endpoint or a logical address",
                    )
                })?;

                Ok(svc::Either::B(outbound::tcp::Logical {
                    profile,
                    protocol: (),
                    logical_addr,
                }))
            },
            logical.into_inner(),
        );

        let allow = allow_discovery.clone();
        let discover = stack
            .clone()
            .check_new::<Option<profiles::Receiver>>()
            .lift_new()
            .push_new_cached_discover(
                profiles.clone().into_service(),
                outbound.config().discovery_idle_timeout,
            )
            .check_new_service::<profiles::LookupAddr, I>()
            .push_switch(
                move |addr: NameAddr| -> Result<_, Infallible> {
                    if !allow.matches(addr.name()) {
                        return Ok(svc::Either::B(None));
                    }
                    Ok(svc::Either::A(profiles::LookupAddr(addr.into())))
                },
                stack,
            )
            .check_new_service::<NameAddr, I>();

        discover
            .push_on_service(
                svc::layers().push(
                    inbound
                        .proxy_metrics()
                        .stack
                        .layer(metrics::StackLabels::inbound("tcp", "gateway")),
                ),
            )
<<<<<<< HEAD
            .push(svc::NewQueue::layer_with_timeout_via(
=======
            .push(svc::NewQueue::layer_via(
>>>>>>> 17ce52e1
                outbound.config().tcp_connection_queue,
            ))
            .push_idle_cache(outbound.config().discovery_idle_timeout)
            .check_new_service::<NameAddr, I>()
    };

    // Cache an HTTP gateway service for each destination and HTTP version.
    //
    // The client's ID is set as a request extension, as required by the
    // gateway. This permits gateway services (and profile resolutions) to be
    // cached per target, shared across clients.
    let http = {
        let endpoint = outbound.clone().push_tcp_endpoint().push_http_endpoint();
        let stack = endpoint
            .clone()
            .push_http_concrete(resolve)
            .push_http_logical()
            .into_stack();

        let gateway = stack
            .push_switch(Ok::<_, Infallible>, endpoint.into_stack())
            .push(NewGateway::layer(local_id))
            .check_new::<(Option<profiles::Receiver>, HttpTarget)>();

        let discover = gateway
            .clone()
            .check_new::<(Option<profiles::Receiver>, HttpTarget)>()
            .lift_new_with_target()
            .push_new_cached_discover(
                profiles.into_service(),
                outbound.config().discovery_idle_timeout,
            )
            .check_new::<HttpTarget>()
            .push_switch(
                move |t: HttpTarget| -> Result<_, Infallible> {
                    if !allow_discovery.matches(t.target.name()) {
                        return Ok(svc::Either::B((None, t)));
                    }
                    Ok(svc::Either::A(t))
                },
                gateway,
            );

        discover
            .instrument(|h: &HttpTarget| debug_span!("gateway", target = %h.target))
            .push_on_service(
                svc::layers().push(
                    inbound
                        .proxy_metrics()
                        .stack
                        .layer(metrics::StackLabels::inbound("http", "gateway")),
                ),
            )
<<<<<<< HEAD
            .push(svc::NewQueue::layer_with_timeout_via(
                inbound_config.http_request_queue,
            ))
=======
            .push(svc::NewQueue::layer_via(inbound_config.http_request_queue))
>>>>>>> 17ce52e1
            .push_idle_cache(inbound_config.discovery_idle_timeout)
            .push_on_service(
                svc::layers()
                    .push(http::Retain::layer())
                    .push(http::BoxResponse::layer()),
            )
            .push(svc::ArcNewService::layer())
    };

    // When a transported connection is received, use the header's target to
    // drive routing.
    let http_server = inbound
        .clone()
        .with_stack(
            // A router is needed so that we use each request's HTTP version
            // (i.e. after server-side orig-proto downgrading).
            http.push_on_service(svc::LoadShed::layer())
                .lift_new()
                .push(svc::NewOneshotRoute::layer_via(
                    |(_, target): &(_, HttpTransportHeader)| RouteHttp(target.clone()),
                ))
                .push(inbound.authorize_http())
                .push_http_insert_target::<tls::ClientId>(),
        )
        .push_http_server()
        .into_stack();

    http_server
        .push_on_service(svc::BoxService::layer())
        .push(svc::ArcNewService::layer())
        .push_switch(
            |gth: GatewayTransportHeader| match gth.protocol {
                Some(proto) => Ok(svc::Either::A(HttpTransportHeader {
                    target: gth.target,
                    client: gth.client,
                    policy: gth.policy,
                    version: match proto {
                        SessionProtocol::Http1 => http::Version::Http1,
                        SessionProtocol::Http2 => http::Version::H2,
                    },
                })),
                None => Ok::<_, Infallible>(svc::Either::B(gth)),
            },
            opaque
                .push_map_target(|(_permit, gth): (_, GatewayTransportHeader)| gth.target)
                .push(inbound.authorize_tcp())
                .check_new_service::<GatewayTransportHeader, I>()
                .push_on_service(svc::BoxService::layer())
                .push(svc::ArcNewService::layer())
                .into_inner(),
        )
        .push_on_service(svc::BoxService::layer())
        .push(svc::ArcNewService::layer())
        .into_inner()
}

// === impl HttpTransportHeader ===

impl Param<http::normalize_uri::DefaultAuthority> for HttpTransportHeader {
    fn param(&self) -> http::normalize_uri::DefaultAuthority {
        http::normalize_uri::DefaultAuthority(Some(self.target.as_http_authority()))
    }
}

impl Param<Option<identity::Name>> for HttpTransportHeader {
    fn param(&self) -> Option<identity::Name> {
        Some(self.client.client_id.clone().0)
    }
}

impl Param<http::Version> for HttpTransportHeader {
    fn param(&self) -> http::Version {
        self.version
    }
}

impl Param<tls::ClientId> for HttpTransportHeader {
    fn param(&self) -> tls::ClientId {
        self.client.client_id.clone()
    }
}

impl Param<OrigDstAddr> for HttpTransportHeader {
    fn param(&self) -> OrigDstAddr {
        self.client.local_addr
    }
}

impl Param<Remote<ClientAddr>> for HttpTransportHeader {
    fn param(&self) -> Remote<ClientAddr> {
        self.client.client_addr
    }
}

impl Param<tls::ConditionalServerTls> for HttpTransportHeader {
    fn param(&self) -> tls::ConditionalServerTls {
        tls::ConditionalServerTls::Some(tls::ServerTls::Established {
            client_id: Some(self.client.client_id.clone()),
            negotiated_protocol: self.client.alpn.clone(),
        })
    }
}

impl Param<policy::AllowPolicy> for HttpTransportHeader {
    fn param(&self) -> policy::AllowPolicy {
        self.policy.clone()
    }
}

impl Param<policy::ServerLabel> for HttpTransportHeader {
    fn param(&self) -> policy::ServerLabel {
        self.policy.server_label()
    }
}

// === impl HttpTarget ===

impl Param<profiles::LookupAddr> for HttpTarget {
    fn param(&self) -> profiles::LookupAddr {
        profiles::LookupAddr(self.target.clone().into())
    }
}

impl Param<http::Version> for HttpTarget {
    fn param(&self) -> http::Version {
        self.version
    }
}

// === impl RouteHttp ===

impl<B> svc::router::SelectRoute<http::Request<B>> for RouteHttp<HttpTransportHeader> {
    type Key = HttpTarget;
    type Error = Error;

    fn select(&self, req: &http::Request<B>) -> Result<Self::Key, Error> {
        let target = self.0.target.clone();
        let version = req.version().try_into()?;
        Ok(HttpTarget { target, version })
    }
}<|MERGE_RESOLUTION|>--- conflicted
+++ resolved
@@ -163,11 +163,7 @@
                         .layer(metrics::StackLabels::inbound("tcp", "gateway")),
                 ),
             )
-<<<<<<< HEAD
-            .push(svc::NewQueue::layer_with_timeout_via(
-=======
             .push(svc::NewQueue::layer_via(
->>>>>>> 17ce52e1
                 outbound.config().tcp_connection_queue,
             ))
             .push_idle_cache(outbound.config().discovery_idle_timeout)
@@ -221,13 +217,7 @@
                         .layer(metrics::StackLabels::inbound("http", "gateway")),
                 ),
             )
-<<<<<<< HEAD
-            .push(svc::NewQueue::layer_with_timeout_via(
-                inbound_config.http_request_queue,
-            ))
-=======
             .push(svc::NewQueue::layer_via(inbound_config.http_request_queue))
->>>>>>> 17ce52e1
             .push_idle_cache(inbound_config.discovery_idle_timeout)
             .push_on_service(
                 svc::layers()
