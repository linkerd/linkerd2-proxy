#![deny(warnings, rust_2018_idioms)]

mod gateway;
#[cfg(test)]
mod tests;

use self::gateway::NewGateway;
use linkerd_app_core::{
    config::ProxyConfig,
<<<<<<< HEAD
    detect, discovery_rejected, identity, io, metrics, profiles,
=======
    detect, io, metrics,
    profiles::{self, DiscoveryRejected},
>>>>>>> d326f443
    proxy::{
        api_resolve::{ConcreteAddr, Metadata},
        core::Resolve,
        http,
    },
    svc::{self, Param},
    tls,
    transport_header::SessionProtocol,
    Error, NameAddr, NameMatch, Never,
};
use linkerd_app_inbound::{
    direct::{ClientInfo, GatewayConnection, GatewayTransportHeader},
    Inbound,
};
use linkerd_app_outbound::{self as outbound, Outbound};
use std::{
    convert::{TryFrom, TryInto},
    fmt,
};
use thiserror::Error;
use tracing::debug_span;

#[derive(Clone, Debug, Default)]
pub struct Config {
    pub allow_discovery: NameMatch,
}

#[derive(Clone, Debug)]
struct HttpLegacy {
    client: ClientInfo,
    version: http::Version,
}

#[derive(Clone, Debug)]
struct HttpTransportHeader {
    target: NameAddr,
    client: ClientInfo,
    version: http::Version,
}

#[derive(Clone, Debug)]
struct RouteHttp<T>(T);

#[derive(Clone, Debug, PartialEq, Eq, Hash)]
struct HttpTarget {
    target: NameAddr,
    version: http::Version,
}

#[derive(Debug, Default, Error)]
#[error("a named target must be provided on gateway connections")]
struct RefusedNoTarget(());

#[derive(Debug, Error)]
#[error("the provided address could not be resolved: {}", self.0)]
struct RefusedNotResolved(NameAddr);

#[allow(clippy::clippy::too_many_arguments)]
pub fn stack<I, O, P, R>(
    Config { allow_discovery }: Config,
    inbound: Inbound<()>,
    outbound: Outbound<O>,
    profiles: P,
    resolve: R,
) -> impl svc::NewService<
    GatewayConnection,
    Service = impl svc::Service<I, Response = (), Error = impl Into<Error>, Future = impl Send>
                  + Send
                  + 'static,
> + Clone
       + Send
where
    I: io::AsyncRead + io::AsyncWrite + io::PeerAddr + fmt::Debug + Send + Sync + Unpin + 'static,
    O: Clone + Send + Sync + Unpin + 'static,
    O: svc::Service<outbound::tcp::Connect, Error = io::Error>,
    O::Response:
        io::AsyncRead + io::AsyncWrite + tls::HasNegotiatedProtocol + Send + Unpin + 'static,
    O::Future: Send + Unpin + 'static,
    P: profiles::GetProfile<profiles::LookupAddr> + Clone + Send + Sync + Unpin + 'static,
    P::Future: Send + 'static,
    P::Error: Send,
    R: Clone + Send + Sync + Unpin + 'static,
    R: Resolve<ConcreteAddr, Endpoint = Metadata, Error = Error>,
    R::Resolution: Send,
    R::Future: Send + Unpin,
{
    let ProxyConfig {
        buffer_capacity,
        cache_max_idle_age,
        detect_protocol_timeout,
        dispatch_timeout,
        ..
    } = inbound.config().proxy.clone();
    let local_id = inbound.runtime().identity.as_ref().map(|l| l.id().clone());

    // For each gatewayed connection that is *not* HTTP, use the target from the
    // transport header to lookup a service profile. If the profile includes a
    // resolvable service name, then continue with TCP endpoint resolution,
    // balancing, and forwarding. An invalid original destination address is
    // used so that service discovery is *required* to provide a valid endpoint.
    //
    // TODO: We should use another target type that actually reflects
    // reality. But the outbound stack is currently pretty tightly
    // coupled to its target types.
    let tcp = outbound
        .clone()
        .push_tcp_endpoint()
        .push_tcp_logical(resolve.clone())
        .into_stack()
        .push_request_filter(
            |(p, _): (Option<profiles::Receiver>, _)| -> Result<_, Error> {
                let profile = p.ok_or_else(|| {
                    DiscoveryRejected::new("no profile discovered for gateway target")
                })?;
                let logical_addr = profile.borrow().addr.clone().ok_or_else(|| {
                    DiscoveryRejected::new(
                        "profile for gateway target does not have a logical address",
                    )
                })?;
                Ok(outbound::tcp::Logical {
                    profile,
                    protocol: (),
                    logical_addr,
                })
            },
        )
        .push(profiles::discover::layer(profiles.clone(), {
            let allow = allow_discovery.clone();
            move |addr: NameAddr| {
                if allow.matches(addr.name()) {
                    Ok(profiles::LookupAddr(addr.into()))
                } else {
                    Err(RefusedNotResolved(addr))
                }
            }
        }))
        .push_on_response(
            svc::layers()
                .push(
                    inbound
                        .runtime()
                        .metrics
                        .stack
                        .layer(metrics::StackLabels::inbound("tcp", "gateway")),
                )
                .push(svc::layer::mk(svc::SpawnReady::new))
                .push(svc::FailFast::layer("TCP Gateway", dispatch_timeout))
                .push_spawn_buffer(buffer_capacity),
        )
        .push_cache(cache_max_idle_age)
        .check_new_service::<NameAddr, I>();

    // Cache an HTTP gateway service for each destination and HTTP version.
    //
    // The client's ID is set as a request extension, as required by the
    // gateway. This permits gateway services (and profile resolutions) to be
    // cached per target, shared across clients.
    let http = outbound
        .push_tcp_endpoint()
        .push_http_endpoint()
        .push_http_logical(resolve)
        .into_stack()
        .push(NewGateway::layer(local_id))
        .push(profiles::discover::layer(profiles, move |t: HttpTarget| {
            if allow_discovery.matches(t.target.name()) {
                Ok(profiles::LookupAddr(t.target.into()))
            } else {
                Err(RefusedNotResolved(t.target))
            }
        }))
        .instrument(|h: &HttpTarget| debug_span!("gateway", target = %h.target, v = %h.version))
        .push_on_response(
            svc::layers()
                .push(
                    inbound
                        .runtime()
                        .metrics
                        .stack
                        .layer(metrics::StackLabels::inbound("http", "gateway")),
                )
                .push(svc::layer::mk(svc::SpawnReady::new))
                .push(svc::FailFast::layer("Gateway", dispatch_timeout))
                .push_spawn_buffer(buffer_capacity),
        )
        .push_cache(cache_max_idle_age)
        .push_on_response(
            svc::layers()
                .push(http::Retain::layer())
                .push(http::BoxResponse::layer()),
        );

    // When handling gateway connections from older clients that do not
    // support the transport header, do protocol detection and route requests
    // based on each request's URI.
    //
    // Non-HTTP connections are refused.
    let legacy_http = inbound
        .clone()
        .with_stack(
            http.clone()
                .push(svc::NewRouter::layer(RouteHttp))
                .push_http_insert_target::<tls::ClientId>(),
        )
        .push_http_server()
        .into_stack()
        .push(svc::Filter::<ClientInfo, _>::layer(HttpLegacy::try_from))
        .push(detect::NewDetectService::layer(
            detect_protocol_timeout,
            http::DetectHttp::default(),
        ));

    // When a transported connection is received, use the header's target to
    // drive routing.
    inbound
        .with_stack(
            // A router is needed so that we use each request's HTTP version
            // (i.e. after serverside orig-proto downgrading).
            http.push(svc::NewRouter::layer(RouteHttp))
                .push_http_insert_target::<tls::ClientId>(),
        )
        .push_http_server()
        .into_stack()
        .push_on_response(svc::BoxService::layer())
        .push(svc::BoxNewService::layer())
        .push_switch(
            |GatewayTransportHeader {
                 target,
                 protocol,
                 client,
             }| match protocol {
                Some(proto) => Ok(svc::Either::A(HttpTransportHeader {
                    target,
                    client,
                    version: match proto {
                        SessionProtocol::Http1 => http::Version::Http1,
                        SessionProtocol::Http2 => http::Version::H2,
                    },
                })),
                None => Ok::<_, Never>(svc::Either::B(target)),
            },
            tcp.push_on_response(svc::BoxService::layer())
                .push(svc::BoxNewService::layer())
                .into_inner(),
        )
        .push_switch(
            |gw| match gw {
                GatewayConnection::TransportHeader(t) => Ok::<_, Never>(svc::Either::A(t)),
                GatewayConnection::Legacy(c) => Ok(svc::Either::B(c)),
            },
            legacy_http
                .push_on_response(svc::BoxService::layer())
                .push(svc::BoxNewService::layer())
                .into_inner(),
        )
        .into_inner()
}

// === impl HttpTransportHeader ===

impl Param<http::normalize_uri::DefaultAuthority> for HttpTransportHeader {
    fn param(&self) -> http::normalize_uri::DefaultAuthority {
        http::normalize_uri::DefaultAuthority(Some(self.target.as_http_authority()))
    }
}

impl Param<Option<identity::Name>> for HttpTransportHeader {
    fn param(&self) -> Option<identity::Name> {
        Some(self.client.client_id.clone().0)
    }
}

impl Param<http::Version> for HttpTransportHeader {
    fn param(&self) -> http::Version {
        self.version
    }
}

impl Param<tls::ClientId> for HttpTransportHeader {
    fn param(&self) -> tls::ClientId {
        self.client.client_id.clone()
    }
}

// === impl HttpLegacy ===

impl<E: Into<Error>> TryFrom<(Result<Option<http::Version>, E>, ClientInfo)> for HttpLegacy {
    type Error = Error;

    fn try_from(
        (version, client): (Result<Option<http::Version>, E>, ClientInfo),
    ) -> Result<Self, Self::Error> {
        match version {
            Ok(Some(version)) => Ok(Self { version, client }),
            Ok(None) => Err(RefusedNoTarget(()).into()),
            Err(e) => Err(e.into()),
        }
    }
}

impl From<(http::Version, ClientInfo)> for HttpLegacy {
    fn from((version, client): (http::Version, ClientInfo)) -> Self {
        Self { version, client }
    }
}

impl Param<http::normalize_uri::DefaultAuthority> for HttpLegacy {
    fn param(&self) -> http::normalize_uri::DefaultAuthority {
        http::normalize_uri::DefaultAuthority(None)
    }
}

impl Param<Option<identity::Name>> for HttpLegacy {
    fn param(&self) -> Option<identity::Name> {
        Some(self.client.client_id.clone().0)
    }
}

impl Param<http::Version> for HttpLegacy {
    fn param(&self) -> http::Version {
        self.version
    }
}

impl Param<tls::ClientId> for HttpLegacy {
    fn param(&self) -> tls::ClientId {
        self.client.client_id.clone()
    }
}

// === impl RouteHttp ===

impl<B> svc::stack::RecognizeRoute<http::Request<B>> for RouteHttp<HttpTransportHeader> {
    type Key = HttpTarget;

    fn recognize(&self, req: &http::Request<B>) -> Result<Self::Key, Error> {
        let target = self.0.target.clone();
        let version = req.version().try_into()?;
        Ok(HttpTarget { target, version })
    }
}

impl<B> svc::stack::RecognizeRoute<http::Request<B>> for RouteHttp<HttpLegacy> {
    type Key = HttpTarget;

    fn recognize(&self, req: &http::Request<B>) -> Result<Self::Key, Error> {
        let version = req.version().try_into()?;

        if let Some(a) = req.uri().authority() {
            let target = NameAddr::from_authority_with_default_port(a, 80)?;
            return Ok(HttpTarget { target, version });
        }

        Err(RefusedNoTarget(()).into())
    }
}<|MERGE_RESOLUTION|>--- conflicted
+++ resolved
@@ -7,12 +7,8 @@
 use self::gateway::NewGateway;
 use linkerd_app_core::{
     config::ProxyConfig,
-<<<<<<< HEAD
-    detect, discovery_rejected, identity, io, metrics, profiles,
-=======
-    detect, io, metrics,
+    detect, identity, io, metrics,
     profiles::{self, DiscoveryRejected},
->>>>>>> d326f443
     proxy::{
         api_resolve::{ConcreteAddr, Metadata},
         core::Resolve,
