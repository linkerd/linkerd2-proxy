#![deny(warnings, rust_2018_idioms)]

mod config;
mod gateway;
mod make;

pub use self::config::Config;

#[cfg(test)]
mod test {
    use super::*;
    use linkerd2_app_core::{
        dns,
        errors::HttpError,
        profiles,
        proxy::{http, identity},
        svc::NewService,
        transport::tls,
        Error, NameAddr, NameMatch, Never,
    };
    use linkerd2_app_inbound::endpoint as inbound;
<<<<<<< HEAD
    use linkerd2_app_test as support;
    use std::{convert::TryFrom, net::SocketAddr};
=======
    use std::{net::SocketAddr, str::FromStr};
>>>>>>> 8cb51ec9
    use tower::util::{service_fn, ServiceExt};
    use tower_test::mock;

    #[tokio::test]
    async fn gateway() {
        assert_eq!(
            Test::default().run().await.unwrap().status(),
            http::StatusCode::NO_CONTENT
        );
    }

    #[tokio::test]
    async fn bad_domain() {
        let test = Test {
            suffix: "bad.example.com",
            ..Default::default()
        };
        let status = test
            .run()
            .await
            .unwrap_err()
            .downcast_ref::<HttpError>()
            .unwrap()
            .status();
        assert_eq!(status, http::StatusCode::NOT_FOUND);
    }

    #[tokio::test]
    async fn no_authority() {
        let test = Test {
            dst_name: None,
            ..Default::default()
        };
        let status = test
            .run()
            .await
            .unwrap_err()
            .downcast_ref::<HttpError>()
            .unwrap()
            .status();
        assert_eq!(status, http::StatusCode::NOT_FOUND);
    }

    #[tokio::test]
    async fn no_identity() {
        let peer_id = tls::PeerIdentity::None(tls::ReasonForNoPeerName::NoPeerIdFromRemote);
        let test = Test {
            peer_id,
            ..Default::default()
        };
        let status = test
            .run()
            .await
            .unwrap_err()
            .downcast_ref::<HttpError>()
            .unwrap()
            .status();
        assert_eq!(status, http::StatusCode::FORBIDDEN);
    }

    #[tokio::test]
    async fn forward_loop() {
        let test = Test {
            orig_fwd: Some(
                "by=gateway.id.test;for=client.id.test;host=dst.test.example.com:4321;proto=https",
            ),
            ..Default::default()
        };
        let status = test
            .run()
            .await
            .unwrap_err()
            .downcast_ref::<HttpError>()
            .unwrap()
            .status();
        assert_eq!(status, http::StatusCode::LOOP_DETECTED);
    }

    struct Test {
        suffix: &'static str,
        dst_name: Option<&'static str>,
        peer_id: tls::PeerIdentity,
        orig_fwd: Option<&'static str>,
    }

    impl Default for Test {
        fn default() -> Self {
            Self {
                suffix: "test.example.com",
                dst_name: Some("dst.test.example.com:4321"),
                peer_id: tls::PeerIdentity::Some(identity::Name::from(
                    dns::Name::from_str("client.id.test").unwrap(),
                )),
                orig_fwd: None,
            }
        }
    }

    impl Test {
        async fn run(self) -> Result<http::Response<http::boxed::Payload>, Error> {
            let Self {
                suffix,
                dst_name,
                peer_id,
                orig_fwd,
            } = self;

            let (outbound, mut handle) = mock::pair::<
                http::Request<http::boxed::Payload>,
                http::Response<http::boxed::Payload>,
            >();
            let mut make_gateway = {
                let profiles = service_fn(move |na: NameAddr| async move {
                    let rx = support::profile::only(profiles::Profile {
                        name: Some(na.name().clone()),
                        ..profiles::Profile::default()
                    });
                    Ok::<_, Never>(Some(rx))
                });
                let allow_discovery = NameMatch::new(Some(dns::Suffix::from_str(suffix).unwrap()));
                Config { allow_discovery }.build(
                    move |_: _| outbound.clone(),
                    profiles,
                    tls::PeerIdentity::Some(identity::Name::from(
                        dns::Name::from_str("gateway.id.test").unwrap(),
                    )),
                )
            };

            let socket_addr = SocketAddr::from(([127, 0, 0, 1], 4143));
            let target = inbound::Target {
                socket_addr,
                dst: dst_name
                    .map(|n| NameAddr::from_str(n).unwrap().into())
                    .unwrap_or_else(|| socket_addr.into()),
                http_version: http::Version::Http1,
                tls_client_id: peer_id,
            };
            let gateway = make_gateway.new_service(target);

            let bg = tokio::spawn(async move {
                handle.allow(1);
                let (req, rsp) = handle.next_request().await.unwrap();
                assert_eq!(
                    req.headers().get(http::header::FORWARDED).unwrap(),
                    "by=gateway.id.test;for=client.id.test;host=dst.test.example.com:4321;proto=https"
                );
                rsp.send_response(
                    http::Response::builder()
                        .status(http::StatusCode::NO_CONTENT)
                        .body(Default::default())
                        .unwrap(),
                );
            });

            let req = http::Request::builder()
                .uri(format!("http://{}", dst_name.unwrap_or("127.0.0.1:4321")));
            let req = orig_fwd
                .into_iter()
                .fold(req, |req, fwd| req.header(http::header::FORWARDED, fwd))
                .body(Default::default())
                .unwrap();
            let rsp = gateway.oneshot(req).await.map_err(Into::into)?;
            bg.await?;
            Ok(rsp)
        }
    }
}<|MERGE_RESOLUTION|>--- conflicted
+++ resolved
@@ -19,12 +19,8 @@
         Error, NameAddr, NameMatch, Never,
     };
     use linkerd2_app_inbound::endpoint as inbound;
-<<<<<<< HEAD
     use linkerd2_app_test as support;
-    use std::{convert::TryFrom, net::SocketAddr};
-=======
-    use std::{net::SocketAddr, str::FromStr};
->>>>>>> 8cb51ec9
+    use std::{convert::TryFrom, net::SocketAddr, str::FromStr};
     use tower::util::{service_fn, ServiceExt};
     use tower_test::mock;
 
