--- conflicted
+++ resolved
@@ -75,6 +75,7 @@
     O: svc::MakeConnection<outbound::tcp::Connect, Metadata = Local<ClientAddr>, Error = io::Error>,
     O::Connection: Send + Unpin,
     O::Future: Send + Unpin + 'static,
+    P: profiles::GetProfile<Error = Error>,
     P: profiles::GetProfile<Error = Error>,
     R: Clone + Send + Sync + Unpin + 'static,
     R: Resolve<outbound::tcp::Concrete, Endpoint = Metadata, Error = Error>,
@@ -281,119 +282,6 @@
                 }))
             },
             logical.into_inner(),
-<<<<<<< HEAD
-=======
-        );
-
-        let allow = allow_discovery.clone();
-        let discover = stack
-            .clone()
-            .check_new::<Option<profiles::Receiver>>()
-            .lift_new()
-            .push_new_cached_discover(
-                profiles.clone().into_service(),
-                outbound.config().discovery_idle_timeout,
-            )
-            .check_new_service::<profiles::LookupAddr, I>()
-            .push_switch(
-                move |addr: NameAddr| -> Result<_, Infallible> {
-                    if !allow.matches(addr.name()) {
-                        return Ok(svc::Either::B(None));
-                    }
-                    Ok(svc::Either::A(profiles::LookupAddr(addr.into())))
-                },
-                stack,
-            )
-            .check_new_service::<NameAddr, I>();
-
-        discover
-            .push_on_service(
-                svc::layers().push(
-                    inbound
-                        .proxy_metrics()
-                        .stack
-                        .layer(metrics::StackLabels::inbound("tcp", "gateway")),
-                ),
-            )
-            .push(svc::NewQueue::layer_via(
-                outbound.config().tcp_connection_queue,
-            ))
-            .push_idle_cache(outbound.config().discovery_idle_timeout)
-            .check_new_service::<NameAddr, I>()
-    };
-
-    // Cache an HTTP gateway service for each destination and HTTP version.
-    //
-    // The client's ID is set as a request extension, as required by the
-    // gateway. This permits gateway services (and profile resolutions) to be
-    // cached per target, shared across clients.
-    let http = {
-        let endpoint = outbound.clone().push_tcp_endpoint().push_http_endpoint();
-        let stack = endpoint
-            .clone()
-            .push_http_concrete(resolve)
-            .push_http_logical()
-            .into_stack();
-
-        let gateway = stack
-            .push_switch(Ok::<_, Infallible>, endpoint.into_stack())
-            .push(NewGateway::layer(local_id))
-            .check_new::<(Option<profiles::Receiver>, HttpTarget)>();
-
-        let discover = gateway
-            .clone()
-            .check_new::<(Option<profiles::Receiver>, HttpTarget)>()
-            .lift_new_with_target()
-            .push_new_cached_discover(
-                profiles.into_service(),
-                outbound.config().discovery_idle_timeout,
-            )
-            .check_new::<HttpTarget>()
-            .push_switch(
-                move |t: HttpTarget| -> Result<_, Infallible> {
-                    if !allow_discovery.matches(t.target.name()) {
-                        return Ok(svc::Either::B((None, t)));
-                    }
-                    Ok(svc::Either::A(t))
-                },
-                gateway,
-            );
-
-        discover
-            .instrument(|h: &HttpTarget| debug_span!("gateway", target = %h.target))
-            .push_on_service(
-                svc::layers().push(
-                    inbound
-                        .proxy_metrics()
-                        .stack
-                        .layer(metrics::StackLabels::inbound("http", "gateway")),
-                ),
-            )
-            .push(svc::NewQueue::layer_via(inbound_config.http_request_queue))
-            .push_idle_cache(inbound_config.discovery_idle_timeout)
-            .push_on_service(
-                svc::layers()
-                    .push(http::Retain::layer())
-                    .push(http::BoxResponse::layer()),
-            )
-            .push(svc::ArcNewService::layer())
-    };
-
-    // When a transported connection is received, use the header's target to
-    // drive routing.
-    let http_server = inbound
-        .clone()
-        .with_stack(
-            // A router is needed so that we use each request's HTTP version
-            // (i.e. after server-side orig-proto downgrading).
-            http.push_on_service(svc::LoadShed::layer())
-                .lift_new()
-                .push(svc::NewOneshotRoute::layer_via(
-                    |(_, target): &(_, HttpTransportHeader)| RouteHttp(target.clone()),
-                ))
-                .push(inbound.authorize_http())
-                .push_http_insert_target::<tls::ClientId>(),
->>>>>>> 57df368e
         )
         .push(svc::ArcNewService::layer())
         .check_new_service::<Opaque, I>()
