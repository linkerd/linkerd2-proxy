--- conflicted
+++ resolved
@@ -60,11 +60,7 @@
     profiles: P,
     local_id: Option<tls::LocalId>,
     metrics: &metrics::Proxy,
-<<<<<<< HEAD
-    span_sink: http_tracing::SpanSink,
-=======
     span_sink: http_tracing::OpenCensusSink,
->>>>>>> 2b975c3f
     drain: drain::Watch,
 ) -> impl svc::NewService<
     GatewayConnection,
