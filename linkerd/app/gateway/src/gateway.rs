--- conflicted
+++ resolved
@@ -65,15 +65,9 @@
             None => return Gateway::BadDomain(http.target.name().clone()),
         };
 
-<<<<<<< HEAD
-        let dst = match profile.borrow().addr.clone() {
-            Some(profiles::LogicalAddr(addr)) => addr,
+        let addr = match profile.borrow().addr.clone() {
+            Some(addr) => addr,
             _ => return Gateway::BadDomain(http.target.name().clone()),
-=======
-        let addr = match profile.as_ref().and_then(|p| p.borrow().addr.clone()) {
-            Some(addr) => addr,
-            None => return Gateway::BadDomain(http.target.name().clone()),
->>>>>>> 74a16321
         };
 
         // Create an outbound target using the resolved name and an address
