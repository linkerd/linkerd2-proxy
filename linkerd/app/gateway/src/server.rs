--- conflicted
+++ resolved
@@ -76,14 +76,6 @@
             .into_inner();
 
         let discover = {
-<<<<<<< HEAD
-            let mut out = self.outbound.clone();
-            out.config_mut().allow_discovery = self.config.allow_discovery.into();
-            out.with_stack(protocol)
-                .push_discover(svc::mk(move |outbound::discover::TargetAddr(addr)| {
-                    profiles.get_profile(profiles::LookupAddr(addr))
-                }))
-=======
             use profiles::GetProfile;
 
             // Apply the gateway's allowlist to the profile discovery service.
@@ -91,8 +83,9 @@
             let profiles = profiles::WithAllowlist::new(profiles, allowlist);
             self.outbound
                 .with_stack(protocol)
-                .push_discover(profiles.into_service())
->>>>>>> d230fed0
+                .push_discover(svc::mk(move |outbound::discover::TargetAddr(addr)| {
+                    profiles.get_profile(profiles::LookupAddr(addr))
+                }))
                 .into_stack()
         };
 
