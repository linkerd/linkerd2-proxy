--- conflicted
+++ resolved
@@ -116,42 +116,13 @@
             }))
             // Only permit gateway traffic to endpoints for which we have
             // discovery information.
-<<<<<<< HEAD
-            .push_filter(
-                |(_, parent): (_, Http<T>)| -> Result<_, GatewayDomainInvalid> {
-                    let target = {
-                        let profile = svc::Param::<Option<profiles::Receiver>>::param(&parent)
-                            .ok_or(GatewayDomainInvalid)?;
-
-                        if let Some(profiles::LogicalAddr(addr)) = profile.logical_addr() {
-                            outbound::http::Logical::Route(
-                                addr,
-                                profile,
-                                svc::Param::param(&*parent),
-                            )
-                        } else if let Some((addr, metadata)) = profile.endpoint() {
-                            outbound::http::Logical::Forward(Remote(ServerAddr(addr)), metadata)
-                        } else {
-                            return Err(GatewayDomainInvalid);
-                        }
-                    };
-
-                    Ok(Target {
-                        target,
-                        addr: (*parent).param(),
-                        version: svc::Param::param(&parent),
-                        parent: (**parent).clone(),
-                    })
-                },
-            )
-=======
             .push_filter(|(_, parent): (_, T)| -> Result<_, GatewayDomainInvalid> {
                 let target = {
                     let profile = svc::Param::<Option<profiles::Receiver>>::param(&parent)
                         .ok_or(GatewayDomainInvalid)?;
 
                     if let Some(profiles::LogicalAddr(addr)) = profile.logical_addr() {
-                        outbound::http::Logical::Route(addr, profile)
+                        outbound::http::Logical::Route(addr, profile, svc::Param::param(&*parent))
                     } else if let Some((addr, metadata)) = profile.endpoint() {
                         outbound::http::Logical::Forward(Remote(ServerAddr(addr)), metadata)
                     } else {
@@ -166,7 +137,6 @@
                     parent,
                 })
             })
->>>>>>> 19c3b8c8
             // Authorize requests to the gateway.
             .push(self.inbound.authorize_http());
 
