--- conflicted
+++ resolved
@@ -118,26 +118,12 @@
             // discovery information.
             .push_filter(|(_, parent): (_, T)| -> Result<_, GatewayDomainInvalid> {
                 let routes = {
-<<<<<<< HEAD
-                    let profile =
-                        svc::Param::<Option<watch::Receiver<profiles::Profile>>>::param(&parent)
-                            .ok_or(GatewayDomainInvalid)?;
-
-                    let mut route = mk_route(&*profile.borrow()).ok_or(GatewayDomainInvalid)?;
-                    outbound::http::spawn_routes(profile, move |p: &profiles::Profile| {
-                        if let Some(r) = mk_route(p) {
-                            route = r;
-                        }
-                        route.clone()
-                    })
-=======
                     let mut profile =
                         svc::Param::<Option<watch::Receiver<profiles::Profile>>>::param(&parent)
                             .ok_or(GatewayDomainInvalid)?;
                     let init =
                         mk_routes(&*profile.borrow_and_update()).ok_or(GatewayDomainInvalid)?;
                     outbound::http::spawn_routes(profile, init, mk_routes)
->>>>>>> 3709c393
                 };
 
                 Ok(Target {
@@ -162,11 +148,7 @@
     }
 }
 
-<<<<<<< HEAD
-fn mk_route(profile: &profiles::Profile) -> Option<outbound::http::Routes> {
-=======
 fn mk_routes(profile: &profiles::Profile) -> Option<outbound::http::Routes> {
->>>>>>> 3709c393
     if let Some(addr) = profile.addr.clone() {
         return Some(outbound::http::Routes::Profile(
             outbound::http::profile::Routes {
