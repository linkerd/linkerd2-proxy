use linkerd_app_core::{
    control, dns,
    exp_backoff::ExponentialBackoff,
    identity,
    metrics::{self, prom},
    proxy::http,
    svc::{self, NewService, ServiceExt},
    Error,
};

use std::sync::Arc;

#[derive(Clone, Debug)]
pub struct Config {
    pub control: control::Config,
    pub workload: String,
}

/// Handles to policy service clients.
pub struct Policy<S> {
    /// The address of the policy service, used for logging.
    pub addr: control::ControlAddr,

    /// Policy service gRPC client.
    pub client: S,

    /// Workload identifier
    pub workload: Arc<str>,

    pub backoff: ExponentialBackoff,
}

// === impl Config ===

impl Config {
    pub fn build(
        self,
        dns: dns::Resolver,
        metrics: metrics::ControlHttp,
<<<<<<< HEAD
        registry: &mut prom::registry::Registry,
=======
        registry: &mut prom::Registry,
>>>>>>> 0ee7e5c5
        identity: identity::NewClient,
    ) -> Result<
        Policy<
            impl svc::Service<
                    http::Request<tonic::body::BoxBody>,
                    Response = http::Response<control::RspBody>,
                    Error = Error,
                    Future = impl Send,
                > + Clone,
        >,
        Error,
    > {
        let addr = self.control.addr.clone();
        let workload = self.workload.into();
        let backoff = self.control.connect.backoff;
        let client = self
            .control
            .build(dns, metrics, registry, identity)
            .new_service(())
            .map_err(Error::from);

        Ok(Policy {
            addr,
            client,
            workload,
            backoff,
        })
    }
}<|MERGE_RESOLUTION|>--- conflicted
+++ resolved
@@ -37,11 +37,7 @@
         self,
         dns: dns::Resolver,
         metrics: metrics::ControlHttp,
-<<<<<<< HEAD
-        registry: &mut prom::registry::Registry,
-=======
         registry: &mut prom::Registry,
->>>>>>> 0ee7e5c5
         identity: identity::NewClient,
     ) -> Result<
         Policy<
