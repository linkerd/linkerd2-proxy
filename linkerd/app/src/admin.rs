use crate::identity::LocalIdentity;
use linkerd2_app_core::{
<<<<<<< HEAD
    admin, config::ServerConfig, drain, metrics::FmtMetrics, serve, trace, transport::tls, Error,
=======
    admin, config::ServerConfig, drain, metrics::FmtMetrics, proxy::detect, serve,
    trace::LevelHandle, transport::tls, Error,
>>>>>>> 51cc0b17
};
use std::net::SocketAddr;
use std::pin::Pin;
use std::time::Duration;

#[derive(Clone, Debug)]
pub struct Config {
    pub server: ServerConfig,
    pub metrics_retain_idle: Duration,
}

pub struct Admin {
    pub listen_addr: SocketAddr,
    pub latch: admin::Latch,
    pub serve: Pin<Box<dyn std::future::Future<Output = Result<(), Error>> + Send + 'static>>,
}

impl Config {
    pub fn build<R>(
        self,
        identity: LocalIdentity,
        report: R,
        trace: trace::Handle,
        drain: drain::Watch,
    ) -> Result<Admin, Error>
    where
        R: FmtMetrics + Clone + Send + 'static,
    {
        let (listen_addr, listen) = self.server.bind.bind()?;

        let (ready, latch) = admin::Readiness::new();
<<<<<<< HEAD
        let admin = admin::Admin::new(report, ready, trace);
        let accept = tls::AcceptTls::new(identity, admin.into_accept());
=======
        let admin = admin::Admin::new(report, ready, log_level);
        let accept = detect::Accept::new(
            tls::DetectTls::new(identity, Default::default()),
            admin.into_accept(),
        );
>>>>>>> 51cc0b17
        let serve = Box::pin(serve::serve(listen, accept, drain.signal()));
        Ok(Admin {
            listen_addr,
            latch,
            serve,
        })
    }
}<|MERGE_RESOLUTION|>--- conflicted
+++ resolved
@@ -1,11 +1,7 @@
 use crate::identity::LocalIdentity;
 use linkerd2_app_core::{
-<<<<<<< HEAD
-    admin, config::ServerConfig, drain, metrics::FmtMetrics, serve, trace, transport::tls, Error,
-=======
-    admin, config::ServerConfig, drain, metrics::FmtMetrics, proxy::detect, serve,
-    trace::LevelHandle, transport::tls, Error,
->>>>>>> 51cc0b17
+    admin, config::ServerConfig, drain, metrics::FmtMetrics  proxy::detect, serve,
+    trace, transport::tls, Error,
 };
 use std::net::SocketAddr;
 use std::pin::Pin;
@@ -37,16 +33,11 @@
         let (listen_addr, listen) = self.server.bind.bind()?;
 
         let (ready, latch) = admin::Readiness::new();
-<<<<<<< HEAD
         let admin = admin::Admin::new(report, ready, trace);
-        let accept = tls::AcceptTls::new(identity, admin.into_accept());
-=======
-        let admin = admin::Admin::new(report, ready, log_level);
         let accept = detect::Accept::new(
             tls::DetectTls::new(identity, Default::default()),
             admin.into_accept(),
         );
->>>>>>> 51cc0b17
         let serve = Box::pin(serve::serve(listen, accept, drain.signal()));
         Ok(Admin {
             listen_addr,
