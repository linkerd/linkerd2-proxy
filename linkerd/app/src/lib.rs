--- conflicted
+++ resolved
@@ -82,11 +82,7 @@
         }
     }
 
-<<<<<<< HEAD
-    /// Build an appication.
-=======
     /// Build an application.
->>>>>>> a7f22f6c
     ///
     /// It is currently required that this be run on a Tokio runtime, since some
     /// services are created eagerly and must spawn tasks to do so.
