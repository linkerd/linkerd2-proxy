--- conflicted
+++ resolved
@@ -13,14 +13,14 @@
 
 use self::metrics::Metrics;
 use futures::{future, Async, Future};
-use futures_03::{compat::Future01CompatExt, FutureExt, TryFutureExt};
+use futures_03::{compat::Future01CompatExt, TryFutureExt};
 pub use linkerd2_app_core::{self as core, trace};
 use linkerd2_app_core::{
     config::ControlAddr,
     dns, drain,
     proxy::core::listen::{Bind, Listen},
     svc::{self, NewService},
-    Error, Never,
+    Error,
 };
 use linkerd2_app_gateway as gateway;
 use linkerd2_app_inbound as inbound;
@@ -64,14 +64,9 @@
     identity: identity::Identity,
     inbound_addr: SocketAddr,
     oc_collector: oc_collector::OcCollector,
-<<<<<<< HEAD
     outbound_addr: SocketAddr,
     start_proxy: Pin<Box<dyn std::future::Future<Output = ()> + Send + 'static>>,
-    //tap: tap::Tap,
-=======
-    outbound: outbound::Outbound,
     tap: tap::Tap,
->>>>>>> 959b7dfd
 }
 
 impl Config {
@@ -104,7 +99,7 @@
         // DNS resolver. When we spawn the admin thread, we will move the
         // runtime constructed here to that thread and have it execute the admin
         // workloads.
-        let mut admin_rt = tokio_02::runtime::Builder::new()
+        let admin_rt = tokio_02::runtime::Builder::new()
             .basic_scheduler()
             .enable_all()
             .build()
@@ -121,7 +116,6 @@
         let (drain_tx, drain_rx) = drain::channel();
 
         let tap = info_span!("tap").in_scope(|| tap.build(identity.local(), drain_rx.clone()))?;
-        let dst_addr = dst.control.addr.clone();
         let dst = {
             use linkerd2_app_core::{classify, control, reconnect, transport::tls};
 
@@ -164,7 +158,6 @@
             info_span!("admin").in_scope(move || admin.build(identity, report, log_level, drain))?
         };
 
-<<<<<<< HEAD
         let dst_addr = dst.addr.clone();
 
         let inbound_listen = inbound.proxy.server.bind.bind()?;
@@ -177,7 +170,7 @@
 
         let resolver = dns.resolver;
         let local_identity = identity.local();
-        //let tap_layer = tap.layer();
+        let tap_layer = tap.layer();
         let oc_span_sink = oc_collector.span_sink();
 
         let start_proxy = Box::pin(async move {
@@ -191,7 +184,7 @@
                 outbound_connect.clone(),
                 dst.resolve,
                 dst.profiles.clone(),
-                //tap_layer.clone(),
+                tap_layer.clone(),
                 outbound_metrics.clone(),
                 oc_span_sink.clone(),
             );
@@ -229,7 +222,7 @@
                             .push_on_response(svc::layers().box_http_request())
                             .into_inner(),
                         dst.profiles,
-                        //tap_layer.clone(),
+                        tap_layer,
                         inbound_metrics,
                         oc_span_sink,
                         drain_rx,
@@ -238,39 +231,6 @@
                     .instrument(info_span!("inbound")),
             );
         });
-=======
-        // let dst_addr = dst.addr.clone();
-        let inbound = {
-            let inbound = inbound;
-            let identity = identity.local();
-            let profiles = dst.profiles.clone();
-            let tap = tap.layer();
-            let metrics = metrics.inbound;
-            let oc = oc_collector.span_sink();
-            let drain = drain_rx.clone();
-            info_span!("inbound")
-                .in_scope(move || inbound.build(identity, profiles, tap, metrics, oc, drain))?
-        };
-        let outbound = {
-            let identity = identity.local();
-            let dns = dns.resolver;
-            let tap = tap.layer();
-            let metrics = metrics.outbound;
-            let oc = oc_collector.span_sink();
-            info_span!("outbound").in_scope(move || {
-                outbound.build(
-                    identity,
-                    dst.resolve,
-                    dns,
-                    dst.profiles,
-                    tap,
-                    metrics,
-                    oc,
-                    drain_rx,
-                )
-            })?
-        };
->>>>>>> 959b7dfd
 
         Ok(App {
             admin,
@@ -280,14 +240,9 @@
             identity,
             inbound_addr,
             oc_collector,
-<<<<<<< HEAD
             outbound_addr,
             start_proxy,
-            //tap,
-=======
-            outbound,
             tap,
->>>>>>> 959b7dfd
         })
     }
 }
@@ -343,16 +298,9 @@
             mut admin_rt,
             drain,
             identity,
-<<<<<<< HEAD
             oc_collector,
             start_proxy,
-            //tap,
-=======
-            inbound,
-            // oc_collector,
-            outbound,
             tap,
->>>>>>> 959b7dfd
             ..
         } = self;
 
