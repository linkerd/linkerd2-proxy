--- conflicted
+++ resolved
@@ -58,11 +58,7 @@
         self,
         dns: dns::Resolver,
         client_metrics: ClientMetrics,
-<<<<<<< HEAD
-        registry: &mut prom::registry::Registry,
-=======
         registry: &mut prom::Registry,
->>>>>>> 0ee7e5c5
     ) -> Result<Identity> {
         let name = self.documents.server_name.clone();
         let (store, receiver) = Mode::default().watch(
