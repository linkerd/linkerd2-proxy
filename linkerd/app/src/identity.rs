--- conflicted
+++ resolved
@@ -53,18 +53,13 @@
 // === impl Config ===
 
 impl Config {
-<<<<<<< HEAD
-    pub fn build(self, dns: dns::Resolver, client_metrics: ClientMetrics) -> Result<Identity> {
-        let name = self.params.server_name.clone();
-=======
     pub fn build(
         self,
         dns: dns::Resolver,
         client_metrics: ClientMetrics,
         registry: &mut prom::Registry,
     ) -> Result<Identity> {
-        let name = self.documents.server_name.clone();
->>>>>>> 0ee7e5c5
+        let name = self.params.server_name.clone();
         let (store, receiver) = Mode::default().watch(
             name.clone().into(),
             name.clone(),
