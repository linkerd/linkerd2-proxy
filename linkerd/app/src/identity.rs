pub use linkerd_app_core::identity::{
    Crt, CrtKey, Csr, InvalidName, Key, Name, TokenSource, TrustAnchors,
};
<<<<<<< HEAD
pub use linkerd_app_core::proxy::identity::{certify, metrics, Local};
=======
pub use linkerd_app_core::proxy::identity::{certify, metrics, LocalCrtKey};
>>>>>>> 0d6471c4
use linkerd_app_core::{
    control, dns,
    exp_backoff::{ExponentialBackoff, ExponentialBackoffStream},
    metrics::ControlHttp as Metrics,
    Error,
};
use std::future::Future;
use std::pin::Pin;
use tracing::debug;

// The Disabled case is extraordinarily rare.
#[allow(clippy::large_enum_variant)]
#[derive(Clone, Debug)]
pub enum Config {
    Disabled,
    Enabled {
        control: control::Config,
        certify: certify::Config,
    },
}

// The Disabled case is extraordinarily rare.
#[allow(clippy::large_enum_variant)]
pub enum Identity {
    Disabled,
    Enabled {
        addr: control::ControlAddr,
        local: LocalCrtKey,
        task: Task,
    },
}

#[derive(Clone, Debug)]
struct Recover(ExponentialBackoff);

pub type Task = Pin<Box<dyn Future<Output = ()> + Send + 'static>>;

impl Config {
    pub fn build(self, dns: dns::Resolver, metrics: Metrics) -> Result<Identity, Error> {
        match self {
            Config::Disabled => Ok(Identity::Disabled),
            Config::Enabled { control, certify } => {
                let (local, daemon) = LocalCrtKey::new(&certify);

                let addr = control.addr.clone();
                let svc = control.build(dns, metrics, Some(certify.trust_anchors));

                // Save to be spawned on an auxiliary runtime.
                let task = {
                    let addr = addr.clone();
                    Box::pin(async move {
                        debug!(peer.addr = ?addr, "running");
                        daemon.run(svc).await
                    })
                };

                Ok(Identity::Enabled { addr, local, task })
            }
        }
    }
}

impl Identity {
    pub fn local(&self) -> Option<LocalCrtKey> {
        match self {
            Identity::Disabled => None,
            Identity::Enabled { ref local, .. } => Some(local.clone()),
        }
    }

    pub fn metrics(&self) -> metrics::Report {
        match self {
            Identity::Disabled => metrics::Report::disabled(),
            Identity::Enabled { ref local, .. } => local.metrics(),
        }
    }

    pub fn task(self) -> Task {
        match self {
            Identity::Disabled => Box::pin(async {}),
            Identity::Enabled { task, .. } => task,
        }
    }
}

impl<E: Into<Error>> linkerd_error::Recover<E> for Recover {
    type Backoff = ExponentialBackoffStream;

    fn recover(&self, _: E) -> Result<Self::Backoff, E> {
        Ok(self.0.stream())
    }
}<|MERGE_RESOLUTION|>--- conflicted
+++ resolved
@@ -1,11 +1,7 @@
 pub use linkerd_app_core::identity::{
     Crt, CrtKey, Csr, InvalidName, Key, Name, TokenSource, TrustAnchors,
 };
-<<<<<<< HEAD
-pub use linkerd_app_core::proxy::identity::{certify, metrics, Local};
-=======
 pub use linkerd_app_core::proxy::identity::{certify, metrics, LocalCrtKey};
->>>>>>> 0d6471c4
 use linkerd_app_core::{
     control, dns,
     exp_backoff::{ExponentialBackoff, ExponentialBackoffStream},
