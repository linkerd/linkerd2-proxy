--- conflicted
+++ resolved
@@ -1232,13 +1232,8 @@
     });
     let dir = parse(strings, ENV_IDENTITY_DIR, |ref s| Ok(PathBuf::from(s)));
     let tok = parse(strings, ENV_IDENTITY_TOKEN_FILE, |ref s| {
-<<<<<<< HEAD
         identity::client::linkerd::TokenSource::if_nonempty_file(s.to_string()).map_err(|e| {
-            error!("Could not read {}: {}", ENV_IDENTITY_TOKEN_FILE, e);
-=======
-        identity::TokenSource::if_nonempty_file(s.to_string()).map_err(|e| {
             error!("Could not read {ENV_IDENTITY_TOKEN_FILE}: {e}");
->>>>>>> 466f88cf
             ParseError::InvalidTokenSource
         })
     });
