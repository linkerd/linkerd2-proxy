use crate::core::{
    addr,
    config::*,
    control::{Config as ControlConfig, ControlAddr},
    proxy::http::{h1, h2},
    tls,
<<<<<<< HEAD
    transport::{BindTcp, Keepalive},
=======
    transport::{BindTcp, ListenAddr},
>>>>>>> 0c1e0deb
    Addr, AddrMatch, Conditional, NameMatch,
};
use crate::{dns, gateway, identity, inbound, oc_collector, outbound};
use indexmap::IndexSet;
use std::{
    collections::HashMap, fmt, fs, net::SocketAddr, path::PathBuf, str::FromStr, time::Duration,
};
use tracing::{debug, error, warn};

/// The strings used to build a configuration.
pub trait Strings {
    /// Retrieves the value for the key `key`.
    ///
    /// `key` must be one of the `ENV_` values below.
    fn get(&self, key: &str) -> Result<Option<String>, EnvError>;
}

/// An implementation of `Strings` that reads the values from environment variables.
pub struct Env;

/// Errors produced when loading a `Config` struct.
#[derive(Clone, Debug)]
pub enum EnvError {
    InvalidEnvVar,
    NoDestinationAddress,
}

#[derive(Debug, Eq, PartialEq)]
pub enum ParseError {
    NotADuration,
    NotADomainSuffix,
    NotABool,
    NotANumber,
    NotANetwork,
    HostIsNotAnIpAddress,
    AddrError(addr::Error),
    NameError,
    InvalidTokenSource,
    InvalidTrustAnchors,
}

// Environment variables to look at when loading the configuration
pub const ENV_OUTBOUND_LISTEN_ADDR: &str = "LINKERD2_PROXY_OUTBOUND_LISTEN_ADDR";
pub const ENV_INBOUND_LISTEN_ADDR: &str = "LINKERD2_PROXY_INBOUND_LISTEN_ADDR";
pub const ENV_CONTROL_LISTEN_ADDR: &str = "LINKERD2_PROXY_CONTROL_LISTEN_ADDR";
pub const ENV_ADMIN_LISTEN_ADDR: &str = "LINKERD2_PROXY_ADMIN_LISTEN_ADDR";

// When compiled with the `mock-orig-dst` flag, these environment variables are required to
// configure the proxy's behavior.

#[cfg(feature = "mock-orig-dst")]
pub const ENV_INBOUND_ORIG_DST_ADDR: &str = "LINKERD2_PROXY_INBOUND_ORIG_DST_ADDR";

#[cfg(feature = "mock-orig-dst")]
pub const ENV_OUTBOUND_ORIG_DST_ADDR: &str = "LINKERD2_PROXY_OUTBOUND_ORIG_DST_ADDR";

pub const ENV_METRICS_RETAIN_IDLE: &str = "LINKERD2_PROXY_METRICS_RETAIN_IDLE";

const ENV_INGRESS_MODE: &str = "LINKERD2_PROXY_INGRESS_MODE";

const ENV_INBOUND_DISPATCH_TIMEOUT: &str = "LINKERD2_PROXY_INBOUND_DISPATCH_TIMEOUT";
const ENV_OUTBOUND_DISPATCH_TIMEOUT: &str = "LINKERD2_PROXY_OUTBOUND_DISPATCH_TIMEOUT";

const ENV_INBOUND_DETECT_TIMEOUT: &str = "LINKERD2_PROXY_INBOUND_DETECT_TIMEOUT";
const ENV_OUTBOUND_DETECT_TIMEOUT: &str = "LINKERD2_PROXY_OUTBOUND_DETECT_TIMEOUT";

const ENV_INBOUND_CONNECT_TIMEOUT: &str = "LINKERD2_PROXY_INBOUND_CONNECT_TIMEOUT";
const ENV_OUTBOUND_CONNECT_TIMEOUT: &str = "LINKERD2_PROXY_OUTBOUND_CONNECT_TIMEOUT";

const ENV_INBOUND_ACCEPT_KEEPALIVE: &str = "LINKERD2_PROXY_INBOUND_ACCEPT_KEEPALIVE";
const ENV_OUTBOUND_ACCEPT_KEEPALIVE: &str = "LINKERD2_PROXY_OUTBOUND_ACCEPT_KEEPALIVE";

const ENV_INBOUND_CONNECT_KEEPALIVE: &str = "LINKERD2_PROXY_INBOUND_CONNECT_KEEPALIVE";
const ENV_OUTBOUND_CONNECT_KEEPALIVE: &str = "LINKERD2_PROXY_OUTBOUND_CONNECT_KEEPALIVE";

pub const ENV_BUFFER_CAPACITY: &str = "LINKERD2_PROXY_BUFFER_CAPACITY";

pub const ENV_INBOUND_ROUTER_MAX_IDLE_AGE: &str = "LINKERD2_PROXY_INBOUND_ROUTER_MAX_IDLE_AGE";
pub const ENV_OUTBOUND_ROUTER_MAX_IDLE_AGE: &str = "LINKERD2_PROXY_OUTBOUND_ROUTER_MAX_IDLE_AGE";

const ENV_INBOUND_MAX_IDLE_CONNS_PER_ENDPOINT: &str = "LINKERD2_PROXY_MAX_IDLE_CONNS_PER_ENDPOINT";
const ENV_OUTBOUND_MAX_IDLE_CONNS_PER_ENDPOINT: &str =
    "LINKERD2_PROXY_OUTBOUND_MAX_IDLE_CONNS_PER_ENDPOINT";

pub const ENV_INBOUND_MAX_IN_FLIGHT: &str = "LINKERD2_PROXY_INBOUND_MAX_IN_FLIGHT";
pub const ENV_OUTBOUND_MAX_IN_FLIGHT: &str = "LINKERD2_PROXY_OUTBOUND_MAX_IN_FLIGHT";

pub const ENV_TRACE_ATTRIBUTES_PATH: &str = "LINKERD2_PROXY_TRACE_ATTRIBUTES_PATH";

/// Constrains which destination names may be used for profile/route discovery.
///
/// The value is a comma-separated list of domain name suffixes that may be
/// resolved via the destination service. A value of `.` indicates that all
/// domains should be discovered via the service.
///
/// If specified and empty, the destination service is not used for route discovery.
///
/// If unspecified, a default value is used.
pub const ENV_DESTINATION_PROFILE_SUFFIXES: &str = "LINKERD2_PROXY_DESTINATION_PROFILE_SUFFIXES";

/// Constrains which destination addresses may be used for profile/route discovery.
///
/// The value is a comma-separated list of networks that may be
/// resolved via the destination service.
///
/// If specified and empty, the destination service is not used for route discovery.
///
/// If unspecified, a default value is used.
pub const ENV_DESTINATION_PROFILE_NETWORKS: &str = "LINKERD2_PROXY_DESTINATION_PROFILE_NETWORKS";

/// Constrains which destination names are permitted.
///
/// If unspecified or empty, no inbound gateway is configured.
pub const ENV_INBOUND_GATEWAY_SUFFIXES: &str = "LINKERD2_PROXY_INBOUND_GATEWAY_SUFFIXES";

// These *disable* our protocol detection for connections whose SO_ORIGINAL_DST
// has a port in the provided list.
pub const ENV_INBOUND_PORTS_DISABLE_PROTOCOL_DETECTION: &str =
    "LINKERD2_PROXY_INBOUND_PORTS_DISABLE_PROTOCOL_DETECTION";

pub const ENV_INBOUND_PORTS_REQUIRE_IDENTITY: &str =
    "LINKERD2_PROXY_INBOUND_PORTS_REQUIRE_IDENTITY";

pub const ENV_IDENTITY_DISABLED: &str = "LINKERD2_PROXY_IDENTITY_DISABLED";
pub const ENV_IDENTITY_DIR: &str = "LINKERD2_PROXY_IDENTITY_DIR";
pub const ENV_IDENTITY_TRUST_ANCHORS: &str = "LINKERD2_PROXY_IDENTITY_TRUST_ANCHORS";
pub const ENV_IDENTITY_IDENTITY_LOCAL_NAME: &str = "LINKERD2_PROXY_IDENTITY_LOCAL_NAME";
pub const ENV_IDENTITY_TOKEN_FILE: &str = "LINKERD2_PROXY_IDENTITY_TOKEN_FILE";
pub const ENV_IDENTITY_MIN_REFRESH: &str = "LINKERD2_PROXY_IDENTITY_MIN_REFRESH";
pub const ENV_IDENTITY_MAX_REFRESH: &str = "LINKERD2_PROXY_IDENTITY_MAX_REFRESH";

pub const ENV_IDENTITY_SVC_BASE: &str = "LINKERD2_PROXY_IDENTITY_SVC";

pub const ENV_DESTINATION_SVC_BASE: &str = "LINKERD2_PROXY_DESTINATION_SVC";

pub const ENV_HOSTNAME: &str = "HOSTNAME";

pub const ENV_TRACE_COLLECTOR_SVC_BASE: &str = "LINKERD2_PROXY_TRACE_COLLECTOR_SVC";

pub const ENV_DESTINATION_CONTEXT: &str = "LINKERD2_PROXY_DESTINATION_CONTEXT";
pub const ENV_DESTINATION_PROFILE_INITIAL_TIMEOUT: &str =
    "LINKERD2_PROXY_DESTINATION_PROFILE_INITIAL_TIMEOUT";

pub const ENV_TAP_SVC_NAME: &str = "LINKERD2_PROXY_TAP_SVC_NAME";
const ENV_RESOLV_CONF: &str = "LINKERD2_PROXY_RESOLV_CONF";

/// Configures a minimum value for the TTL of DNS lookups.
///
/// Lookups with TTLs below this value will use this value instead.
const ENV_DNS_MIN_TTL: &str = "LINKERD2_PROXY_DNS_MIN_TTL";
/// Configures a maximum value for the TTL of DNS lookups.
///
/// Lookups with TTLs above this value will use this value instead.
const ENV_DNS_MAX_TTL: &str = "LINKERD2_PROXY_DNS_MAX_TTL";

/// Configure the stream or connection level flow control setting for HTTP2.
///
/// If unspecified, the default value of 65,535 is used.
const ENV_INITIAL_STREAM_WINDOW_SIZE: &str = "LINKERD2_PROXY_HTTP2_INITIAL_STREAM_WINDOW_SIZE";
const ENV_INITIAL_CONNECTION_WINDOW_SIZE: &str =
    "LINKERD2_PROXY_HTTP2_INITIAL_CONNECTION_WINDOW_SIZE";

// Default values for various configuration fields
const DEFAULT_OUTBOUND_LISTEN_ADDR: &str = "127.0.0.1:4140";
pub const DEFAULT_INBOUND_LISTEN_ADDR: &str = "0.0.0.0:4143";
pub const DEFAULT_CONTROL_LISTEN_ADDR: &str = "0.0.0.0:4190";
const DEFAULT_ADMIN_LISTEN_ADDR: &str = "127.0.0.1:4191";
const DEFAULT_METRICS_RETAIN_IDLE: Duration = Duration::from_secs(10 * 60);
const DEFAULT_INBOUND_DISPATCH_TIMEOUT: Duration = Duration::from_secs(1);
const DEFAULT_INBOUND_DETECT_TIMEOUT: Duration = Duration::from_secs(10);
const DEFAULT_INBOUND_CONNECT_TIMEOUT: Duration = Duration::from_millis(300);
const DEFAULT_INBOUND_CONNECT_BACKOFF: ExponentialBackoff = ExponentialBackoff {
    min: Duration::from_millis(100),
    max: Duration::from_millis(500),
    jitter: 0.1,
};
const DEFAULT_OUTBOUND_DISPATCH_TIMEOUT: Duration = Duration::from_secs(3);
const DEFAULT_OUTBOUND_DETECT_TIMEOUT: Duration = Duration::from_secs(10);
const DEFAULT_OUTBOUND_CONNECT_TIMEOUT: Duration = Duration::from_secs(1);
const DEFAULT_OUTBOUND_CONNECT_BACKOFF: ExponentialBackoff = ExponentialBackoff {
    min: Duration::from_millis(100),
    max: Duration::from_millis(500),
    jitter: 0.1,
};
const DEFAULT_RESOLV_CONF: &str = "/etc/resolv.conf";

const DEFAULT_INITIAL_STREAM_WINDOW_SIZE: u32 = 65_535; // Protocol default
const DEFAULT_INITIAL_CONNECTION_WINDOW_SIZE: u32 = 1048576; // 1MB ~ 16 streams at capacity

// This configuration limits the amount of time Linkerd retains cached clients &
// connections.
//
// After this timeout expires, the proxy will need to re-resolve destination
// metadata. The outbound default of 5s matches Kubernetes' default DNS TTL. On
// the outbound side, especially, we want to use a limited idle timeout since
// stale clients/connections can have a severe memory impact, especially when
// the application communicates with many endpoints or at high concurrency.
//
// On the inbound side, we want to be a bit more permissive so that periodic, as
// the number of endpoints should generally be pretty constrained.
const DEFAULT_INBOUND_ROUTER_MAX_IDLE_AGE: Duration = Duration::from_secs(20);
const DEFAULT_OUTBOUND_ROUTER_MAX_IDLE_AGE: Duration = Duration::from_secs(5);

// By default, we don't limit the number of connections a connection pol may
// use, as doing so can severely impact CPU utilization for applications with
// many concurrent requests. It's generally preferable to use the MAX_IDLE_AGE
// limitations to quickly drop idle connections.
const DEFAULT_INBOUND_MAX_IDLE_CONNS_PER_ENDPOINT: usize = std::usize::MAX;
const DEFAULT_OUTBOUND_MAX_IDLE_CONNS_PER_ENDPOINT: usize = std::usize::MAX;

// These settings limit the number of requests that have not received responses,
// including those buffered in the proxy and dispatched to the destination
// service.
const DEFAULT_INBOUND_MAX_IN_FLIGHT: usize = 100_000;
const DEFAULT_OUTBOUND_MAX_IN_FLIGHT: usize = 100_000;

// This value should be large enough to admit requests without exerting
// backpressure so that requests implicitly buffer in the executor; but it
// should be small enough that callers can't force the proxy to consume an
// extreme amount of memory. Also keep in mind that there may be several buffers
// used in a given proxy, each of which assumes this capacity.
//
// The value of 10K is chosen somewhat arbitrarily, but seems high enough to
// buffer requests for high-load services.
const DEFAULT_BUFFER_CAPACITY: usize = 10_000;

const DEFAULT_DESTINATION_PROFILE_SUFFIXES: &str = "svc.cluster.local.";
const DEFAULT_DESTINATION_PROFILE_IDLE_TIMEOUT: Duration = Duration::from_millis(500);

const DEFAULT_IDENTITY_MIN_REFRESH: Duration = Duration::from_secs(10);
const DEFAULT_IDENTITY_MAX_REFRESH: Duration = Duration::from_secs(60 * 60 * 24);

const INBOUND_CONNECT_BASE: &str = "INBOUND_CONNECT";
const OUTBOUND_CONNECT_BASE: &str = "OUTBOUND_CONNECT";

/// Load a `App` by reading ENV variables.
pub fn parse_config<S: Strings>(strings: &S) -> Result<super::Config, EnvError> {
    // Parse all the environment variables. `parse` will log any errors so
    // defer returning any errors until all of them have been parsed.
    let outbound_listener_addr = parse(strings, ENV_OUTBOUND_LISTEN_ADDR, parse_socket_addr);
    let inbound_listener_addr = parse(strings, ENV_INBOUND_LISTEN_ADDR, parse_socket_addr);
    let admin_listener_addr = parse(strings, ENV_ADMIN_LISTEN_ADDR, parse_socket_addr);

    let inbound_detect_timeout = parse(strings, ENV_INBOUND_DETECT_TIMEOUT, parse_duration);
    let inbound_dispatch_timeout = parse(strings, ENV_INBOUND_DISPATCH_TIMEOUT, parse_duration);
    let inbound_connect_timeout = parse(strings, ENV_INBOUND_CONNECT_TIMEOUT, parse_duration);

    let outbound_detect_timeout = parse(strings, ENV_OUTBOUND_DETECT_TIMEOUT, parse_duration);
    let outbound_dispatch_timeout = parse(strings, ENV_OUTBOUND_DISPATCH_TIMEOUT, parse_duration);
    let outbound_connect_timeout = parse(strings, ENV_OUTBOUND_CONNECT_TIMEOUT, parse_duration);

    let inbound_accept_keepalive = parse(strings, ENV_INBOUND_ACCEPT_KEEPALIVE, parse_duration);
    let outbound_accept_keepalive = parse(strings, ENV_OUTBOUND_ACCEPT_KEEPALIVE, parse_duration);

    let inbound_connect_keepalive = parse(strings, ENV_INBOUND_CONNECT_KEEPALIVE, parse_duration);
    let outbound_connect_keepalive = parse(strings, ENV_OUTBOUND_CONNECT_KEEPALIVE, parse_duration);

    #[cfg(feature = "mock-orig-dst")]
    let (inbound_mock_orig_dst, outbound_mock_orig_dst) = (
        parse(strings, ENV_INBOUND_ORIG_DST_ADDR, parse_socket_addr),
        parse(strings, ENV_OUTBOUND_ORIG_DST_ADDR, parse_socket_addr),
    );

    let inbound_disable_ports = parse(
        strings,
        ENV_INBOUND_PORTS_DISABLE_PROTOCOL_DETECTION,
        parse_port_set,
    );

    let buffer_capacity = parse(strings, ENV_BUFFER_CAPACITY, parse_number);

    let inbound_cache_max_idle_age =
        parse(strings, ENV_INBOUND_ROUTER_MAX_IDLE_AGE, parse_duration);
    let outbound_cache_max_idle_age =
        parse(strings, ENV_OUTBOUND_ROUTER_MAX_IDLE_AGE, parse_duration);

    let inbound_max_idle_per_endpoint = parse(
        strings,
        ENV_INBOUND_MAX_IDLE_CONNS_PER_ENDPOINT,
        parse_number,
    );
    let outbound_max_idle_per_endoint = parse(
        strings,
        ENV_OUTBOUND_MAX_IDLE_CONNS_PER_ENDPOINT,
        parse_number,
    );

    let inbound_max_in_flight = parse(strings, ENV_INBOUND_MAX_IN_FLIGHT, parse_number);
    let outbound_max_in_flight = parse(strings, ENV_OUTBOUND_MAX_IN_FLIGHT, parse_number);

    let metrics_retain_idle = parse(strings, ENV_METRICS_RETAIN_IDLE, parse_duration);

    // DNS

    let resolv_conf_path = strings.get(ENV_RESOLV_CONF);

    let dns_min_ttl = parse(strings, ENV_DNS_MIN_TTL, parse_duration);
    let dns_max_ttl = parse(strings, ENV_DNS_MAX_TTL, parse_duration);

    let identity_config = parse_identity_config(strings);

    let id_disabled = identity_config
        .as_ref()
        .map(|c| c.is_none())
        .unwrap_or(false);

    let dst_addr = if id_disabled {
        parse_control_addr_disable_identity(strings, ENV_DESTINATION_SVC_BASE)
    } else {
        parse_control_addr(strings, ENV_DESTINATION_SVC_BASE)
    };

    let hostname = strings.get(ENV_HOSTNAME);

    let oc_attributes_file_path = strings.get(ENV_TRACE_ATTRIBUTES_PATH);

    let trace_collector_addr = if id_disabled {
        parse_control_addr_disable_identity(strings, ENV_TRACE_COLLECTOR_SVC_BASE)
    } else {
        parse_control_addr(strings, ENV_TRACE_COLLECTOR_SVC_BASE)
    };

    let dst_token = strings.get(ENV_DESTINATION_CONTEXT);

    let gateway_suffixes = parse(strings, ENV_INBOUND_GATEWAY_SUFFIXES, parse_dns_suffixes);
    let dst_profile_idle_timeout = parse(
        strings,
        ENV_DESTINATION_PROFILE_INITIAL_TIMEOUT,
        parse_duration,
    );
    let dst_profile_suffixes = parse(
        strings,
        ENV_DESTINATION_PROFILE_SUFFIXES,
        parse_dns_suffixes,
    );
    let dst_profile_networks = parse(strings, ENV_DESTINATION_PROFILE_NETWORKS, parse_networks);

    let initial_stream_window_size = parse(strings, ENV_INITIAL_STREAM_WINDOW_SIZE, parse_number);
    let initial_connection_window_size =
        parse(strings, ENV_INITIAL_CONNECTION_WINDOW_SIZE, parse_number);

    let tap = parse_tap_config(strings, id_disabled);

    let h2_settings = h2::Settings {
        initial_stream_window_size: Some(
            initial_stream_window_size?.unwrap_or(DEFAULT_INITIAL_STREAM_WINDOW_SIZE),
        ),
        initial_connection_window_size: Some(
            initial_connection_window_size?.unwrap_or(DEFAULT_INITIAL_CONNECTION_WINDOW_SIZE),
        ),
        ..Default::default()
    };

    let buffer_capacity = buffer_capacity?.unwrap_or(DEFAULT_BUFFER_CAPACITY);

    #[cfg(feature = "mock-orig-dst")]
    let (inbound_orig_dst, outbound_orig_dst) = (
        inbound_mock_orig_dst?
            .map(DefaultOrigDstAddr::from)
            .ok_or_else(|| {
                error!("{} must be specified", ENV_INBOUND_ORIG_DST_ADDR);
                EnvError::NoDestinationAddress
            })?,
        outbound_mock_orig_dst?
            .map(DefaultOrigDstAddr::from)
            .ok_or_else(|| {
                error!("{} must be specified", ENV_OUTBOUND_ORIG_DST_ADDR);
                EnvError::NoDestinationAddress
            })?,
    );

    #[cfg(not(feature = "mock-orig-dst"))]
    let (inbound_orig_dst, outbound_orig_dst): (DefaultOrigDstAddr, DefaultOrigDstAddr) =
        Default::default();

    let dst_profile_suffixes = dst_profile_suffixes?
        .unwrap_or_else(|| parse_dns_suffixes(DEFAULT_DESTINATION_PROFILE_SUFFIXES).unwrap());
    let dst_profile_networks = dst_profile_networks?.unwrap_or_default();

    let outbound = {
        let ingress_mode = parse(strings, ENV_INGRESS_MODE, parse_bool)?.unwrap_or(false);

        let keepalive = Keepalive(outbound_accept_keepalive?);
        let bind = BindTcp::new(
            ListenAddr(
                outbound_listener_addr?
                    .unwrap_or_else(|| parse_socket_addr(DEFAULT_OUTBOUND_LISTEN_ADDR).unwrap()),
            ),
            keepalive,
        );
        let server = ServerConfig {
            bind: bind.with_orig_dst_addr(outbound_orig_dst),
            h2_settings: h2::Settings {
                keepalive_timeout: keepalive.into(),
                ..h2_settings
            },
        };
        let cache_max_idle_age =
            outbound_cache_max_idle_age?.unwrap_or(DEFAULT_OUTBOUND_ROUTER_MAX_IDLE_AGE);
        let max_idle =
            outbound_max_idle_per_endoint?.unwrap_or(DEFAULT_OUTBOUND_MAX_IDLE_CONNS_PER_ENDPOINT);
        let keepalive = Keepalive(outbound_connect_keepalive?);
        let connect = ConnectConfig {
            keepalive,
            timeout: outbound_connect_timeout?.unwrap_or(DEFAULT_OUTBOUND_CONNECT_TIMEOUT),
            backoff: parse_backoff(
                strings,
                OUTBOUND_CONNECT_BASE,
                DEFAULT_OUTBOUND_CONNECT_BACKOFF,
            )?,
            h2_settings: h2::Settings {
                keepalive_timeout: keepalive.into(),
                ..h2_settings
            },
            h1_settings: h1::PoolSettings {
                max_idle,
                idle_timeout: cache_max_idle_age,
            },
        };

        let detect_protocol_timeout =
            outbound_detect_timeout?.unwrap_or(DEFAULT_OUTBOUND_DETECT_TIMEOUT);
        let dispatch_timeout =
            outbound_dispatch_timeout?.unwrap_or(DEFAULT_OUTBOUND_DISPATCH_TIMEOUT);

        outbound::Config {
            ingress_mode,
            allow_discovery: AddrMatch::new(dst_profile_suffixes.clone(), dst_profile_networks),
            proxy: ProxyConfig {
                server,
                connect,
                cache_max_idle_age,
                buffer_capacity,
                dispatch_timeout,
                max_in_flight_requests: outbound_max_in_flight?
                    .unwrap_or(DEFAULT_OUTBOUND_MAX_IN_FLIGHT),
                detect_protocol_timeout,
            },
        }
    };

    let gateway = gateway::Config {
        allow_discovery: NameMatch::new(gateway_suffixes?.unwrap_or_default()),
    };

    let inbound = {
        let keepalive = Keepalive(inbound_accept_keepalive?);
        let bind = BindTcp::new(
            ListenAddr(
                inbound_listener_addr?
                    .unwrap_or_else(|| parse_socket_addr(DEFAULT_INBOUND_LISTEN_ADDR).unwrap()),
            ),
            keepalive,
        );
        let server = ServerConfig {
            bind: bind.with_orig_dst_addr(inbound_orig_dst),
            h2_settings: h2::Settings {
                keepalive_timeout: keepalive.into(),
                ..h2_settings
            },
        };
        let cache_max_idle_age =
            inbound_cache_max_idle_age?.unwrap_or(DEFAULT_INBOUND_ROUTER_MAX_IDLE_AGE);
        let max_idle =
            inbound_max_idle_per_endpoint?.unwrap_or(DEFAULT_INBOUND_MAX_IDLE_CONNS_PER_ENDPOINT);
        let keepalive = Keepalive(inbound_connect_keepalive?);
        let connect = ConnectConfig {
            keepalive,
            timeout: inbound_connect_timeout?.unwrap_or(DEFAULT_INBOUND_CONNECT_TIMEOUT),
            backoff: parse_backoff(
                strings,
                INBOUND_CONNECT_BASE,
                DEFAULT_INBOUND_CONNECT_BACKOFF,
            )?,
            h2_settings: h2::Settings {
                keepalive_timeout: keepalive.into(),
                ..h2_settings
            },
            h1_settings: h1::PoolSettings {
                max_idle,
                idle_timeout: cache_max_idle_age,
            },
        };

        let detect_protocol_timeout =
            inbound_detect_timeout?.unwrap_or(DEFAULT_INBOUND_DETECT_TIMEOUT);
        let dispatch_timeout =
            inbound_dispatch_timeout?.unwrap_or(DEFAULT_INBOUND_DISPATCH_TIMEOUT);

        let mut require_identity_for_inbound_ports =
            parse(strings, ENV_INBOUND_PORTS_REQUIRE_IDENTITY, parse_port_set)?.unwrap_or_default();

        if id_disabled && !require_identity_for_inbound_ports.is_empty() {
            error!(
                "if {} is true, {} must be empty",
                ENV_IDENTITY_DISABLED, ENV_INBOUND_PORTS_REQUIRE_IDENTITY
            );
            return Err(EnvError::InvalidEnvVar);
        }

        // Ensure that connections thaat directly target the inbound port are
        // secured (unless identity is disabled).
        let inbound_port = server.bind.addr().as_ref().port();
        if !id_disabled && !require_identity_for_inbound_ports.contains(&inbound_port) {
            debug!(
                "Adding {} to {}",
                inbound_port, ENV_INBOUND_PORTS_REQUIRE_IDENTITY,
            );
            require_identity_for_inbound_ports.insert(inbound_port);
        }

        // Ensure that the inbound port does not disable protocol detection, as
        // is required for opaque transport.
        let inbound_opaque_ports = inbound_disable_ports?.unwrap_or_default();
        if inbound_opaque_ports.contains(&inbound_port) {
            error!(
                "{} must not contain {} ({})",
                ENV_INBOUND_PORTS_DISABLE_PROTOCOL_DETECTION, ENV_INBOUND_LISTEN_ADDR, inbound_port
            );
            return Err(EnvError::InvalidEnvVar);
        }

        inbound::Config {
            allow_discovery: NameMatch::new(dst_profile_suffixes),
            proxy: ProxyConfig {
                server,
                connect,
                cache_max_idle_age,
                buffer_capacity,
                dispatch_timeout,
                max_in_flight_requests: inbound_max_in_flight?
                    .unwrap_or(DEFAULT_INBOUND_MAX_IN_FLIGHT),
                detect_protocol_timeout,
            },
            require_identity_for_inbound_ports: require_identity_for_inbound_ports.into(),
            profile_idle_timeout: dst_profile_idle_timeout?
                .unwrap_or(DEFAULT_DESTINATION_PROFILE_IDLE_TIMEOUT),
            disable_protocol_detection_for_ports: inbound_opaque_ports.into(),
        }
    };

    let dst = {
        let addr = dst_addr?.ok_or(EnvError::NoDestinationAddress)?;
        let connect = if addr.addr.is_loopback() {
            inbound.proxy.connect.clone()
        } else {
            outbound.proxy.connect.clone()
        };
        super::dst::Config {
            context: dst_token?.unwrap_or_default(),
            control: ControlConfig {
                addr,
                connect,
                buffer_capacity,
            },
        }
    };

    let admin = super::admin::Config {
        metrics_retain_idle: metrics_retain_idle?.unwrap_or(DEFAULT_METRICS_RETAIN_IDLE),
        server: ServerConfig {
            bind: BindTcp::new(
                ListenAddr(
                    admin_listener_addr?
                        .unwrap_or_else(|| parse_socket_addr(DEFAULT_ADMIN_LISTEN_ADDR).unwrap()),
                ),
                inbound.proxy.server.bind.keepalive(),
            ),
            h2_settings,
        },
    };

    let dns = dns::Config {
        min_ttl: dns_min_ttl?,
        max_ttl: dns_max_ttl?,
        resolv_conf_path: resolv_conf_path?
            .unwrap_or_else(|| DEFAULT_RESOLV_CONF.into())
            .into(),
    };

    let oc_collector = match trace_collector_addr? {
        None => oc_collector::Config::Disabled,
        Some(addr) => {
            let connect = if addr.addr.is_loopback() {
                inbound.proxy.connect.clone()
            } else {
                outbound.proxy.connect.clone()
            };

            let attributes = oc_attributes_file_path
                .map(|path| match path {
                    Some(path) => oc_trace_attributes(path),
                    None => HashMap::new(),
                })
                .unwrap_or_default();

            oc_collector::Config::Enabled(Box::new(oc_collector::EnabledConfig {
                attributes,
                hostname: hostname?,
                control: ControlConfig {
                    addr,
                    connect,
                    buffer_capacity: 10,
                },
            }))
        }
    };

    let tap = tap?
        .map(|(addr, ids)| super::tap::Config::Enabled {
            permitted_client_ids: ids,
            config: ServerConfig {
                bind: BindTcp::new(ListenAddr(addr), inbound.proxy.server.bind.keepalive()),
                h2_settings,
            },
        })
        .unwrap_or(super::tap::Config::Disabled);

    let identity = identity_config?
        .map(|(addr, certify)| {
            // If the address doesn't have a server identity, then we're on localhost.
            let connect = if addr.identity.is_none() {
                inbound.proxy.connect.clone()
            } else {
                outbound.proxy.connect.clone()
            };
            identity::Config::Enabled {
                certify,
                control: ControlConfig {
                    addr,
                    connect,
                    buffer_capacity: 1,
                },
            }
        })
        .unwrap_or(identity::Config::Disabled);

    Ok(super::Config {
        admin,
        dns,
        dst,
        tap,
        oc_collector,
        identity,
        outbound,
        gateway,
        inbound,
    })
}

fn oc_trace_attributes(oc_attributes_file_path: String) -> HashMap<String, String> {
    match fs::read_to_string(oc_attributes_file_path.clone()) {
        Ok(attributes_string) => convert_attributes_string_to_map(attributes_string),
        Err(err) => {
            warn!(
                "could not read OC trace attributes file at {}: {}",
                oc_attributes_file_path, err
            );
            HashMap::new()
        }
    }
}

fn convert_attributes_string_to_map(attributes: String) -> HashMap<String, String> {
    attributes
        .lines()
        .filter_map(|line| {
            let mut parts = line.splitn(2, '=');
            parts.next().and_then(move |key| {
                parts.next().map(move |val|
                // Trim double quotes in value, present by default when attached through k8s downwardAPI
                (key.to_string(), val.trim_matches('"').to_string()))
            })
        })
        .collect()
}

// ===== impl Env =====

impl Strings for Env {
    fn get(&self, key: &str) -> Result<Option<String>, EnvError> {
        use std::env;

        match env::var(key) {
            Ok(value) => Ok(Some(value)),
            Err(env::VarError::NotPresent) => Ok(None),
            Err(env::VarError::NotUnicode(_)) => {
                error!("{} is not encoded in Unicode", key);
                Err(EnvError::InvalidEnvVar)
            }
        }
    }
}

impl Env {
    pub fn try_config(&self) -> Result<super::Config, EnvError> {
        parse_config(self)
    }
}

// ===== Parsing =====

/// There is a dependency on identity being enabled for tap to work. The
/// status of tap is determined by the ENV_TAP_SVC_NAME env variable being set
/// or not set.
///
/// - If identity is disabled, tap is disabled, but a warning is issued if
///   ENV_TAP_SVC_NAME is set.
/// - If identity is enabled, the status of tap is determined by
///   ENV_TAP_SVC_NAME.
fn parse_tap_config(
    strings: &dyn Strings,
    id_disabled: bool,
) -> Result<Option<(SocketAddr, IndexSet<tls::server::ClientId>)>, EnvError> {
    let tap_identity = parse(strings, ENV_TAP_SVC_NAME, parse_identity)?;
    if id_disabled {
        if tap_identity.is_some() {
            warn!(
                "{} should not be set if identity is disabled; continuing with tap disabled",
                ENV_TAP_SVC_NAME
            );
        }
    } else {
        let addr = parse(strings, ENV_CONTROL_LISTEN_ADDR, parse_socket_addr)?
            .unwrap_or_else(|| parse_socket_addr(DEFAULT_CONTROL_LISTEN_ADDR).unwrap());
        if let Some(id) = tap_identity {
            return Ok(Some((
                addr,
                vec![id].into_iter().map(tls::ClientId).collect(),
            )));
        }
    };
    Ok(None)
}

fn parse_bool(s: &str) -> Result<bool, ParseError> {
    s.parse().map_err(|_| ParseError::NotABool)
}

fn parse_number<T>(s: &str) -> Result<T, ParseError>
where
    T: FromStr,
{
    s.parse().map_err(|_| ParseError::NotANumber)
}

fn parse_duration(s: &str) -> Result<Duration, ParseError> {
    use regex::Regex;

    let re = Regex::new(r"^\s*(\d+)(ms|s|m|h|d)?\s*$").expect("duration regex");

    let cap = re.captures(s).ok_or(ParseError::NotADuration)?;

    let magnitude = parse_number(&cap[1])?;
    match cap.get(2).map(|m| m.as_str()) {
        None if magnitude == 0 => Ok(Duration::from_secs(0)),
        Some("ms") => Ok(Duration::from_millis(magnitude)),
        Some("s") => Ok(Duration::from_secs(magnitude)),
        Some("m") => Ok(Duration::from_secs(magnitude * 60)),
        Some("h") => Ok(Duration::from_secs(magnitude * 60 * 60)),
        Some("d") => Ok(Duration::from_secs(magnitude * 60 * 60 * 24)),
        _ => Err(ParseError::NotADuration),
    }
}

fn parse_socket_addr(s: &str) -> Result<SocketAddr, ParseError> {
    match parse_addr(s)? {
        Addr::Socket(a) => Ok(a),
        _ => {
            error!("Expected IP:PORT; found: {}", s);
            Err(ParseError::HostIsNotAnIpAddress)
        }
    }
}

fn parse_addr(s: &str) -> Result<Addr, ParseError> {
    Addr::from_str(s).map_err(|e| {
        error!("Not a valid address: {}", s);
        ParseError::AddrError(e)
    })
}

fn parse_port_set(s: &str) -> Result<IndexSet<u16>, ParseError> {
    let mut set = IndexSet::new();
    for num in s.split(',') {
        set.insert(parse_number::<u16>(num)?);
    }
    Ok(set)
}

pub(super) fn parse_identity(s: &str) -> Result<identity::Name, ParseError> {
    identity::Name::from_str(s).map_err(|identity::InvalidName| {
        error!("Not a valid identity name: {}", s);
        ParseError::NameError
    })
}

pub(super) fn parse<T, Parse>(
    strings: &dyn Strings,
    name: &str,
    parse: Parse,
) -> Result<Option<T>, EnvError>
where
    Parse: FnOnce(&str) -> Result<T, ParseError>,
{
    match strings.get(name)? {
        Some(ref s) => {
            let r = parse(s).map_err(|parse_error| {
                error!("{}={:?} is not valid: {:?}", name, s, parse_error);
                EnvError::InvalidEnvVar
            })?;
            Ok(Some(r))
        }
        None => Ok(None),
    }
}

#[allow(dead_code)]
fn parse_deprecated<T, Parse>(
    strings: &dyn Strings,
    name: &str,
    deprecated_name: &str,
    f: Parse,
) -> Result<Option<T>, EnvError>
where
    Parse: Copy,
    Parse: Fn(&str) -> Result<T, ParseError>,
{
    match parse(strings, name, f)? {
        Some(v) => Ok(Some(v)),
        None => {
            let v = parse(strings, deprecated_name, f)?;
            if v.is_some() {
                warn!("{} has been deprecated; use {}", deprecated_name, name);
            }
            Ok(v)
        }
    }
}

fn parse_dns_suffixes(list: &str) -> Result<IndexSet<dns::Suffix>, ParseError> {
    let mut suffixes = IndexSet::new();
    for item in list.split(',') {
        let item = item.trim();
        if !item.is_empty() {
            let sfx = parse_dns_suffix(item)?;
            suffixes.insert(sfx);
        }
    }

    Ok(suffixes)
}

fn parse_dns_suffix(s: &str) -> Result<dns::Suffix, ParseError> {
    if s == "." {
        return Ok(dns::Suffix::Root);
    }

    dns::Suffix::from_str(s).map_err(|_| ParseError::NotADomainSuffix)
}

fn parse_networks(list: &str) -> Result<IndexSet<ipnet::IpNet>, ParseError> {
    let mut nets = IndexSet::new();
    for input in list.split(',') {
        let input = input.trim();
        if !input.is_empty() {
            let net = ipnet::IpNet::from_str(input).map_err(|error| {
                error!(%input, %error, "Invalid network");
                ParseError::NotANetwork
            })?;
            nets.insert(net);
        }
    }
    Ok(nets)
}

pub fn parse_backoff<S: Strings>(
    strings: &S,
    base: &str,
    default: ExponentialBackoff,
) -> Result<ExponentialBackoff, EnvError> {
    let min_env = format!("LINKERD2_PROXY_{}_EXP_BACKOFF_MIN", base);
    let min = parse(strings, &min_env, parse_duration);
    let max_env = format!("LINKERD2_PROXY_{}_EXP_BACKOFF_MAX", base);
    let max = parse(strings, &max_env, parse_duration);
    let jitter_env = format!("LINKERD2_PROXY_{}_EXP_BACKOFF_JITTER", base);
    let jitter = parse(strings, &jitter_env, parse_number::<f64>);

    match (min?, max?, jitter?) {
        (None, None, None) => Ok(default),
        (Some(min), Some(max), jitter) => {
            ExponentialBackoff::new(min, max, jitter.unwrap_or_default()).map_err(|error| {
                error!(message="Invalid backoff", %error, %min_env, ?min, %max_env, ?max, %jitter_env, ?jitter);
                EnvError::InvalidEnvVar
            })
        }
        _ => {
            error!("You need to specify either all of {} {} {} or none of them to use the default backoff", min_env, max_env,jitter_env );
            Err(EnvError::InvalidEnvVar)
        }
    }
}

pub fn parse_control_addr<S: Strings>(
    strings: &S,
    base: &str,
) -> Result<Option<ControlAddr>, EnvError> {
    let a_env = format!("{}_ADDR", base);
    let a = parse(strings, &a_env, parse_addr);
    let n_env = format!("{}_NAME", base);
    let n = parse(strings, &n_env, parse_identity);
    match (a?, n?) {
        (None, None) => Ok(None),
        (Some(ref addr), _) if addr.is_loopback() => Ok(Some(ControlAddr {
            addr: addr.clone(),
            identity: Conditional::None(tls::NoClientTls::Loopback),
        })),
        (Some(addr), Some(name)) => Ok(Some(ControlAddr {
            addr,
            identity: Conditional::Some(tls::ServerId(name).into()),
        })),
        (Some(_), None) => {
            error!("{} must be specified when {} is set", n_env, a_env);
            Err(EnvError::InvalidEnvVar)
        }
        (None, Some(_)) => {
            error!("{} must be specified when {} is set", a_env, n_env);
            Err(EnvError::InvalidEnvVar)
        }
    }
}

pub fn parse_control_addr_disable_identity<S: Strings>(
    strings: &S,
    base: &str,
) -> Result<Option<ControlAddr>, EnvError> {
    let a = parse(strings, &format!("{}_ADDR", base), parse_addr)?;
    let identity = Conditional::None(tls::NoClientTls::Disabled);
    Ok(a.map(|addr| ControlAddr { addr, identity }))
}

pub fn parse_identity_config<S: Strings>(
    strings: &S,
) -> Result<Option<(ControlAddr, identity::certify::Config)>, EnvError> {
    let control = parse_control_addr(strings, ENV_IDENTITY_SVC_BASE);
    let ta = parse(strings, ENV_IDENTITY_TRUST_ANCHORS, |ref s| {
        identity::TrustAnchors::from_pem(s).ok_or(ParseError::InvalidTrustAnchors)
    });
    let dir = parse(strings, ENV_IDENTITY_DIR, |ref s| Ok(PathBuf::from(s)));
    let tok = parse(strings, ENV_IDENTITY_TOKEN_FILE, |ref s| {
        identity::TokenSource::if_nonempty_file(s.to_string()).map_err(|e| {
            error!("Could not read {}: {}", ENV_IDENTITY_TOKEN_FILE, e);
            ParseError::InvalidTokenSource
        })
    });
    let li = parse(strings, ENV_IDENTITY_IDENTITY_LOCAL_NAME, parse_identity);
    let min_refresh = parse(strings, ENV_IDENTITY_MIN_REFRESH, parse_duration);
    let max_refresh = parse(strings, ENV_IDENTITY_MAX_REFRESH, parse_duration);

    let disabled = strings
        .get(ENV_IDENTITY_DISABLED)?
        .map(|d| !d.is_empty())
        .unwrap_or(false);

    match (
        disabled,
        control?,
        ta?,
        dir?,
        li?,
        tok?,
        min_refresh?,
        max_refresh?,
    ) {
        (disabled, None, None, None, None, None, None, None) => {
            if !disabled {
                error!(
                    "{} must be set or identity configuration must be specified.",
                    ENV_IDENTITY_DISABLED
                );
                Err(EnvError::InvalidEnvVar)
            } else {
                Ok(None)
            }
        }
        (
            false,
            Some(control),
            Some(trust_anchors),
            Some(dir),
            Some(local_name),
            Some(token),
            min_refresh,
            max_refresh,
        ) => {
            let key = {
                let mut p = dir.clone();
                p.push("key");
                p.set_extension("p8");

                fs::read(p)
                    .map_err(|e| {
                        error!("Failed to read key: {}", e);
                        EnvError::InvalidEnvVar
                    })
                    .and_then(|b| {
                        identity::Key::from_pkcs8(&b).map_err(|e| {
                            error!("Invalid key: {}", e);
                            EnvError::InvalidEnvVar
                        })
                    })
            };

            let csr = {
                let mut p = dir;
                p.push("csr");
                p.set_extension("der");

                fs::read(p)
                    .map_err(|e| {
                        error!("Failed to read Csr: {}", e);
                        EnvError::InvalidEnvVar
                    })
                    .and_then(|b| {
                        identity::Csr::from_der(b).ok_or_else(|| {
                            error!("No CSR found");
                            EnvError::InvalidEnvVar
                        })
                    })
            };

            Ok(Some((
                control,
                identity::certify::Config {
                    local_id: tls::LocalId(local_name),
                    token,
                    trust_anchors,
                    csr: csr?,
                    key: key?,
                    min_refresh: min_refresh.unwrap_or(DEFAULT_IDENTITY_MIN_REFRESH),
                    max_refresh: max_refresh.unwrap_or(DEFAULT_IDENTITY_MAX_REFRESH),
                },
            )))
        }
        (disabled, addr, trust_anchors, end_entity_dir, local_id, token, _minr, _maxr) => {
            if disabled {
                error!(
                    "{} must be unset when other identity variables are set.",
                    ENV_IDENTITY_DISABLED,
                );
            }
            let s = format!("{0}_ADDR and {0}_NAME", ENV_IDENTITY_SVC_BASE);
            let svc_env: &str = &s.as_str();
            for (unset, name) in &[
                (addr.is_none(), svc_env),
                (trust_anchors.is_none(), ENV_IDENTITY_TRUST_ANCHORS),
                (end_entity_dir.is_none(), ENV_IDENTITY_DIR),
                (local_id.is_none(), ENV_IDENTITY_IDENTITY_LOCAL_NAME),
                (token.is_none(), ENV_IDENTITY_TOKEN_FILE),
            ] {
                if *unset {
                    error!(
                        "{} must be set when other identity variables are set.",
                        name,
                    );
                }
            }
            Err(EnvError::InvalidEnvVar)
        }
    }
}

impl fmt::Display for EnvError {
    fn fmt(&self, f: &mut fmt::Formatter<'_>) -> fmt::Result {
        match self {
            EnvError::InvalidEnvVar => write!(f, "invalid environment variable"),
            EnvError::NoDestinationAddress => write!(f, "no destination service configured"),
        }
    }
}

impl ::std::error::Error for EnvError {}

#[cfg(test)]
mod tests {
    use super::*;

    fn test_unit<F: Fn(u64) -> Duration>(unit: &str, to_duration: F) {
        for v in &[0, 1, 23, 456_789] {
            let d = to_duration(*v);
            let text = format!("{}{}", v, unit);
            assert_eq!(parse_duration(&text), Ok(d), "text=\"{}\"", text);

            let text = format!(" {}{}\t", v, unit);
            assert_eq!(parse_duration(&text), Ok(d), "text=\"{}\"", text);
        }
    }

    #[test]
    fn parse_duration_unit_ms() {
        test_unit("ms", Duration::from_millis);
    }

    #[test]
    fn parse_duration_unit_s() {
        test_unit("s", Duration::from_secs);
    }

    #[test]
    fn parse_duration_unit_m() {
        test_unit("m", |v| Duration::from_secs(v * 60));
    }

    #[test]
    fn parse_duration_unit_h() {
        test_unit("h", |v| Duration::from_secs(v * 60 * 60));
    }

    #[test]
    fn parse_duration_unit_d() {
        test_unit("d", |v| Duration::from_secs(v * 60 * 60 * 24));
    }

    #[test]
    fn parse_duration_floats_invalid() {
        assert_eq!(parse_duration(".123h"), Err(ParseError::NotADuration));
        assert_eq!(parse_duration("1.23h"), Err(ParseError::NotADuration));
    }

    #[test]
    fn parse_duration_space_before_unit_invalid() {
        assert_eq!(parse_duration("1 ms"), Err(ParseError::NotADuration));
    }

    #[test]
    fn parse_duration_overflows_invalid() {
        assert_eq!(
            parse_duration("123456789012345678901234567890ms"),
            Err(ParseError::NotANumber)
        );
    }

    #[test]
    fn parse_duration_invalid_unit() {
        assert_eq!(parse_duration("12moons"), Err(ParseError::NotADuration));
        assert_eq!(parse_duration("12y"), Err(ParseError::NotADuration));
    }

    #[test]
    fn parse_duration_zero_without_unit() {
        assert_eq!(parse_duration("0"), Ok(Duration::from_secs(0)));
    }

    #[test]
    fn parse_duration_number_without_unit_is_invalid() {
        assert_eq!(parse_duration("1"), Err(ParseError::NotADuration));
    }

    #[test]
    fn convert_attributes_string_to_map_different_values() {
        let attributes_string = "\
            cluster=\"test-cluster1\"\n\
            rack=\"rack-22\"\n\
            zone=us-est-coast\n\
            linkerd.io/control-plane-component=\"controller\"\n\
            linkerd.io/proxy-deployment=\"linkerd-controller\"\n\
            workload=\n\
            kind=\"\"\n\
            key1=\"=\"\n\
            key2==value2\n\
            key3\n\
            =key4\n\
            "
        .to_string();

        let expected = [
            ("cluster".to_string(), "test-cluster1".to_string()),
            ("rack".to_string(), "rack-22".to_string()),
            ("zone".to_string(), "us-est-coast".to_string()),
            (
                "linkerd.io/control-plane-component".to_string(),
                "controller".to_string(),
            ),
            (
                "linkerd.io/proxy-deployment".to_string(),
                "linkerd-controller".to_string(),
            ),
            ("workload".to_string(), "".to_string()),
            ("kind".to_string(), "".to_string()),
            ("key1".to_string(), "=".to_string()),
            ("key2".to_string(), "=value2".to_string()),
            ("".to_string(), "key4".to_string()),
        ]
        .iter()
        .cloned()
        .collect();

        assert_eq!(
            convert_attributes_string_to_map(attributes_string),
            expected
        );
    }

    #[test]
    fn dns_suffixes() {
        fn p(s: &str) -> Result<Vec<String>, ParseError> {
            let sfxs = parse_dns_suffixes(s)?
                .into_iter()
                .map(|s| format!("{}", s))
                .collect();

            Ok(sfxs)
        }

        assert_eq!(p(""), Ok(vec![]), "empty string");
        assert_eq!(p(",,,"), Ok(vec![]), "empty list components are ignored");
        assert_eq!(p("."), Ok(vec![".".to_owned()]), "root is valid");
        assert_eq!(
            p("a.b.c"),
            Ok(vec!["a.b.c".to_owned()]),
            "a name without trailing dot"
        );
        assert_eq!(
            p("a.b.c."),
            Ok(vec!["a.b.c.".to_owned()]),
            "a name with a trailing dot"
        );
        assert_eq!(
            p(" a.b.c. , d.e.f. "),
            Ok(vec!["a.b.c.".to_owned(), "d.e.f.".to_owned()]),
            "whitespace is ignored"
        );
        assert_eq!(
            p("a .b.c"),
            Err(ParseError::NotADomainSuffix),
            "whitespace not allowed within a name"
        );
        assert_eq!(
            p("mUlti.CasE.nAmE"),
            Ok(vec!["multi.case.name".to_owned()]),
            "names are coerced to lowercase"
        );
    }
}<|MERGE_RESOLUTION|>--- conflicted
+++ resolved
@@ -4,11 +4,7 @@
     control::{Config as ControlConfig, ControlAddr},
     proxy::http::{h1, h2},
     tls,
-<<<<<<< HEAD
-    transport::{BindTcp, Keepalive},
-=======
-    transport::{BindTcp, ListenAddr},
->>>>>>> 0c1e0deb
+    transport::{BindTcp, Keepalive, ListenAddr},
     Addr, AddrMatch, Conditional, NameMatch,
 };
 use crate::{dns, gateway, identity, inbound, oc_collector, outbound};
