use crate::core::{
    addr,
    config::*,
    control::{Config as ControlConfig, ControlAddr},
    proxy::http::h2,
    transport::{listen, tls},
    Addr, AddrMatch, NameMatch,
};
use crate::{dns, gateway, identity, inbound, oc_collector, outbound};
use indexmap::IndexSet;
use std::collections::HashMap;
use std::convert::TryFrom;
use std::iter::FromIterator;
use std::net::SocketAddr;
use std::path::PathBuf;
use std::str::FromStr;
use std::time::Duration;
use std::{fmt, fs};
use tracing::{error, warn};

/// The strings used to build a configuration.
pub trait Strings {
    /// Retrieves the value for the key `key`.
    ///
    /// `key` must be one of the `ENV_` values below.
    fn get(&self, key: &str) -> Result<Option<String>, EnvError>;
}

/// An implementation of `Strings` that reads the values from environment variables.
pub struct Env;

/// Errors produced when loading a `Config` struct.
#[derive(Clone, Debug)]
pub enum EnvError {
    InvalidEnvVar,
    NoDestinationAddress,
}

#[derive(Debug, Eq, PartialEq)]
pub enum ParseError {
    NotADuration,
    NotADomainSuffix,
    NotANumber,
    NotANetwork,
    HostIsNotAnIpAddress,
    AddrError(addr::Error),
    NameError,
    InvalidTokenSource,
    InvalidTrustAnchors,
}

// Environment variables to look at when loading the configuration
pub const ENV_OUTBOUND_LISTEN_ADDR: &str = "LINKERD2_PROXY_OUTBOUND_LISTEN_ADDR";
pub const ENV_INBOUND_LISTEN_ADDR: &str = "LINKERD2_PROXY_INBOUND_LISTEN_ADDR";
pub const ENV_CONTROL_LISTEN_ADDR: &str = "LINKERD2_PROXY_CONTROL_LISTEN_ADDR";
pub const ENV_ADMIN_LISTEN_ADDR: &str = "LINKERD2_PROXY_ADMIN_LISTEN_ADDR";

// When compiled with the `mock-orig-dst` flag, these environment variables are required to
// configure the proxy's behavior.

#[cfg(feature = "mock-orig-dst")]
pub const ENV_INBOUND_ORIG_DST_ADDR: &str = "LINKERD2_PROXY_INBOUND_ORIG_DST_ADDR";

#[cfg(feature = "mock-orig-dst")]
pub const ENV_OUTBOUND_ORIG_DST_ADDR: &str = "LINKERD2_PROXY_OUTBOUND_ORIG_DST_ADDR";

pub const ENV_METRICS_RETAIN_IDLE: &str = "LINKERD2_PROXY_METRICS_RETAIN_IDLE";

const ENV_INBOUND_DISPATCH_TIMEOUT: &str = "LINKERD2_PROXY_INBOUND_DISPATCH_TIMEOUT";
const ENV_OUTBOUND_DISPATCH_TIMEOUT: &str = "LINKERD2_PROXY_OUTBOUND_DISPATCH_TIMEOUT";

const ENV_INBOUND_CONNECT_TIMEOUT: &str = "LINKERD2_PROXY_INBOUND_CONNECT_TIMEOUT";
const ENV_OUTBOUND_CONNECT_TIMEOUT: &str = "LINKERD2_PROXY_OUTBOUND_CONNECT_TIMEOUT";

const ENV_INBOUND_ACCEPT_KEEPALIVE: &str = "LINKERD2_PROXY_INBOUND_ACCEPT_KEEPALIVE";
const ENV_OUTBOUND_ACCEPT_KEEPALIVE: &str = "LINKERD2_PROXY_OUTBOUND_ACCEPT_KEEPALIVE";

const ENV_INBOUND_CONNECT_KEEPALIVE: &str = "LINKERD2_PROXY_INBOUND_CONNECT_KEEPALIVE";
const ENV_OUTBOUND_CONNECT_KEEPALIVE: &str = "LINKERD2_PROXY_OUTBOUND_CONNECT_KEEPALIVE";

pub const ENV_BUFFER_CAPACITY: &str = "LINKERD2_PROXY_BUFFER_CAPACITY";

pub const ENV_INBOUND_ROUTER_MAX_IDLE_AGE: &str = "LINKERD2_PROXY_INBOUND_ROUTER_MAX_IDLE_AGE";
pub const ENV_OUTBOUND_ROUTER_MAX_IDLE_AGE: &str = "LINKERD2_PROXY_OUTBOUND_ROUTER_MAX_IDLE_AGE";

pub const ENV_INBOUND_MAX_IN_FLIGHT: &str = "LINKERD2_PROXY_INBOUND_MAX_IN_FLIGHT";
pub const ENV_OUTBOUND_MAX_IN_FLIGHT: &str = "LINKERD2_PROXY_OUTBOUND_MAX_IN_FLIGHT";

pub const ENV_TRACE_ATTRIBUTES_PATH: &str = "LINKERD2_PROXY_TRACE_ATTRIBUTES_PATH";

/// Constrains which destination names are resolved through the destination
/// service.
///
/// The value is a comma-separated list of domain name suffixes that may be
/// resolved via the destination service. A value of `.` indicates that all
/// domains should be resolved via the service.
///
/// If specified and empty, the destination service is not used for resolution.
///
/// If unspecified, a default value is used.
pub const ENV_DESTINATION_GET_SUFFIXES: &str = "LINKERD2_PROXY_DESTINATION_GET_SUFFIXES";

/// Constrains which destination addresses are resolved through the destination
/// service.
///
/// The value is a comma-separated list of networks that may be
/// resolved via the destination service.
///
/// If specified and empty, the destination service is not used for resolution.
///
/// If unspecified, a default value is used
pub const ENV_DESTINATION_GET_NETWORKS: &str = "LINKERD2_PROXY_DESTINATION_GET_NETWORKS";

/// Constrains which destination names may be used for profile/route discovery.
///
/// The value is a comma-separated list of domain name suffixes that may be
/// resolved via the destination service. A value of `.` indicates that all
/// domains should be discovered via the service.
///
/// If specified and empty, the destination service is not used for route discovery.
///
/// If unspecified, a default value is used.
pub const ENV_DESTINATION_PROFILE_SUFFIXES: &str = "LINKERD2_PROXY_DESTINATION_PROFILE_SUFFIXES";

/// Constrains which destination addresses may be used for profile/route discovery.
///
/// The value is a comma-separated list of networks that may be
/// resolved via the destination service.
///
/// If specified and empty, the destination service is not used for route discovery.
///
/// If unspecified, a default value is used.
pub const ENV_DESTINATION_PROFILE_NETWORKS: &str = "LINKERD2_PROXY_DESTINATION_PROFILE_NETWORKS";

/// Constrains which destination names are permitted.
///
/// If unspecified or empty, no inbound gateway is configured.
pub const ENV_INBOUND_GATEWAY_SUFFIXES: &str = "LINKERD2_PROXY_INBOUND_GATEWAY_SUFFIXES";

// These *disable* our protocol detection for connections whose SO_ORIGINAL_DST
// has a port in the provided list.
pub const ENV_INBOUND_PORTS_DISABLE_PROTOCOL_DETECTION: &str =
    "LINKERD2_PROXY_INBOUND_PORTS_DISABLE_PROTOCOL_DETECTION";
pub const ENV_OUTBOUND_PORTS_DISABLE_PROTOCOL_DETECTION: &str =
    "LINKERD2_PROXY_OUTBOUND_PORTS_DISABLE_PROTOCOL_DETECTION";

pub const ENV_INBOUND_PORTS_REQUIRE_IDENTITY: &str =
    "LINKERD2_PROXY_INBOUND_PORTS_REQUIRE_IDENTITY";

pub const ENV_IDENTITY_DISABLED: &str = "LINKERD2_PROXY_IDENTITY_DISABLED";
pub const ENV_IDENTITY_DIR: &str = "LINKERD2_PROXY_IDENTITY_DIR";
pub const ENV_IDENTITY_TRUST_ANCHORS: &str = "LINKERD2_PROXY_IDENTITY_TRUST_ANCHORS";
pub const ENV_IDENTITY_IDENTITY_LOCAL_NAME: &str = "LINKERD2_PROXY_IDENTITY_LOCAL_NAME";
pub const ENV_IDENTITY_TOKEN_FILE: &str = "LINKERD2_PROXY_IDENTITY_TOKEN_FILE";
pub const ENV_IDENTITY_MIN_REFRESH: &str = "LINKERD2_PROXY_IDENTITY_MIN_REFRESH";
pub const ENV_IDENTITY_MAX_REFRESH: &str = "LINKERD2_PROXY_IDENTITY_MAX_REFRESH";

pub const ENV_IDENTITY_SVC_BASE: &str = "LINKERD2_PROXY_IDENTITY_SVC";

pub const ENV_DESTINATION_SVC_BASE: &str = "LINKERD2_PROXY_DESTINATION_SVC";

pub const ENV_HOSTNAME: &str = "HOSTNAME";

pub const ENV_TRACE_COLLECTOR_SVC_BASE: &str = "LINKERD2_PROXY_TRACE_COLLECTOR_SVC";

pub const ENV_DESTINATION_CONTEXT: &str = "LINKERD2_PROXY_DESTINATION_CONTEXT";
pub const ENV_DESTINATION_PROFILE_INITIAL_TIMEOUT: &str =
    "LINKERD2_PROXY_DESTINATION_PROFILE_INITIAL_TIMEOUT";

pub const ENV_TAP_DISABLED: &str = "LINKERD2_PROXY_TAP_DISABLED";
pub const ENV_TAP_SVC_NAME: &str = "LINKERD2_PROXY_TAP_SVC_NAME";
const ENV_RESOLV_CONF: &str = "LINKERD2_PROXY_RESOLV_CONF";

/// Configures a minimum value for the TTL of DNS lookups.
///
/// Lookups with TTLs below this value will use this value instead.
const ENV_DNS_MIN_TTL: &str = "LINKERD2_PROXY_DNS_MIN_TTL";
/// Configures a maximum value for the TTL of DNS lookups.
///
/// Lookups with TTLs above this value will use this value instead.
const ENV_DNS_MAX_TTL: &str = "LINKERD2_PROXY_DNS_MAX_TTL";

/// The amount of time to wait for a DNS query to succeed before falling back to
/// an uncanonicalized address.
const ENV_DNS_CANONICALIZE_TIMEOUT: &str = "LINKERD2_PROXY_DNS_CANONICALIZE_TIMEOUT";

/// Configure the stream or connection level flow control setting for HTTP2.
///
/// If unspecified, the default value of 65,535 is used.
const ENV_INITIAL_STREAM_WINDOW_SIZE: &str = "LINKERD2_PROXY_HTTP2_INITIAL_STREAM_WINDOW_SIZE";
const ENV_INITIAL_CONNECTION_WINDOW_SIZE: &str =
    "LINKERD2_PROXY_HTTP2_INITIAL_CONNECTION_WINDOW_SIZE";

// Default values for various configuration fields
const DEFAULT_OUTBOUND_LISTEN_ADDR: &str = "127.0.0.1:4140";
pub const DEFAULT_INBOUND_LISTEN_ADDR: &str = "0.0.0.0:4143";
pub const DEFAULT_CONTROL_LISTEN_ADDR: &str = "0.0.0.0:4190";
const DEFAULT_ADMIN_LISTEN_ADDR: &str = "127.0.0.1:4191";
const DEFAULT_METRICS_RETAIN_IDLE: Duration = Duration::from_secs(10 * 60);
const DEFAULT_INBOUND_DISPATCH_TIMEOUT: Duration = Duration::from_secs(1);
const DEFAULT_INBOUND_CONNECT_TIMEOUT: Duration = Duration::from_millis(100);
const DEFAULT_INBOUND_CONNECT_BACKOFF: ExponentialBackoff = ExponentialBackoff {
    min: Duration::from_millis(100),
    max: Duration::from_millis(500),
    jitter: 0.1,
};
const DEFAULT_OUTBOUND_DISPATCH_TIMEOUT: Duration = Duration::from_secs(3);
const DEFAULT_OUTBOUND_CONNECT_TIMEOUT: Duration = Duration::from_secs(1);
const DEFAULT_OUTBOUND_CONNECT_BACKOFF: ExponentialBackoff = ExponentialBackoff {
    min: Duration::from_millis(100),
    max: Duration::from_millis(500),
    jitter: 0.1,
};
const DEFAULT_DNS_CANONICALIZE_TIMEOUT: Duration = Duration::from_millis(500);
const DEFAULT_RESOLV_CONF: &str = "/etc/resolv.conf";

const DEFAULT_INITIAL_STREAM_WINDOW_SIZE: u32 = 65_535; // Protocol default
const DEFAULT_INITIAL_CONNECTION_WINDOW_SIZE: u32 = 1048576; // 1MB ~ 16 streams at capacity

// 10_000 is arbitrarily chosen for now...
const DEFAULT_BUFFER_CAPACITY: usize = 10_000;

const DEFAULT_INBOUND_ROUTER_MAX_IDLE_AGE: Duration = Duration::from_secs(60);
const DEFAULT_OUTBOUND_ROUTER_MAX_IDLE_AGE: Duration = Duration::from_secs(60);

// By default, don't accept more requests than we can buffer.
const DEFAULT_INBOUND_MAX_IN_FLIGHT: usize = DEFAULT_BUFFER_CAPACITY;
const DEFAULT_OUTBOUND_MAX_IN_FLIGHT: usize = DEFAULT_BUFFER_CAPACITY;

const DEFAULT_DESTINATION_GET_SUFFIXES: &str = "svc.cluster.local.";
const DEFAULT_DESTINATION_PROFILE_SUFFIXES: &str = "svc.cluster.local.";
//const DEFAULT_DESTINATION_PROFILE_INITIAL_TIMEOUT: Duration = Duration::from_millis(500);

const DEFAULT_IDENTITY_MIN_REFRESH: Duration = Duration::from_secs(10);
const DEFAULT_IDENTITY_MAX_REFRESH: Duration = Duration::from_secs(60 * 60 * 24);

// By default, we keep a list of known assigned ports of server-first protocols.
//
// https://www.iana.org/assignments/service-names-port-numbers/service-names-port-numbers.txt
const DEFAULT_PORTS_DISABLE_PROTOCOL_DETECTION: &[u16] = &[
    25,   // SMTP
    587,  // SMTP
    3306, // MySQL
];

const INBOUND_CONNECT_BASE: &str = "INBOUND_CONNECT";
const OUTBOUND_CONNECT_BASE: &str = "OUTBOUND_CONNECT";

/// Load a `App` by reading ENV variables.
pub fn parse_config<S: Strings>(strings: &S) -> Result<super::Config, EnvError> {
    // Parse all the environment variables. `parse` will log any errors so
    // defer returning any errors until all of them have been parsed.
    let outbound_listener_addr = parse(strings, ENV_OUTBOUND_LISTEN_ADDR, parse_socket_addr);
    let inbound_listener_addr = parse(strings, ENV_INBOUND_LISTEN_ADDR, parse_socket_addr);
    let admin_listener_addr = parse(strings, ENV_ADMIN_LISTEN_ADDR, parse_socket_addr);

    let inbound_dispatch_timeout = parse(strings, ENV_INBOUND_DISPATCH_TIMEOUT, parse_duration);
    let inbound_connect_timeout = parse(strings, ENV_INBOUND_CONNECT_TIMEOUT, parse_duration);

    let outbound_dispatch_timeout = parse(strings, ENV_OUTBOUND_DISPATCH_TIMEOUT, parse_duration);
    let outbound_connect_timeout = parse(strings, ENV_OUTBOUND_CONNECT_TIMEOUT, parse_duration);

    let inbound_accept_keepalive = parse(strings, ENV_INBOUND_ACCEPT_KEEPALIVE, parse_duration);
    let outbound_accept_keepalive = parse(strings, ENV_OUTBOUND_ACCEPT_KEEPALIVE, parse_duration);

    let inbound_connect_keepalive = parse(strings, ENV_INBOUND_CONNECT_KEEPALIVE, parse_duration);
    let outbound_connect_keepalive = parse(strings, ENV_OUTBOUND_CONNECT_KEEPALIVE, parse_duration);

    #[cfg(feature = "mock-orig-dst")]
    let (inbound_mock_orig_dst, outbound_mock_orig_dst) = (
        parse(strings, ENV_INBOUND_ORIG_DST_ADDR, parse_socket_addr),
        parse(strings, ENV_OUTBOUND_ORIG_DST_ADDR, parse_socket_addr),
    );

    let inbound_disable_ports = parse(
        strings,
        ENV_INBOUND_PORTS_DISABLE_PROTOCOL_DETECTION,
        parse_port_set,
    );
    let outbound_disable_ports = parse(
        strings,
        ENV_OUTBOUND_PORTS_DISABLE_PROTOCOL_DETECTION,
        parse_port_set,
    );

    let buffer_capacity = parse(strings, ENV_BUFFER_CAPACITY, parse_number);

    let inbound_cache_max_idle_age =
        parse(strings, ENV_INBOUND_ROUTER_MAX_IDLE_AGE, parse_duration);
    let outbound_cache_max_idle_age =
        parse(strings, ENV_OUTBOUND_ROUTER_MAX_IDLE_AGE, parse_duration);

    let inbound_max_in_flight = parse(strings, ENV_INBOUND_MAX_IN_FLIGHT, parse_number);
    let outbound_max_in_flight = parse(strings, ENV_OUTBOUND_MAX_IN_FLIGHT, parse_number);

    let metrics_retain_idle = parse(strings, ENV_METRICS_RETAIN_IDLE, parse_duration);

    // DNS

    let resolv_conf_path = strings.get(ENV_RESOLV_CONF);

    let dns_min_ttl = parse(strings, ENV_DNS_MIN_TTL, parse_duration);
    let dns_max_ttl = parse(strings, ENV_DNS_MAX_TTL, parse_duration);

    let dns_canonicalize_timeout = parse(strings, ENV_DNS_CANONICALIZE_TIMEOUT, parse_duration);

    let identity_config = parse_identity_config(strings);

    let id_disabled = identity_config
        .as_ref()
        .map(|c| c.is_none())
        .unwrap_or(false);

    let dst_addr = if id_disabled {
        parse_control_addr_disable_identity(strings, ENV_DESTINATION_SVC_BASE)
    } else {
        parse_control_addr(strings, ENV_DESTINATION_SVC_BASE)
    };

    let hostname = strings.get(ENV_HOSTNAME);

    let oc_attributes_file_path = strings.get(ENV_TRACE_ATTRIBUTES_PATH);

    let trace_collector_addr = if id_disabled {
        parse_control_addr_disable_identity(strings, ENV_TRACE_COLLECTOR_SVC_BASE)
    } else {
        parse_control_addr(strings, ENV_TRACE_COLLECTOR_SVC_BASE)
    };

    let dst_token = strings.get(ENV_DESTINATION_CONTEXT);

    let gateway_suffixes = parse(strings, ENV_INBOUND_GATEWAY_SUFFIXES, parse_dns_suffixes);
    let dst_get_suffixes = parse(strings, ENV_DESTINATION_GET_SUFFIXES, parse_dns_suffixes);
    let dst_get_networks = parse(strings, ENV_DESTINATION_GET_NETWORKS, parse_networks);
    // let dst_profile_initial_timeout = parse(
    //     strings,
    //     ENV_DESTINATION_PROFILE_INITIAL_TIMEOUT,
    //     parse_duration,
    // );
    let dst_profile_suffixes = parse(
        strings,
        ENV_DESTINATION_PROFILE_SUFFIXES,
        parse_dns_suffixes,
    );
    let dst_profile_networks = parse(strings, ENV_DESTINATION_PROFILE_NETWORKS, parse_networks);

    let initial_stream_window_size = parse(strings, ENV_INITIAL_STREAM_WINDOW_SIZE, parse_number);
    let initial_connection_window_size =
        parse(strings, ENV_INITIAL_CONNECTION_WINDOW_SIZE, parse_number);

    let tap = parse_tap_config(strings, id_disabled);

    let h2_settings = h2::Settings {
        initial_stream_window_size: Some(
            initial_stream_window_size?.unwrap_or(DEFAULT_INITIAL_STREAM_WINDOW_SIZE),
        ),
        initial_connection_window_size: Some(
            initial_connection_window_size?.unwrap_or(DEFAULT_INITIAL_CONNECTION_WINDOW_SIZE),
        ),
    };

    let buffer_capacity = buffer_capacity?.unwrap_or(DEFAULT_BUFFER_CAPACITY);

    #[cfg(feature = "mock-orig-dst")]
    let (inbound_orig_dst, outbound_orig_dst) = (
        inbound_mock_orig_dst?
            .map(DefaultOrigDstAddr::from)
            .ok_or_else(|| {
                error!("{} must be specified", ENV_INBOUND_ORIG_DST_ADDR);
                EnvError::NoDestinationAddress
            })?,
        outbound_mock_orig_dst?
            .map(DefaultOrigDstAddr::from)
            .ok_or_else(|| {
                error!("{} must be specified", ENV_OUTBOUND_ORIG_DST_ADDR);
                EnvError::NoDestinationAddress
            })?,
    );

    #[cfg(not(feature = "mock-orig-dst"))]
    let (inbound_orig_dst, outbound_orig_dst): (DefaultOrigDstAddr, DefaultOrigDstAddr) =
        Default::default();

    let dst_profile_suffixes = dst_profile_suffixes?
        .unwrap_or(parse_dns_suffixes(DEFAULT_DESTINATION_PROFILE_SUFFIXES).unwrap());
    let dst_profile_networks = dst_profile_networks?.unwrap_or_default();

    let outbound = {
        let bind = listen::Bind::new(
            outbound_listener_addr?
                .unwrap_or_else(|| parse_socket_addr(DEFAULT_OUTBOUND_LISTEN_ADDR).unwrap()),
            outbound_accept_keepalive?,
        );
        let server = ServerConfig {
            bind: bind.with_orig_dst_addr(outbound_orig_dst),
            h2_settings,
        };
        let connect = ConnectConfig {
            keepalive: outbound_connect_keepalive?,
            timeout: outbound_connect_timeout?.unwrap_or(DEFAULT_OUTBOUND_CONNECT_TIMEOUT),
            backoff: parse_backoff(
                strings,
                OUTBOUND_CONNECT_BASE,
                DEFAULT_OUTBOUND_CONNECT_BACKOFF,
            )?,
            h2_settings,
        };

        let dispatch_timeout =
            outbound_dispatch_timeout?.unwrap_or(DEFAULT_OUTBOUND_DISPATCH_TIMEOUT);

        let allow_discovery =
            AddrMatch::new(dst_profile_suffixes.clone(), dst_profile_networks.clone());

        outbound::Config {
            allow_discovery,
            canonicalize_timeout: dns_canonicalize_timeout?
                .unwrap_or(DEFAULT_DNS_CANONICALIZE_TIMEOUT),
            proxy: ProxyConfig {
                server,
                connect,
                disable_protocol_detection_for_ports: outbound_disable_ports?
                    .unwrap_or_else(|| default_disable_ports_protocol_detection())
                    .into(),
                cache_max_idle_age: outbound_cache_max_idle_age?
                    .unwrap_or(DEFAULT_OUTBOUND_ROUTER_MAX_IDLE_AGE),
                buffer_capacity,
                dispatch_timeout,
                max_in_flight_requests: outbound_max_in_flight?
                    .unwrap_or(DEFAULT_OUTBOUND_MAX_IN_FLIGHT),
                detect_protocol_timeout: dispatch_timeout,
            },
        }
    };

    let gateway = gateway::Config {
        suffixes: gateway_suffixes?.unwrap_or_default(),
    };

    let inbound = {
        let bind = listen::Bind::new(
            inbound_listener_addr?
                .unwrap_or_else(|| parse_socket_addr(DEFAULT_INBOUND_LISTEN_ADDR).unwrap()),
            inbound_accept_keepalive?,
        );
        let server = ServerConfig {
            bind: bind.with_orig_dst_addr(inbound_orig_dst),
            h2_settings,
        };
        let connect = ConnectConfig {
            keepalive: inbound_connect_keepalive?,
            timeout: inbound_connect_timeout?.unwrap_or(DEFAULT_INBOUND_CONNECT_TIMEOUT),
            backoff: parse_backoff(
                strings,
                INBOUND_CONNECT_BASE,
                DEFAULT_INBOUND_CONNECT_BACKOFF,
            )?,
            h2_settings,
        };

        let dispatch_timeout =
            inbound_dispatch_timeout?.unwrap_or(DEFAULT_INBOUND_DISPATCH_TIMEOUT);

        let require_identity_for_inbound_ports =
            parse(strings, ENV_INBOUND_PORTS_REQUIRE_IDENTITY, parse_port_set)?
                .unwrap_or_else(|| IndexSet::new());

        if id_disabled && !require_identity_for_inbound_ports.is_empty() {
            error!(
                "if {} is true, {} must be empty",
                ENV_IDENTITY_DISABLED, ENV_INBOUND_PORTS_REQUIRE_IDENTITY
            );
            return Err(EnvError::InvalidEnvVar);
        }

        inbound::Config {
            allow_discovery: NameMatch::new(dst_profile_suffixes.clone()),
            proxy: ProxyConfig {
                server,
                connect,
                disable_protocol_detection_for_ports: inbound_disable_ports?
                    .unwrap_or_else(|| default_disable_ports_protocol_detection())
                    .into(),
                cache_max_idle_age: inbound_cache_max_idle_age?
                    .unwrap_or(DEFAULT_INBOUND_ROUTER_MAX_IDLE_AGE),
                buffer_capacity,
                dispatch_timeout,
                max_in_flight_requests: inbound_max_in_flight?
                    .unwrap_or(DEFAULT_INBOUND_MAX_IN_FLIGHT),
                detect_protocol_timeout: dispatch_timeout,
            },
            require_identity_for_inbound_ports: require_identity_for_inbound_ports.into(),
        }
    };

    let dst = {
        let addr = dst_addr?.ok_or(EnvError::NoDestinationAddress)?;
        let connect = if addr.addr.is_loopback() {
            inbound.proxy.connect.clone()
        } else {
            outbound.proxy.connect.clone()
        };
        super::dst::Config {
            context: dst_token?.unwrap_or_default(),
            get_suffixes: dst_get_suffixes?
                .unwrap_or(parse_dns_suffixes(DEFAULT_DESTINATION_GET_SUFFIXES).unwrap()),
            get_networks: dst_get_networks?.unwrap_or_default(),
<<<<<<< HEAD
            profile_suffixes: dst_profile_suffixes?
                .unwrap_or(parse_dns_suffixes(DEFAULT_DESTINATION_PROFILE_SUFFIXES).unwrap()),
            profile_networks: dst_profile_networks?.unwrap_or_default(),
=======
            profile_suffixes: dst_profile_suffixes,
            profile_networks: dst_profile_networks,
>>>>>>> a5e0b296
            //initial_profile_timeout: dst_profile_initial_timeout?
            //    .unwrap_or(DEFAULT_DESTINATION_PROFILE_INITIAL_TIMEOUT),
            control: ControlConfig {
                addr,
                connect,
                buffer_capacity,
            },
        }
    };

    let admin = super::admin::Config {
        metrics_retain_idle: metrics_retain_idle?.unwrap_or(DEFAULT_METRICS_RETAIN_IDLE),
        server: ServerConfig {
            bind: listen::Bind::new(
                admin_listener_addr?
                    .unwrap_or_else(|| parse_socket_addr(DEFAULT_ADMIN_LISTEN_ADDR).unwrap()),
                inbound.proxy.server.bind.keepalive(),
            ),
            h2_settings,
        },
    };

    let dns = dns::Config {
        min_ttl: dns_min_ttl?,
        max_ttl: dns_max_ttl?,
        resolv_conf_path: resolv_conf_path?
            .unwrap_or(DEFAULT_RESOLV_CONF.into())
            .into(),
    };

    let oc_collector = match trace_collector_addr? {
        None => oc_collector::Config::Disabled,
        Some(addr) => {
            let connect = if addr.addr.is_loopback() {
                inbound.proxy.connect.clone()
            } else {
                outbound.proxy.connect.clone()
            };

            let attributes = oc_attributes_file_path
                .map(|path| match path {
                    Some(path) => oc_trace_attributes(path),
                    None => HashMap::new(),
                })
                .unwrap_or_default();

            oc_collector::Config::Enabled {
                attributes,
                hostname: hostname?,
                control: ControlConfig {
                    addr,
                    connect,
                    buffer_capacity: 10,
                },
            }
        }
    };

    let tap = tap?
        .map(|(addr, ids)| super::tap::Config::Enabled {
            permitted_peer_identities: ids,
            config: ServerConfig {
                bind: listen::Bind::new(addr, inbound.proxy.server.bind.keepalive()),
                h2_settings,
            },
        })
        .unwrap_or(super::tap::Config::Disabled);

    let identity = identity_config?
        .map(|(addr, certify)| {
            // If the address doesn't have a server identity, then we're on localhost.
            let connect = if addr.identity.is_none() {
                inbound.proxy.connect.clone()
            } else {
                outbound.proxy.connect.clone()
            };
            identity::Config::Enabled {
                certify,
                control: ControlConfig {
                    addr,
                    connect,
                    buffer_capacity: 1,
                },
            }
        })
        .unwrap_or(identity::Config::Disabled);

    Ok(super::Config {
        admin,
        dns,
        dst,
        tap,
        oc_collector,
        identity,
        outbound,
        gateway,
        inbound,
    })
}

fn oc_trace_attributes(oc_attributes_file_path: String) -> HashMap<String, String> {
    match fs::read_to_string(oc_attributes_file_path.clone()) {
        Ok(attributes_string) => convert_attributes_string_to_map(attributes_string),
        Err(err) => {
            warn!(
                "could not read OC trace attributes file at {}: {}",
                oc_attributes_file_path, err
            );
            HashMap::new()
        }
    }
}

fn convert_attributes_string_to_map(attributes: String) -> HashMap<String, String> {
    attributes
        .lines()
        .filter_map(|line| {
            let mut parts = line.splitn(2, "=");
            parts.next().and_then(move |key| {
                parts.next().map(move |val|
                // Trim double quotes in value, present by default when attached through k8s downwardAPI
                (key.to_string(), val.trim_matches('"').to_string()))
            })
        })
        .collect()
}

fn default_disable_ports_protocol_detection() -> IndexSet<u16> {
    IndexSet::from_iter(DEFAULT_PORTS_DISABLE_PROTOCOL_DETECTION.iter().cloned())
}

// ===== impl Env =====

impl Strings for Env {
    fn get(&self, key: &str) -> Result<Option<String>, EnvError> {
        use std::env;

        match env::var(key) {
            Ok(value) => Ok(Some(value)),
            Err(env::VarError::NotPresent) => Ok(None),
            Err(env::VarError::NotUnicode(_)) => {
                error!("{} is not encoded in Unicode", key);
                Err(EnvError::InvalidEnvVar)
            }
        }
    }
}

impl Env {
    pub fn try_config(&self) -> Result<super::Config, EnvError> {
        parse_config(self)
    }
}

// ===== Parsing =====

/// There is a dependency on identity being enabled for tap to properly work.
/// Depending on the setting of both, a user could end up in an improperly
/// configured proxy environment.
///
/// ```plain
///     E = Enabled; D = Disabled
///     +----------+-----+--------------+
///     | Identity | Tap | Result       |
///     +----------+-----+--------------+
///     | E        | E   | Ok(Some(..)) |
///     +----------+-----+--------------+
///     | E        | D   | Ok(None)     |
///     +----------+-----+--------------+
///     | D        | E   | Err(..)      |
///     +----------+-----+--------------+
///     | D        | D   | Ok(None)     |
///     +----------+-----+--------------+
/// ```
fn parse_tap_config(
    strings: &dyn Strings,
    id_disabled: bool,
) -> Result<Option<(SocketAddr, IndexSet<identity::Name>)>, EnvError> {
    let tap_disabled = strings
        .get(ENV_TAP_DISABLED)?
        .map(|d| !d.is_empty())
        .unwrap_or(false);
    match (id_disabled, tap_disabled) {
        (_, true) => Ok(None),
        (true, false) => {
            error!("{} must be set if identity is disabled", ENV_TAP_DISABLED);
            Err(EnvError::InvalidEnvVar)
        }
        (false, false) => {
            let addr = parse(strings, ENV_CONTROL_LISTEN_ADDR, parse_socket_addr)?
                .unwrap_or_else(|| parse_socket_addr(DEFAULT_CONTROL_LISTEN_ADDR).unwrap());
            let peer_identity = parse(strings, ENV_TAP_SVC_NAME, parse_identity);

            match peer_identity? {
                Some(peer_identity) => Ok(Some((addr, vec![peer_identity].into_iter().collect()))),
                None => {
                    error!("{} must be set or tap must be disabled", ENV_TAP_SVC_NAME);
                    Err(EnvError::InvalidEnvVar)
                }
            }
        }
    }
}

fn parse_number<T>(s: &str) -> Result<T, ParseError>
where
    T: FromStr,
{
    s.parse().map_err(|_| ParseError::NotANumber)
}

fn parse_duration(s: &str) -> Result<Duration, ParseError> {
    use regex::Regex;

    let re = Regex::new(r"^\s*(\d+)(ms|s|m|h|d)?\s*$").expect("duration regex");

    let cap = re.captures(s).ok_or(ParseError::NotADuration)?;

    let magnitude = parse_number(&cap[1])?;
    match cap.get(2).map(|m| m.as_str()) {
        None if magnitude == 0 => Ok(Duration::from_secs(0)),
        Some("ms") => Ok(Duration::from_millis(magnitude)),
        Some("s") => Ok(Duration::from_secs(magnitude)),
        Some("m") => Ok(Duration::from_secs(magnitude * 60)),
        Some("h") => Ok(Duration::from_secs(magnitude * 60 * 60)),
        Some("d") => Ok(Duration::from_secs(magnitude * 60 * 60 * 24)),
        _ => Err(ParseError::NotADuration),
    }
}

fn parse_socket_addr(s: &str) -> Result<SocketAddr, ParseError> {
    match parse_addr(s)? {
        Addr::Socket(a) => Ok(a),
        _ => {
            error!("Expected IP:PORT; found: {}", s);
            Err(ParseError::HostIsNotAnIpAddress)
        }
    }
}

fn parse_addr(s: &str) -> Result<Addr, ParseError> {
    Addr::from_str(s).map_err(|e| {
        error!("Not a valid address: {}", s);
        ParseError::AddrError(e)
    })
}

fn parse_port_set(s: &str) -> Result<IndexSet<u16>, ParseError> {
    let mut set = IndexSet::new();
    for num in s.split(',') {
        set.insert(parse_number::<u16>(num)?);
    }
    Ok(set)
}

pub(super) fn parse_identity(s: &str) -> Result<identity::Name, ParseError> {
    identity::Name::from_hostname(s.as_bytes()).map_err(|identity::InvalidName| {
        error!("Not a valid identity name: {}", s);
        ParseError::NameError
    })
}

pub(super) fn parse<T, Parse>(
    strings: &dyn Strings,
    name: &str,
    parse: Parse,
) -> Result<Option<T>, EnvError>
where
    Parse: FnOnce(&str) -> Result<T, ParseError>,
{
    match strings.get(name)? {
        Some(ref s) => {
            let r = parse(s).map_err(|parse_error| {
                error!("{}={:?} is not valid: {:?}", name, s, parse_error);
                EnvError::InvalidEnvVar
            })?;
            Ok(Some(r))
        }
        None => Ok(None),
    }
}

#[allow(dead_code)]
fn parse_deprecated<T, Parse>(
    strings: &dyn Strings,
    name: &str,
    deprecated_name: &str,
    f: Parse,
) -> Result<Option<T>, EnvError>
where
    Parse: Copy,
    Parse: Fn(&str) -> Result<T, ParseError>,
{
    match parse(strings, name, f)? {
        Some(v) => Ok(Some(v)),
        None => {
            let v = parse(strings, deprecated_name, f)?;
            if v.is_some() {
                warn!("{} has been deprecated; use {}", deprecated_name, name);
            }
            Ok(v)
        }
    }
}

fn parse_dns_suffixes(list: &str) -> Result<IndexSet<dns::Suffix>, ParseError> {
    let mut suffixes = IndexSet::new();
    for item in list.split(',') {
        let item = item.trim();
        if !item.is_empty() {
            let sfx = parse_dns_suffix(item)?;
            suffixes.insert(sfx);
        }
    }

    Ok(suffixes)
}

fn parse_dns_suffix(s: &str) -> Result<dns::Suffix, ParseError> {
    if s == "." {
        return Ok(dns::Suffix::Root);
    }

    dns::Name::try_from(s.as_bytes())
        .map(dns::Suffix::Name)
        .map_err(|_| ParseError::NotADomainSuffix)
}

fn parse_networks(list: &str) -> Result<IndexSet<ipnet::IpNet>, ParseError> {
    let mut nets = IndexSet::new();
    for input in list.split(',') {
        let input = input.trim();
        if !input.is_empty() {
            let net = ipnet::IpNet::from_str(input).map_err(|error| {
                error!(%input, %error, "Invalid network");
                ParseError::NotANetwork
            })?;
            nets.insert(net);
        }
    }
    Ok(nets)
}

pub fn parse_backoff<S: Strings>(
    strings: &S,
    base: &str,
    default: ExponentialBackoff,
) -> Result<ExponentialBackoff, EnvError> {
    let min_env = format!("LINKERD2_PROXY_{}_EXP_BACKOFF_MIN", base);
    let min = parse(strings, &min_env, parse_duration);
    let max_env = format!("LINKERD2_PROXY_{}_EXP_BACKOFF_MAX", base);
    let max = parse(strings, &max_env, parse_duration);
    let jitter_env = format!("LINKERD2_PROXY_{}_EXP_BACKOFF_JITTER", base);
    let jitter = parse(strings, &jitter_env, parse_number::<f64>);

    match (min?, max?, jitter?) {
        (None, None, None) => Ok(default),
        (Some(min), Some(max), jitter) => {
            ExponentialBackoff::new(min, max, jitter.unwrap_or_default()).map_err(|error| {
                error!(message="Invalid backoff", %error, %min_env, ?min, %max_env, ?max, %jitter_env, ?jitter);
                EnvError::InvalidEnvVar
            })
        }
        _ => {
            error!("You need to specify either all of {} {} {} or none of them to use the default backoff", min_env, max_env,jitter_env );
            Err(EnvError::InvalidEnvVar)
        }
    }
}

pub fn parse_control_addr<S: Strings>(
    strings: &S,
    base: &str,
) -> Result<Option<ControlAddr>, EnvError> {
    let a_env = format!("{}_ADDR", base);
    let a = parse(strings, &a_env, parse_addr);
    let n_env = format!("{}_NAME", base);
    let n = parse(strings, &n_env, parse_identity);
    match (a?, n?) {
        (None, None) => Ok(None),
        (Some(ref addr), _) if addr.is_loopback() => Ok(Some(ControlAddr {
            addr: addr.clone(),
            identity: tls::Conditional::None(tls::ReasonForNoPeerName::Loopback.into()),
        })),
        (Some(addr), Some(name)) => Ok(Some(ControlAddr {
            addr,
            identity: tls::Conditional::Some(name),
        })),
        (Some(_), None) => {
            error!("{} must be specified when {} is set", n_env, a_env);
            Err(EnvError::InvalidEnvVar)
        }
        (None, Some(_)) => {
            error!("{} must be specified when {} is set", a_env, n_env);
            Err(EnvError::InvalidEnvVar)
        }
    }
}

pub fn parse_control_addr_disable_identity<S: Strings>(
    strings: &S,
    base: &str,
) -> Result<Option<ControlAddr>, EnvError> {
    let a = parse(strings, &format!("{}_ADDR", base), parse_addr)?;
    let identity = tls::Conditional::None(tls::ReasonForNoPeerName::LocalIdentityDisabled);
    Ok(a.map(|addr| ControlAddr { addr, identity }))
}

pub fn parse_identity_config<S: Strings>(
    strings: &S,
) -> Result<Option<(ControlAddr, identity::certify::Config)>, EnvError> {
    let control = parse_control_addr(strings, ENV_IDENTITY_SVC_BASE);
    let ta = parse(strings, ENV_IDENTITY_TRUST_ANCHORS, |ref s| {
        identity::TrustAnchors::from_pem(s).ok_or(ParseError::InvalidTrustAnchors)
    });
    let dir = parse(strings, ENV_IDENTITY_DIR, |ref s| Ok(PathBuf::from(s)));
    let tok = parse(strings, ENV_IDENTITY_TOKEN_FILE, |ref s| {
        identity::TokenSource::if_nonempty_file(s.to_string()).map_err(|e| {
            error!("Could not read {}: {}", ENV_IDENTITY_TOKEN_FILE, e);
            ParseError::InvalidTokenSource
        })
    });
    let li = parse(strings, ENV_IDENTITY_IDENTITY_LOCAL_NAME, parse_identity);
    let min_refresh = parse(strings, ENV_IDENTITY_MIN_REFRESH, parse_duration);
    let max_refresh = parse(strings, ENV_IDENTITY_MAX_REFRESH, parse_duration);

    let disabled = strings
        .get(ENV_IDENTITY_DISABLED)?
        .map(|d| !d.is_empty())
        .unwrap_or(false);

    match (
        disabled,
        control?,
        ta?,
        dir?,
        li?,
        tok?,
        min_refresh?,
        max_refresh?,
    ) {
        (disabled, None, None, None, None, None, None, None) => {
            if !disabled {
                error!(
                    "{} must be set or identity configuration must be specified.",
                    ENV_IDENTITY_DISABLED
                );
                Err(EnvError::InvalidEnvVar)
            } else {
                Ok(None)
            }
        }
        (
            false,
            Some(control),
            Some(trust_anchors),
            Some(dir),
            Some(local_name),
            Some(token),
            min_refresh,
            max_refresh,
        ) => {
            let key = {
                let mut p = dir.clone();
                p.push("key");
                p.set_extension("p8");

                fs::read(p)
                    .map_err(|e| {
                        error!("Failed to read key: {}", e);
                        EnvError::InvalidEnvVar
                    })
                    .and_then(|b| {
                        identity::Key::from_pkcs8(&b).map_err(|e| {
                            error!("Invalid key: {}", e);
                            EnvError::InvalidEnvVar
                        })
                    })
            };

            let csr = {
                let mut p = dir;
                p.push("csr");
                p.set_extension("der");

                fs::read(p)
                    .map_err(|e| {
                        error!("Failed to read Csr: {}", e);
                        EnvError::InvalidEnvVar
                    })
                    .and_then(|b| {
                        identity::Csr::from_der(b).ok_or_else(|| {
                            error!("No CSR found");
                            EnvError::InvalidEnvVar
                        })
                    })
            };

            Ok(Some((
                control,
                identity::certify::Config {
                    local_name,
                    token,
                    trust_anchors,
                    csr: csr?,
                    key: key?,
                    min_refresh: min_refresh.unwrap_or(DEFAULT_IDENTITY_MIN_REFRESH),
                    max_refresh: max_refresh.unwrap_or(DEFAULT_IDENTITY_MAX_REFRESH),
                },
            )))
        }
        (disabled, addr, trust_anchors, end_entity_dir, local_id, token, _minr, _maxr) => {
            if disabled {
                error!(
                    "{} must be unset when other identity variables are set.",
                    ENV_IDENTITY_DISABLED,
                );
            }
            let s = format!("{0}_ADDR and {0}_NAME", ENV_IDENTITY_SVC_BASE);
            let svc_env: &str = &s.as_str();
            for (unset, name) in &[
                (addr.is_none(), svc_env),
                (trust_anchors.is_none(), ENV_IDENTITY_TRUST_ANCHORS),
                (end_entity_dir.is_none(), ENV_IDENTITY_DIR),
                (local_id.is_none(), ENV_IDENTITY_IDENTITY_LOCAL_NAME),
                (token.is_none(), ENV_IDENTITY_TOKEN_FILE),
            ] {
                if *unset {
                    error!(
                        "{} must be set when other identity variables are set.",
                        name,
                    );
                }
            }
            Err(EnvError::InvalidEnvVar)
        }
    }
}

impl fmt::Display for EnvError {
    fn fmt(&self, f: &mut fmt::Formatter<'_>) -> fmt::Result {
        match self {
            EnvError::InvalidEnvVar => write!(f, "invalid environment variable"),
            EnvError::NoDestinationAddress => write!(f, "no destination service configured"),
        }
    }
}

impl ::std::error::Error for EnvError {}

#[cfg(test)]
mod tests {
    use super::*;

    fn test_unit<F: Fn(u64) -> Duration>(unit: &str, to_duration: F) {
        for v in &[0, 1, 23, 456_789] {
            let d = to_duration(*v);
            let text = format!("{}{}", v, unit);
            assert_eq!(parse_duration(&text), Ok(d), "text=\"{}\"", text);

            let text = format!(" {}{}\t", v, unit);
            assert_eq!(parse_duration(&text), Ok(d), "text=\"{}\"", text);
        }
    }

    #[test]
    fn parse_duration_unit_ms() {
        test_unit("ms", |v| Duration::from_millis(v));
    }

    #[test]
    fn parse_duration_unit_s() {
        test_unit("s", |v| Duration::from_secs(v));
    }

    #[test]
    fn parse_duration_unit_m() {
        test_unit("m", |v| Duration::from_secs(v * 60));
    }

    #[test]
    fn parse_duration_unit_h() {
        test_unit("h", |v| Duration::from_secs(v * 60 * 60));
    }

    #[test]
    fn parse_duration_unit_d() {
        test_unit("d", |v| Duration::from_secs(v * 60 * 60 * 24));
    }

    #[test]
    fn parse_duration_floats_invalid() {
        assert_eq!(parse_duration(".123h"), Err(ParseError::NotADuration));
        assert_eq!(parse_duration("1.23h"), Err(ParseError::NotADuration));
    }

    #[test]
    fn parse_duration_space_before_unit_invalid() {
        assert_eq!(parse_duration("1 ms"), Err(ParseError::NotADuration));
    }

    #[test]
    fn parse_duration_overflows_invalid() {
        assert_eq!(
            parse_duration("123456789012345678901234567890ms"),
            Err(ParseError::NotANumber)
        );
    }

    #[test]
    fn parse_duration_invalid_unit() {
        assert_eq!(parse_duration("12moons"), Err(ParseError::NotADuration));
        assert_eq!(parse_duration("12y"), Err(ParseError::NotADuration));
    }

    #[test]
    fn parse_duration_zero_without_unit() {
        assert_eq!(parse_duration("0"), Ok(Duration::from_secs(0)));
    }

    #[test]
    fn parse_duration_number_without_unit_is_invalid() {
        assert_eq!(parse_duration("1"), Err(ParseError::NotADuration));
    }

    #[test]
    fn convert_attributes_string_to_map_different_values() {
        let attributes_string = "\
            cluster=\"test-cluster1\"\n\
            rack=\"rack-22\"\n\
            zone=us-est-coast\n\
            linkerd.io/control-plane-component=\"controller\"\n\
            linkerd.io/proxy-deployment=\"linkerd-controller\"\n\
            workload=\n\
            kind=\"\"\n\
            key1=\"=\"\n\
            key2==value2\n\
            key3\n\
            =key4\n\
            "
        .to_string();

        let expected = [
            ("cluster".to_string(), "test-cluster1".to_string()),
            ("rack".to_string(), "rack-22".to_string()),
            ("zone".to_string(), "us-est-coast".to_string()),
            (
                "linkerd.io/control-plane-component".to_string(),
                "controller".to_string(),
            ),
            (
                "linkerd.io/proxy-deployment".to_string(),
                "linkerd-controller".to_string(),
            ),
            ("workload".to_string(), "".to_string()),
            ("kind".to_string(), "".to_string()),
            ("key1".to_string(), "=".to_string()),
            ("key2".to_string(), "=value2".to_string()),
            ("".to_string(), "key4".to_string()),
        ]
        .iter()
        .cloned()
        .collect();

        assert_eq!(
            convert_attributes_string_to_map(attributes_string),
            expected
        );
    }

    #[test]
    fn dns_suffixes() {
        fn p(s: &str) -> Result<Vec<String>, ParseError> {
            let sfxs = parse_dns_suffixes(s)?
                .into_iter()
                .map(|s| format!("{}", s))
                .collect();

            Ok(sfxs)
        }

        assert_eq!(p(""), Ok(vec![]), "empty string");
        assert_eq!(p(",,,"), Ok(vec![]), "empty list components are ignored");
        assert_eq!(p("."), Ok(vec![".".to_owned()]), "root is valid");
        assert_eq!(
            p("a.b.c"),
            Ok(vec!["a.b.c".to_owned()]),
            "a name without trailing dot"
        );
        assert_eq!(
            p("a.b.c."),
            Ok(vec!["a.b.c.".to_owned()]),
            "a name with a trailing dot"
        );
        assert_eq!(
            p(" a.b.c. , d.e.f. "),
            Ok(vec!["a.b.c.".to_owned(), "d.e.f.".to_owned()]),
            "whitespace is ignored"
        );
        assert_eq!(
            p("a .b.c"),
            Err(ParseError::NotADomainSuffix),
            "whitespace not allowed within a name"
        );
        assert_eq!(
            p("mUlti.CasE.nAmE"),
            Ok(vec!["multi.case.name".to_owned()]),
            "names are coerced to lowercase"
        );
    }
}<|MERGE_RESOLUTION|>--- conflicted
+++ resolved
@@ -505,14 +505,8 @@
             get_suffixes: dst_get_suffixes?
                 .unwrap_or(parse_dns_suffixes(DEFAULT_DESTINATION_GET_SUFFIXES).unwrap()),
             get_networks: dst_get_networks?.unwrap_or_default(),
-<<<<<<< HEAD
-            profile_suffixes: dst_profile_suffixes?
-                .unwrap_or(parse_dns_suffixes(DEFAULT_DESTINATION_PROFILE_SUFFIXES).unwrap()),
-            profile_networks: dst_profile_networks?.unwrap_or_default(),
-=======
             profile_suffixes: dst_profile_suffixes,
             profile_networks: dst_profile_networks,
->>>>>>> a5e0b296
             //initial_profile_timeout: dst_profile_initial_timeout?
             //    .unwrap_or(DEFAULT_DESTINATION_PROFILE_INITIAL_TIMEOUT),
             control: ControlConfig {
