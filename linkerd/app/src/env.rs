use crate::core::{
    addr,
    config::*,
    control::{Config as ControlConfig, ControlAddr},
    proxy::http::h2,
    transport::{listen, tls},
    Addr, AddrMatch, NameMatch,
};
use crate::{dns, gateway, identity, inbound, oc_collector, outbound};
use indexmap::IndexSet;
use std::collections::HashMap;
use std::convert::TryFrom;
use std::iter::FromIterator;
use std::net::SocketAddr;
use std::path::PathBuf;
use std::str::FromStr;
use std::time::Duration;
use std::{fmt, fs};
use tracing::{error, warn};

/// The strings used to build a configuration.
pub trait Strings {
    /// Retrieves the value for the key `key`.
    ///
    /// `key` must be one of the `ENV_` values below.
    fn get(&self, key: &str) -> Result<Option<String>, EnvError>;
}

/// An implementation of `Strings` that reads the values from environment variables.
pub struct Env;

/// Errors produced when loading a `Config` struct.
#[derive(Clone, Debug)]
pub enum EnvError {
    InvalidEnvVar,
    NoDestinationAddress,
}

#[derive(Debug, Eq, PartialEq)]
pub enum ParseError {
    NotADuration,
    NotADomainSuffix,
    NotANumber,
    NotANetwork,
    HostIsNotAnIpAddress,
    AddrError(addr::Error),
    NameError,
    InvalidTokenSource,
    InvalidTrustAnchors,
}

// Environment variables to look at when loading the configuration
pub const ENV_OUTBOUND_LISTEN_ADDR: &str = "LINKERD2_PROXY_OUTBOUND_LISTEN_ADDR";
pub const ENV_INBOUND_LISTEN_ADDR: &str = "LINKERD2_PROXY_INBOUND_LISTEN_ADDR";
pub const ENV_CONTROL_LISTEN_ADDR: &str = "LINKERD2_PROXY_CONTROL_LISTEN_ADDR";
pub const ENV_ADMIN_LISTEN_ADDR: &str = "LINKERD2_PROXY_ADMIN_LISTEN_ADDR";

// When compiled with the `mock-orig-dst` flag, these environment variables are required to
// configure the proxy's behavior.

#[cfg(feature = "mock-orig-dst")]
pub const ENV_INBOUND_ORIG_DST_ADDR: &str = "LINKERD2_PROXY_INBOUND_ORIG_DST_ADDR";

#[cfg(feature = "mock-orig-dst")]
pub const ENV_OUTBOUND_ORIG_DST_ADDR: &str = "LINKERD2_PROXY_OUTBOUND_ORIG_DST_ADDR";

pub const ENV_METRICS_RETAIN_IDLE: &str = "LINKERD2_PROXY_METRICS_RETAIN_IDLE";

const ENV_INBOUND_DISPATCH_TIMEOUT: &str = "LINKERD2_PROXY_INBOUND_DISPATCH_TIMEOUT";
const ENV_OUTBOUND_DISPATCH_TIMEOUT: &str = "LINKERD2_PROXY_OUTBOUND_DISPATCH_TIMEOUT";

const ENV_INBOUND_CONNECT_TIMEOUT: &str = "LINKERD2_PROXY_INBOUND_CONNECT_TIMEOUT";
const ENV_OUTBOUND_CONNECT_TIMEOUT: &str = "LINKERD2_PROXY_OUTBOUND_CONNECT_TIMEOUT";

const ENV_INBOUND_ACCEPT_KEEPALIVE: &str = "LINKERD2_PROXY_INBOUND_ACCEPT_KEEPALIVE";
const ENV_OUTBOUND_ACCEPT_KEEPALIVE: &str = "LINKERD2_PROXY_OUTBOUND_ACCEPT_KEEPALIVE";

const ENV_INBOUND_CONNECT_KEEPALIVE: &str = "LINKERD2_PROXY_INBOUND_CONNECT_KEEPALIVE";
const ENV_OUTBOUND_CONNECT_KEEPALIVE: &str = "LINKERD2_PROXY_OUTBOUND_CONNECT_KEEPALIVE";

pub const ENV_BUFFER_CAPACITY: &str = "LINKERD2_PROXY_BUFFER_CAPACITY";

pub const ENV_INBOUND_ROUTER_MAX_IDLE_AGE: &str = "LINKERD2_PROXY_INBOUND_ROUTER_MAX_IDLE_AGE";
pub const ENV_OUTBOUND_ROUTER_MAX_IDLE_AGE: &str = "LINKERD2_PROXY_OUTBOUND_ROUTER_MAX_IDLE_AGE";

pub const ENV_INBOUND_MAX_IN_FLIGHT: &str = "LINKERD2_PROXY_INBOUND_MAX_IN_FLIGHT";
pub const ENV_OUTBOUND_MAX_IN_FLIGHT: &str = "LINKERD2_PROXY_OUTBOUND_MAX_IN_FLIGHT";

pub const ENV_TRACE_ATTRIBUTES_PATH: &str = "LINKERD2_PROXY_TRACE_ATTRIBUTES_PATH";

/// Constrains which destination names may be used for profile/route discovery.
///
/// The value is a comma-separated list of domain name suffixes that may be
/// resolved via the destination service. A value of `.` indicates that all
/// domains should be discovered via the service.
///
/// If specified and empty, the destination service is not used for route discovery.
///
/// If unspecified, a default value is used.
pub const ENV_DESTINATION_PROFILE_SUFFIXES: &str = "LINKERD2_PROXY_DESTINATION_PROFILE_SUFFIXES";

/// Constrains which destination addresses may be used for profile/route discovery.
///
/// The value is a comma-separated list of networks that may be
/// resolved via the destination service.
///
/// If specified and empty, the destination service is not used for route discovery.
///
/// If unspecified, a default value is used.
pub const ENV_DESTINATION_PROFILE_NETWORKS: &str = "LINKERD2_PROXY_DESTINATION_PROFILE_NETWORKS";

/// Constrains which destination names are permitted.
///
/// If unspecified or empty, no inbound gateway is configured.
pub const ENV_INBOUND_GATEWAY_SUFFIXES: &str = "LINKERD2_PROXY_INBOUND_GATEWAY_SUFFIXES";

// These *disable* our protocol detection for connections whose SO_ORIGINAL_DST
// has a port in the provided list.
pub const ENV_INBOUND_PORTS_DISABLE_PROTOCOL_DETECTION: &str =
    "LINKERD2_PROXY_INBOUND_PORTS_DISABLE_PROTOCOL_DETECTION";
pub const ENV_OUTBOUND_PORTS_DISABLE_PROTOCOL_DETECTION: &str =
    "LINKERD2_PROXY_OUTBOUND_PORTS_DISABLE_PROTOCOL_DETECTION";

pub const ENV_INBOUND_PORTS_REQUIRE_IDENTITY: &str =
    "LINKERD2_PROXY_INBOUND_PORTS_REQUIRE_IDENTITY";

pub const ENV_IDENTITY_DISABLED: &str = "LINKERD2_PROXY_IDENTITY_DISABLED";
pub const ENV_IDENTITY_DIR: &str = "LINKERD2_PROXY_IDENTITY_DIR";
pub const ENV_IDENTITY_TRUST_ANCHORS: &str = "LINKERD2_PROXY_IDENTITY_TRUST_ANCHORS";
pub const ENV_IDENTITY_IDENTITY_LOCAL_NAME: &str = "LINKERD2_PROXY_IDENTITY_LOCAL_NAME";
pub const ENV_IDENTITY_TOKEN_FILE: &str = "LINKERD2_PROXY_IDENTITY_TOKEN_FILE";
pub const ENV_IDENTITY_MIN_REFRESH: &str = "LINKERD2_PROXY_IDENTITY_MIN_REFRESH";
pub const ENV_IDENTITY_MAX_REFRESH: &str = "LINKERD2_PROXY_IDENTITY_MAX_REFRESH";

pub const ENV_IDENTITY_SVC_BASE: &str = "LINKERD2_PROXY_IDENTITY_SVC";

pub const ENV_DESTINATION_SVC_BASE: &str = "LINKERD2_PROXY_DESTINATION_SVC";

pub const ENV_HOSTNAME: &str = "HOSTNAME";

pub const ENV_TRACE_COLLECTOR_SVC_BASE: &str = "LINKERD2_PROXY_TRACE_COLLECTOR_SVC";

pub const ENV_DESTINATION_CONTEXT: &str = "LINKERD2_PROXY_DESTINATION_CONTEXT";
pub const ENV_DESTINATION_PROFILE_INITIAL_TIMEOUT: &str =
    "LINKERD2_PROXY_DESTINATION_PROFILE_INITIAL_TIMEOUT";

pub const ENV_TAP_DISABLED: &str = "LINKERD2_PROXY_TAP_DISABLED";
pub const ENV_TAP_SVC_NAME: &str = "LINKERD2_PROXY_TAP_SVC_NAME";
const ENV_RESOLV_CONF: &str = "LINKERD2_PROXY_RESOLV_CONF";

/// Configures a minimum value for the TTL of DNS lookups.
///
/// Lookups with TTLs below this value will use this value instead.
const ENV_DNS_MIN_TTL: &str = "LINKERD2_PROXY_DNS_MIN_TTL";
/// Configures a maximum value for the TTL of DNS lookups.
///
/// Lookups with TTLs above this value will use this value instead.
const ENV_DNS_MAX_TTL: &str = "LINKERD2_PROXY_DNS_MAX_TTL";

/// The amount of time to wait for a DNS query to succeed before falling back to
/// an uncanonicalized address.
const ENV_DNS_CANONICALIZE_TIMEOUT: &str = "LINKERD2_PROXY_DNS_CANONICALIZE_TIMEOUT";

/// Configure the stream or connection level flow control setting for HTTP2.
///
/// If unspecified, the default value of 65,535 is used.
const ENV_INITIAL_STREAM_WINDOW_SIZE: &str = "LINKERD2_PROXY_HTTP2_INITIAL_STREAM_WINDOW_SIZE";
const ENV_INITIAL_CONNECTION_WINDOW_SIZE: &str =
    "LINKERD2_PROXY_HTTP2_INITIAL_CONNECTION_WINDOW_SIZE";

// Default values for various configuration fields
const DEFAULT_OUTBOUND_LISTEN_ADDR: &str = "127.0.0.1:4140";
pub const DEFAULT_INBOUND_LISTEN_ADDR: &str = "0.0.0.0:4143";
pub const DEFAULT_CONTROL_LISTEN_ADDR: &str = "0.0.0.0:4190";
const DEFAULT_ADMIN_LISTEN_ADDR: &str = "127.0.0.1:4191";
const DEFAULT_METRICS_RETAIN_IDLE: Duration = Duration::from_secs(10 * 60);
const DEFAULT_INBOUND_DISPATCH_TIMEOUT: Duration = Duration::from_secs(1);
const DEFAULT_INBOUND_CONNECT_TIMEOUT: Duration = Duration::from_millis(100);
const DEFAULT_INBOUND_CONNECT_BACKOFF: ExponentialBackoff = ExponentialBackoff {
    min: Duration::from_millis(100),
    max: Duration::from_millis(500),
    jitter: 0.1,
};
const DEFAULT_OUTBOUND_DISPATCH_TIMEOUT: Duration = Duration::from_secs(3);
const DEFAULT_OUTBOUND_CONNECT_TIMEOUT: Duration = Duration::from_secs(1);
const DEFAULT_OUTBOUND_CONNECT_BACKOFF: ExponentialBackoff = ExponentialBackoff {
    min: Duration::from_millis(100),
    max: Duration::from_millis(500),
    jitter: 0.1,
};
const DEFAULT_DNS_CANONICALIZE_TIMEOUT: Duration = Duration::from_millis(500);
const DEFAULT_RESOLV_CONF: &str = "/etc/resolv.conf";

const DEFAULT_INITIAL_STREAM_WINDOW_SIZE: u32 = 65_535; // Protocol default
const DEFAULT_INITIAL_CONNECTION_WINDOW_SIZE: u32 = 1048576; // 1MB ~ 16 streams at capacity

// 10_000 is arbitrarily chosen for now...
const DEFAULT_BUFFER_CAPACITY: usize = 10_000;

const DEFAULT_INBOUND_ROUTER_MAX_IDLE_AGE: Duration = Duration::from_secs(60);
const DEFAULT_OUTBOUND_ROUTER_MAX_IDLE_AGE: Duration = Duration::from_secs(60);

// By default, don't accept more requests than we can buffer.
const DEFAULT_INBOUND_MAX_IN_FLIGHT: usize = DEFAULT_BUFFER_CAPACITY;
const DEFAULT_OUTBOUND_MAX_IN_FLIGHT: usize = DEFAULT_BUFFER_CAPACITY;

const DEFAULT_DESTINATION_PROFILE_SUFFIXES: &str = "svc.cluster.local.";
const DEFAULT_DESTINATION_PROFILE_IDLE_TIMEOUT: Duration = Duration::from_millis(500);

const DEFAULT_IDENTITY_MIN_REFRESH: Duration = Duration::from_secs(10);
const DEFAULT_IDENTITY_MAX_REFRESH: Duration = Duration::from_secs(60 * 60 * 24);

// By default, we keep a list of known assigned ports of server-first protocols.
//
// https://www.iana.org/assignments/service-names-port-numbers/service-names-port-numbers.txt
const DEFAULT_PORTS_DISABLE_PROTOCOL_DETECTION: &[u16] = &[
    25,   // SMTP
    587,  // SMTP
    3306, // MySQL
];

const INBOUND_CONNECT_BASE: &str = "INBOUND_CONNECT";
const OUTBOUND_CONNECT_BASE: &str = "OUTBOUND_CONNECT";

/// Load a `App` by reading ENV variables.
pub fn parse_config<S: Strings>(strings: &S) -> Result<super::Config, EnvError> {
    // Parse all the environment variables. `parse` will log any errors so
    // defer returning any errors until all of them have been parsed.
    let outbound_listener_addr = parse(strings, ENV_OUTBOUND_LISTEN_ADDR, parse_socket_addr);
    let inbound_listener_addr = parse(strings, ENV_INBOUND_LISTEN_ADDR, parse_socket_addr);
    let admin_listener_addr = parse(strings, ENV_ADMIN_LISTEN_ADDR, parse_socket_addr);

    let inbound_dispatch_timeout = parse(strings, ENV_INBOUND_DISPATCH_TIMEOUT, parse_duration);
    let inbound_connect_timeout = parse(strings, ENV_INBOUND_CONNECT_TIMEOUT, parse_duration);

    let outbound_dispatch_timeout = parse(strings, ENV_OUTBOUND_DISPATCH_TIMEOUT, parse_duration);
    let outbound_connect_timeout = parse(strings, ENV_OUTBOUND_CONNECT_TIMEOUT, parse_duration);

    let inbound_accept_keepalive = parse(strings, ENV_INBOUND_ACCEPT_KEEPALIVE, parse_duration);
    let outbound_accept_keepalive = parse(strings, ENV_OUTBOUND_ACCEPT_KEEPALIVE, parse_duration);

    let inbound_connect_keepalive = parse(strings, ENV_INBOUND_CONNECT_KEEPALIVE, parse_duration);
    let outbound_connect_keepalive = parse(strings, ENV_OUTBOUND_CONNECT_KEEPALIVE, parse_duration);

    #[cfg(feature = "mock-orig-dst")]
    let (inbound_mock_orig_dst, outbound_mock_orig_dst) = (
        parse(strings, ENV_INBOUND_ORIG_DST_ADDR, parse_socket_addr),
        parse(strings, ENV_OUTBOUND_ORIG_DST_ADDR, parse_socket_addr),
    );

    let inbound_disable_ports = parse(
        strings,
        ENV_INBOUND_PORTS_DISABLE_PROTOCOL_DETECTION,
        parse_port_set,
    );
    let outbound_disable_ports = parse(
        strings,
        ENV_OUTBOUND_PORTS_DISABLE_PROTOCOL_DETECTION,
        parse_port_set,
    );

    let buffer_capacity = parse(strings, ENV_BUFFER_CAPACITY, parse_number);

    let inbound_cache_max_idle_age =
        parse(strings, ENV_INBOUND_ROUTER_MAX_IDLE_AGE, parse_duration);
    let outbound_cache_max_idle_age =
        parse(strings, ENV_OUTBOUND_ROUTER_MAX_IDLE_AGE, parse_duration);

    let inbound_max_in_flight = parse(strings, ENV_INBOUND_MAX_IN_FLIGHT, parse_number);
    let outbound_max_in_flight = parse(strings, ENV_OUTBOUND_MAX_IN_FLIGHT, parse_number);

    let metrics_retain_idle = parse(strings, ENV_METRICS_RETAIN_IDLE, parse_duration);

    // DNS

    let resolv_conf_path = strings.get(ENV_RESOLV_CONF);

    let dns_min_ttl = parse(strings, ENV_DNS_MIN_TTL, parse_duration);
    let dns_max_ttl = parse(strings, ENV_DNS_MAX_TTL, parse_duration);

    let dns_canonicalize_timeout = parse(strings, ENV_DNS_CANONICALIZE_TIMEOUT, parse_duration);

    let identity_config = parse_identity_config(strings);

    let id_disabled = identity_config
        .as_ref()
        .map(|c| c.is_none())
        .unwrap_or(false);

    let dst_addr = if id_disabled {
        parse_control_addr_disable_identity(strings, ENV_DESTINATION_SVC_BASE)
    } else {
        parse_control_addr(strings, ENV_DESTINATION_SVC_BASE)
    };

    let hostname = strings.get(ENV_HOSTNAME);

    let oc_attributes_file_path = strings.get(ENV_TRACE_ATTRIBUTES_PATH);

    let trace_collector_addr = if id_disabled {
        parse_control_addr_disable_identity(strings, ENV_TRACE_COLLECTOR_SVC_BASE)
    } else {
        parse_control_addr(strings, ENV_TRACE_COLLECTOR_SVC_BASE)
    };

    let dst_token = strings.get(ENV_DESTINATION_CONTEXT);

    let gateway_suffixes = parse(strings, ENV_INBOUND_GATEWAY_SUFFIXES, parse_dns_suffixes);
<<<<<<< HEAD
    let dst_get_suffixes = parse(strings, ENV_DESTINATION_GET_SUFFIXES, parse_dns_suffixes);
    let dst_get_networks = parse(strings, ENV_DESTINATION_GET_NETWORKS, parse_networks);
    let dst_profile_idle_timeout = parse(
        strings,
        ENV_DESTINATION_PROFILE_INITIAL_TIMEOUT,
        parse_duration,
    );
=======
    // let dst_profile_initial_timeout = parse(
    //     strings,
    //     ENV_DESTINATION_PROFILE_INITIAL_TIMEOUT,
    //     parse_duration,
    // );
>>>>>>> 2bb66efd
    let dst_profile_suffixes = parse(
        strings,
        ENV_DESTINATION_PROFILE_SUFFIXES,
        parse_dns_suffixes,
    );
    let dst_profile_networks = parse(strings, ENV_DESTINATION_PROFILE_NETWORKS, parse_networks);

    let initial_stream_window_size = parse(strings, ENV_INITIAL_STREAM_WINDOW_SIZE, parse_number);
    let initial_connection_window_size =
        parse(strings, ENV_INITIAL_CONNECTION_WINDOW_SIZE, parse_number);

    let tap = parse_tap_config(strings, id_disabled);

    let h2_settings = h2::Settings {
        initial_stream_window_size: Some(
            initial_stream_window_size?.unwrap_or(DEFAULT_INITIAL_STREAM_WINDOW_SIZE),
        ),
        initial_connection_window_size: Some(
            initial_connection_window_size?.unwrap_or(DEFAULT_INITIAL_CONNECTION_WINDOW_SIZE),
        ),
    };

    let buffer_capacity = buffer_capacity?.unwrap_or(DEFAULT_BUFFER_CAPACITY);

    #[cfg(feature = "mock-orig-dst")]
    let (inbound_orig_dst, outbound_orig_dst) = (
        inbound_mock_orig_dst?
            .map(DefaultOrigDstAddr::from)
            .ok_or_else(|| {
                error!("{} must be specified", ENV_INBOUND_ORIG_DST_ADDR);
                EnvError::NoDestinationAddress
            })?,
        outbound_mock_orig_dst?
            .map(DefaultOrigDstAddr::from)
            .ok_or_else(|| {
                error!("{} must be specified", ENV_OUTBOUND_ORIG_DST_ADDR);
                EnvError::NoDestinationAddress
            })?,
    );

    #[cfg(not(feature = "mock-orig-dst"))]
    let (inbound_orig_dst, outbound_orig_dst): (DefaultOrigDstAddr, DefaultOrigDstAddr) =
        Default::default();

    let dst_profile_suffixes = dst_profile_suffixes?
        .unwrap_or(parse_dns_suffixes(DEFAULT_DESTINATION_PROFILE_SUFFIXES).unwrap());
    let dst_profile_networks = dst_profile_networks?.unwrap_or_default();

    let outbound = {
        let bind = listen::Bind::new(
            outbound_listener_addr?
                .unwrap_or_else(|| parse_socket_addr(DEFAULT_OUTBOUND_LISTEN_ADDR).unwrap()),
            outbound_accept_keepalive?,
        );
        let server = ServerConfig {
            bind: bind.with_orig_dst_addr(outbound_orig_dst),
            h2_settings,
        };
        let connect = ConnectConfig {
            keepalive: outbound_connect_keepalive?,
            timeout: outbound_connect_timeout?.unwrap_or(DEFAULT_OUTBOUND_CONNECT_TIMEOUT),
            backoff: parse_backoff(
                strings,
                OUTBOUND_CONNECT_BASE,
                DEFAULT_OUTBOUND_CONNECT_BACKOFF,
            )?,
            h2_settings,
        };

        let dispatch_timeout =
            outbound_dispatch_timeout?.unwrap_or(DEFAULT_OUTBOUND_DISPATCH_TIMEOUT);

        let allow_discovery =
            AddrMatch::new(dst_profile_suffixes.clone(), dst_profile_networks.clone());

        outbound::Config {
            allow_discovery,
            canonicalize_timeout: dns_canonicalize_timeout?
                .unwrap_or(DEFAULT_DNS_CANONICALIZE_TIMEOUT),
            proxy: ProxyConfig {
                server,
                connect,
                disable_protocol_detection_for_ports: outbound_disable_ports?
                    .unwrap_or_else(|| default_disable_ports_protocol_detection())
                    .into(),
                cache_max_idle_age: outbound_cache_max_idle_age?
                    .unwrap_or(DEFAULT_OUTBOUND_ROUTER_MAX_IDLE_AGE),
                buffer_capacity,
                dispatch_timeout,
                max_in_flight_requests: outbound_max_in_flight?
                    .unwrap_or(DEFAULT_OUTBOUND_MAX_IN_FLIGHT),
                detect_protocol_timeout: dispatch_timeout,
            },
        }
    };

    let gateway = gateway::Config {
        suffixes: gateway_suffixes?.unwrap_or_default(),
    };

    let inbound = {
        let bind = listen::Bind::new(
            inbound_listener_addr?
                .unwrap_or_else(|| parse_socket_addr(DEFAULT_INBOUND_LISTEN_ADDR).unwrap()),
            inbound_accept_keepalive?,
        );
        let server = ServerConfig {
            bind: bind.with_orig_dst_addr(inbound_orig_dst),
            h2_settings,
        };
        let connect = ConnectConfig {
            keepalive: inbound_connect_keepalive?,
            timeout: inbound_connect_timeout?.unwrap_or(DEFAULT_INBOUND_CONNECT_TIMEOUT),
            backoff: parse_backoff(
                strings,
                INBOUND_CONNECT_BASE,
                DEFAULT_INBOUND_CONNECT_BACKOFF,
            )?,
            h2_settings,
        };

        let dispatch_timeout =
            inbound_dispatch_timeout?.unwrap_or(DEFAULT_INBOUND_DISPATCH_TIMEOUT);

        let require_identity_for_inbound_ports =
            parse(strings, ENV_INBOUND_PORTS_REQUIRE_IDENTITY, parse_port_set)?
                .unwrap_or_else(|| IndexSet::new());

        if id_disabled && !require_identity_for_inbound_ports.is_empty() {
            error!(
                "if {} is true, {} must be empty",
                ENV_IDENTITY_DISABLED, ENV_INBOUND_PORTS_REQUIRE_IDENTITY
            );
            return Err(EnvError::InvalidEnvVar);
        }

        inbound::Config {
            allow_discovery: NameMatch::new(dst_profile_suffixes.clone()),
            proxy: ProxyConfig {
                server,
                connect,
                disable_protocol_detection_for_ports: inbound_disable_ports?
                    .unwrap_or_else(|| default_disable_ports_protocol_detection())
                    .into(),
                cache_max_idle_age: inbound_cache_max_idle_age?
                    .unwrap_or(DEFAULT_INBOUND_ROUTER_MAX_IDLE_AGE),
                buffer_capacity,
                dispatch_timeout,
                max_in_flight_requests: inbound_max_in_flight?
                    .unwrap_or(DEFAULT_INBOUND_MAX_IN_FLIGHT),
                detect_protocol_timeout: dispatch_timeout,
            },
            require_identity_for_inbound_ports: require_identity_for_inbound_ports.into(),
            profile_idle_timeout: dst_profile_idle_timeout?
                .unwrap_or(DEFAULT_DESTINATION_PROFILE_IDLE_TIMEOUT),
        }
    };

    let dst = {
        let addr = dst_addr?.ok_or(EnvError::NoDestinationAddress)?;
        let connect = if addr.addr.is_loopback() {
            inbound.proxy.connect.clone()
        } else {
            outbound.proxy.connect.clone()
        };
        super::dst::Config {
            context: dst_token?.unwrap_or_default(),
            control: ControlConfig {
                addr,
                connect,
                buffer_capacity,
            },
        }
    };

    let admin = super::admin::Config {
        metrics_retain_idle: metrics_retain_idle?.unwrap_or(DEFAULT_METRICS_RETAIN_IDLE),
        server: ServerConfig {
            bind: listen::Bind::new(
                admin_listener_addr?
                    .unwrap_or_else(|| parse_socket_addr(DEFAULT_ADMIN_LISTEN_ADDR).unwrap()),
                inbound.proxy.server.bind.keepalive(),
            ),
            h2_settings,
        },
    };

    let dns = dns::Config {
        min_ttl: dns_min_ttl?,
        max_ttl: dns_max_ttl?,
        resolv_conf_path: resolv_conf_path?
            .unwrap_or(DEFAULT_RESOLV_CONF.into())
            .into(),
    };

    let oc_collector = match trace_collector_addr? {
        None => oc_collector::Config::Disabled,
        Some(addr) => {
            let connect = if addr.addr.is_loopback() {
                inbound.proxy.connect.clone()
            } else {
                outbound.proxy.connect.clone()
            };

            let attributes = oc_attributes_file_path
                .map(|path| match path {
                    Some(path) => oc_trace_attributes(path),
                    None => HashMap::new(),
                })
                .unwrap_or_default();

            oc_collector::Config::Enabled {
                attributes,
                hostname: hostname?,
                control: ControlConfig {
                    addr,
                    connect,
                    buffer_capacity: 10,
                },
            }
        }
    };

    let tap = tap?
        .map(|(addr, ids)| super::tap::Config::Enabled {
            permitted_peer_identities: ids,
            config: ServerConfig {
                bind: listen::Bind::new(addr, inbound.proxy.server.bind.keepalive()),
                h2_settings,
            },
        })
        .unwrap_or(super::tap::Config::Disabled);

    let identity = identity_config?
        .map(|(addr, certify)| {
            // If the address doesn't have a server identity, then we're on localhost.
            let connect = if addr.identity.is_none() {
                inbound.proxy.connect.clone()
            } else {
                outbound.proxy.connect.clone()
            };
            identity::Config::Enabled {
                certify,
                control: ControlConfig {
                    addr,
                    connect,
                    buffer_capacity: 1,
                },
            }
        })
        .unwrap_or(identity::Config::Disabled);

    Ok(super::Config {
        admin,
        dns,
        dst,
        tap,
        oc_collector,
        identity,
        outbound,
        gateway,
        inbound,
    })
}

fn oc_trace_attributes(oc_attributes_file_path: String) -> HashMap<String, String> {
    match fs::read_to_string(oc_attributes_file_path.clone()) {
        Ok(attributes_string) => convert_attributes_string_to_map(attributes_string),
        Err(err) => {
            warn!(
                "could not read OC trace attributes file at {}: {}",
                oc_attributes_file_path, err
            );
            HashMap::new()
        }
    }
}

fn convert_attributes_string_to_map(attributes: String) -> HashMap<String, String> {
    attributes
        .lines()
        .filter_map(|line| {
            let mut parts = line.splitn(2, "=");
            parts.next().and_then(move |key| {
                parts.next().map(move |val|
                // Trim double quotes in value, present by default when attached through k8s downwardAPI
                (key.to_string(), val.trim_matches('"').to_string()))
            })
        })
        .collect()
}

fn default_disable_ports_protocol_detection() -> IndexSet<u16> {
    IndexSet::from_iter(DEFAULT_PORTS_DISABLE_PROTOCOL_DETECTION.iter().cloned())
}

// ===== impl Env =====

impl Strings for Env {
    fn get(&self, key: &str) -> Result<Option<String>, EnvError> {
        use std::env;

        match env::var(key) {
            Ok(value) => Ok(Some(value)),
            Err(env::VarError::NotPresent) => Ok(None),
            Err(env::VarError::NotUnicode(_)) => {
                error!("{} is not encoded in Unicode", key);
                Err(EnvError::InvalidEnvVar)
            }
        }
    }
}

impl Env {
    pub fn try_config(&self) -> Result<super::Config, EnvError> {
        parse_config(self)
    }
}

// ===== Parsing =====

/// There is a dependency on identity being enabled for tap to properly work.
/// Depending on the setting of both, a user could end up in an improperly
/// configured proxy environment.
///
/// ```plain
///     E = Enabled; D = Disabled
///     +----------+-----+--------------+
///     | Identity | Tap | Result       |
///     +----------+-----+--------------+
///     | E        | E   | Ok(Some(..)) |
///     +----------+-----+--------------+
///     | E        | D   | Ok(None)     |
///     +----------+-----+--------------+
///     | D        | E   | Err(..)      |
///     +----------+-----+--------------+
///     | D        | D   | Ok(None)     |
///     +----------+-----+--------------+
/// ```
fn parse_tap_config(
    strings: &dyn Strings,
    id_disabled: bool,
) -> Result<Option<(SocketAddr, IndexSet<identity::Name>)>, EnvError> {
    let tap_disabled = strings
        .get(ENV_TAP_DISABLED)?
        .map(|d| !d.is_empty())
        .unwrap_or(false);
    match (id_disabled, tap_disabled) {
        (_, true) => Ok(None),
        (true, false) => {
            error!("{} must be set if identity is disabled", ENV_TAP_DISABLED);
            Err(EnvError::InvalidEnvVar)
        }
        (false, false) => {
            let addr = parse(strings, ENV_CONTROL_LISTEN_ADDR, parse_socket_addr)?
                .unwrap_or_else(|| parse_socket_addr(DEFAULT_CONTROL_LISTEN_ADDR).unwrap());
            let peer_identity = parse(strings, ENV_TAP_SVC_NAME, parse_identity);

            match peer_identity? {
                Some(peer_identity) => Ok(Some((addr, vec![peer_identity].into_iter().collect()))),
                None => {
                    error!("{} must be set or tap must be disabled", ENV_TAP_SVC_NAME);
                    Err(EnvError::InvalidEnvVar)
                }
            }
        }
    }
}

fn parse_number<T>(s: &str) -> Result<T, ParseError>
where
    T: FromStr,
{
    s.parse().map_err(|_| ParseError::NotANumber)
}

fn parse_duration(s: &str) -> Result<Duration, ParseError> {
    use regex::Regex;

    let re = Regex::new(r"^\s*(\d+)(ms|s|m|h|d)?\s*$").expect("duration regex");

    let cap = re.captures(s).ok_or(ParseError::NotADuration)?;

    let magnitude = parse_number(&cap[1])?;
    match cap.get(2).map(|m| m.as_str()) {
        None if magnitude == 0 => Ok(Duration::from_secs(0)),
        Some("ms") => Ok(Duration::from_millis(magnitude)),
        Some("s") => Ok(Duration::from_secs(magnitude)),
        Some("m") => Ok(Duration::from_secs(magnitude * 60)),
        Some("h") => Ok(Duration::from_secs(magnitude * 60 * 60)),
        Some("d") => Ok(Duration::from_secs(magnitude * 60 * 60 * 24)),
        _ => Err(ParseError::NotADuration),
    }
}

fn parse_socket_addr(s: &str) -> Result<SocketAddr, ParseError> {
    match parse_addr(s)? {
        Addr::Socket(a) => Ok(a),
        _ => {
            error!("Expected IP:PORT; found: {}", s);
            Err(ParseError::HostIsNotAnIpAddress)
        }
    }
}

fn parse_addr(s: &str) -> Result<Addr, ParseError> {
    Addr::from_str(s).map_err(|e| {
        error!("Not a valid address: {}", s);
        ParseError::AddrError(e)
    })
}

fn parse_port_set(s: &str) -> Result<IndexSet<u16>, ParseError> {
    let mut set = IndexSet::new();
    for num in s.split(',') {
        set.insert(parse_number::<u16>(num)?);
    }
    Ok(set)
}

pub(super) fn parse_identity(s: &str) -> Result<identity::Name, ParseError> {
    identity::Name::from_hostname(s.as_bytes()).map_err(|identity::InvalidName| {
        error!("Not a valid identity name: {}", s);
        ParseError::NameError
    })
}

pub(super) fn parse<T, Parse>(
    strings: &dyn Strings,
    name: &str,
    parse: Parse,
) -> Result<Option<T>, EnvError>
where
    Parse: FnOnce(&str) -> Result<T, ParseError>,
{
    match strings.get(name)? {
        Some(ref s) => {
            let r = parse(s).map_err(|parse_error| {
                error!("{}={:?} is not valid: {:?}", name, s, parse_error);
                EnvError::InvalidEnvVar
            })?;
            Ok(Some(r))
        }
        None => Ok(None),
    }
}

#[allow(dead_code)]
fn parse_deprecated<T, Parse>(
    strings: &dyn Strings,
    name: &str,
    deprecated_name: &str,
    f: Parse,
) -> Result<Option<T>, EnvError>
where
    Parse: Copy,
    Parse: Fn(&str) -> Result<T, ParseError>,
{
    match parse(strings, name, f)? {
        Some(v) => Ok(Some(v)),
        None => {
            let v = parse(strings, deprecated_name, f)?;
            if v.is_some() {
                warn!("{} has been deprecated; use {}", deprecated_name, name);
            }
            Ok(v)
        }
    }
}

fn parse_dns_suffixes(list: &str) -> Result<IndexSet<dns::Suffix>, ParseError> {
    let mut suffixes = IndexSet::new();
    for item in list.split(',') {
        let item = item.trim();
        if !item.is_empty() {
            let sfx = parse_dns_suffix(item)?;
            suffixes.insert(sfx);
        }
    }

    Ok(suffixes)
}

fn parse_dns_suffix(s: &str) -> Result<dns::Suffix, ParseError> {
    if s == "." {
        return Ok(dns::Suffix::Root);
    }

    dns::Name::try_from(s.as_bytes())
        .map(dns::Suffix::Name)
        .map_err(|_| ParseError::NotADomainSuffix)
}

fn parse_networks(list: &str) -> Result<IndexSet<ipnet::IpNet>, ParseError> {
    let mut nets = IndexSet::new();
    for input in list.split(',') {
        let input = input.trim();
        if !input.is_empty() {
            let net = ipnet::IpNet::from_str(input).map_err(|error| {
                error!(%input, %error, "Invalid network");
                ParseError::NotANetwork
            })?;
            nets.insert(net);
        }
    }
    Ok(nets)
}

pub fn parse_backoff<S: Strings>(
    strings: &S,
    base: &str,
    default: ExponentialBackoff,
) -> Result<ExponentialBackoff, EnvError> {
    let min_env = format!("LINKERD2_PROXY_{}_EXP_BACKOFF_MIN", base);
    let min = parse(strings, &min_env, parse_duration);
    let max_env = format!("LINKERD2_PROXY_{}_EXP_BACKOFF_MAX", base);
    let max = parse(strings, &max_env, parse_duration);
    let jitter_env = format!("LINKERD2_PROXY_{}_EXP_BACKOFF_JITTER", base);
    let jitter = parse(strings, &jitter_env, parse_number::<f64>);

    match (min?, max?, jitter?) {
        (None, None, None) => Ok(default),
        (Some(min), Some(max), jitter) => {
            ExponentialBackoff::new(min, max, jitter.unwrap_or_default()).map_err(|error| {
                error!(message="Invalid backoff", %error, %min_env, ?min, %max_env, ?max, %jitter_env, ?jitter);
                EnvError::InvalidEnvVar
            })
        }
        _ => {
            error!("You need to specify either all of {} {} {} or none of them to use the default backoff", min_env, max_env,jitter_env );
            Err(EnvError::InvalidEnvVar)
        }
    }
}

pub fn parse_control_addr<S: Strings>(
    strings: &S,
    base: &str,
) -> Result<Option<ControlAddr>, EnvError> {
    let a_env = format!("{}_ADDR", base);
    let a = parse(strings, &a_env, parse_addr);
    let n_env = format!("{}_NAME", base);
    let n = parse(strings, &n_env, parse_identity);
    match (a?, n?) {
        (None, None) => Ok(None),
        (Some(ref addr), _) if addr.is_loopback() => Ok(Some(ControlAddr {
            addr: addr.clone(),
            identity: tls::Conditional::None(tls::ReasonForNoPeerName::Loopback.into()),
        })),
        (Some(addr), Some(name)) => Ok(Some(ControlAddr {
            addr,
            identity: tls::Conditional::Some(name),
        })),
        (Some(_), None) => {
            error!("{} must be specified when {} is set", n_env, a_env);
            Err(EnvError::InvalidEnvVar)
        }
        (None, Some(_)) => {
            error!("{} must be specified when {} is set", a_env, n_env);
            Err(EnvError::InvalidEnvVar)
        }
    }
}

pub fn parse_control_addr_disable_identity<S: Strings>(
    strings: &S,
    base: &str,
) -> Result<Option<ControlAddr>, EnvError> {
    let a = parse(strings, &format!("{}_ADDR", base), parse_addr)?;
    let identity = tls::Conditional::None(tls::ReasonForNoPeerName::LocalIdentityDisabled);
    Ok(a.map(|addr| ControlAddr { addr, identity }))
}

pub fn parse_identity_config<S: Strings>(
    strings: &S,
) -> Result<Option<(ControlAddr, identity::certify::Config)>, EnvError> {
    let control = parse_control_addr(strings, ENV_IDENTITY_SVC_BASE);
    let ta = parse(strings, ENV_IDENTITY_TRUST_ANCHORS, |ref s| {
        identity::TrustAnchors::from_pem(s).ok_or(ParseError::InvalidTrustAnchors)
    });
    let dir = parse(strings, ENV_IDENTITY_DIR, |ref s| Ok(PathBuf::from(s)));
    let tok = parse(strings, ENV_IDENTITY_TOKEN_FILE, |ref s| {
        identity::TokenSource::if_nonempty_file(s.to_string()).map_err(|e| {
            error!("Could not read {}: {}", ENV_IDENTITY_TOKEN_FILE, e);
            ParseError::InvalidTokenSource
        })
    });
    let li = parse(strings, ENV_IDENTITY_IDENTITY_LOCAL_NAME, parse_identity);
    let min_refresh = parse(strings, ENV_IDENTITY_MIN_REFRESH, parse_duration);
    let max_refresh = parse(strings, ENV_IDENTITY_MAX_REFRESH, parse_duration);

    let disabled = strings
        .get(ENV_IDENTITY_DISABLED)?
        .map(|d| !d.is_empty())
        .unwrap_or(false);

    match (
        disabled,
        control?,
        ta?,
        dir?,
        li?,
        tok?,
        min_refresh?,
        max_refresh?,
    ) {
        (disabled, None, None, None, None, None, None, None) => {
            if !disabled {
                error!(
                    "{} must be set or identity configuration must be specified.",
                    ENV_IDENTITY_DISABLED
                );
                Err(EnvError::InvalidEnvVar)
            } else {
                Ok(None)
            }
        }
        (
            false,
            Some(control),
            Some(trust_anchors),
            Some(dir),
            Some(local_name),
            Some(token),
            min_refresh,
            max_refresh,
        ) => {
            let key = {
                let mut p = dir.clone();
                p.push("key");
                p.set_extension("p8");

                fs::read(p)
                    .map_err(|e| {
                        error!("Failed to read key: {}", e);
                        EnvError::InvalidEnvVar
                    })
                    .and_then(|b| {
                        identity::Key::from_pkcs8(&b).map_err(|e| {
                            error!("Invalid key: {}", e);
                            EnvError::InvalidEnvVar
                        })
                    })
            };

            let csr = {
                let mut p = dir;
                p.push("csr");
                p.set_extension("der");

                fs::read(p)
                    .map_err(|e| {
                        error!("Failed to read Csr: {}", e);
                        EnvError::InvalidEnvVar
                    })
                    .and_then(|b| {
                        identity::Csr::from_der(b).ok_or_else(|| {
                            error!("No CSR found");
                            EnvError::InvalidEnvVar
                        })
                    })
            };

            Ok(Some((
                control,
                identity::certify::Config {
                    local_name,
                    token,
                    trust_anchors,
                    csr: csr?,
                    key: key?,
                    min_refresh: min_refresh.unwrap_or(DEFAULT_IDENTITY_MIN_REFRESH),
                    max_refresh: max_refresh.unwrap_or(DEFAULT_IDENTITY_MAX_REFRESH),
                },
            )))
        }
        (disabled, addr, trust_anchors, end_entity_dir, local_id, token, _minr, _maxr) => {
            if disabled {
                error!(
                    "{} must be unset when other identity variables are set.",
                    ENV_IDENTITY_DISABLED,
                );
            }
            let s = format!("{0}_ADDR and {0}_NAME", ENV_IDENTITY_SVC_BASE);
            let svc_env: &str = &s.as_str();
            for (unset, name) in &[
                (addr.is_none(), svc_env),
                (trust_anchors.is_none(), ENV_IDENTITY_TRUST_ANCHORS),
                (end_entity_dir.is_none(), ENV_IDENTITY_DIR),
                (local_id.is_none(), ENV_IDENTITY_IDENTITY_LOCAL_NAME),
                (token.is_none(), ENV_IDENTITY_TOKEN_FILE),
            ] {
                if *unset {
                    error!(
                        "{} must be set when other identity variables are set.",
                        name,
                    );
                }
            }
            Err(EnvError::InvalidEnvVar)
        }
    }
}

impl fmt::Display for EnvError {
    fn fmt(&self, f: &mut fmt::Formatter<'_>) -> fmt::Result {
        match self {
            EnvError::InvalidEnvVar => write!(f, "invalid environment variable"),
            EnvError::NoDestinationAddress => write!(f, "no destination service configured"),
        }
    }
}

impl ::std::error::Error for EnvError {}

#[cfg(test)]
mod tests {
    use super::*;

    fn test_unit<F: Fn(u64) -> Duration>(unit: &str, to_duration: F) {
        for v in &[0, 1, 23, 456_789] {
            let d = to_duration(*v);
            let text = format!("{}{}", v, unit);
            assert_eq!(parse_duration(&text), Ok(d), "text=\"{}\"", text);

            let text = format!(" {}{}\t", v, unit);
            assert_eq!(parse_duration(&text), Ok(d), "text=\"{}\"", text);
        }
    }

    #[test]
    fn parse_duration_unit_ms() {
        test_unit("ms", |v| Duration::from_millis(v));
    }

    #[test]
    fn parse_duration_unit_s() {
        test_unit("s", |v| Duration::from_secs(v));
    }

    #[test]
    fn parse_duration_unit_m() {
        test_unit("m", |v| Duration::from_secs(v * 60));
    }

    #[test]
    fn parse_duration_unit_h() {
        test_unit("h", |v| Duration::from_secs(v * 60 * 60));
    }

    #[test]
    fn parse_duration_unit_d() {
        test_unit("d", |v| Duration::from_secs(v * 60 * 60 * 24));
    }

    #[test]
    fn parse_duration_floats_invalid() {
        assert_eq!(parse_duration(".123h"), Err(ParseError::NotADuration));
        assert_eq!(parse_duration("1.23h"), Err(ParseError::NotADuration));
    }

    #[test]
    fn parse_duration_space_before_unit_invalid() {
        assert_eq!(parse_duration("1 ms"), Err(ParseError::NotADuration));
    }

    #[test]
    fn parse_duration_overflows_invalid() {
        assert_eq!(
            parse_duration("123456789012345678901234567890ms"),
            Err(ParseError::NotANumber)
        );
    }

    #[test]
    fn parse_duration_invalid_unit() {
        assert_eq!(parse_duration("12moons"), Err(ParseError::NotADuration));
        assert_eq!(parse_duration("12y"), Err(ParseError::NotADuration));
    }

    #[test]
    fn parse_duration_zero_without_unit() {
        assert_eq!(parse_duration("0"), Ok(Duration::from_secs(0)));
    }

    #[test]
    fn parse_duration_number_without_unit_is_invalid() {
        assert_eq!(parse_duration("1"), Err(ParseError::NotADuration));
    }

    #[test]
    fn convert_attributes_string_to_map_different_values() {
        let attributes_string = "\
            cluster=\"test-cluster1\"\n\
            rack=\"rack-22\"\n\
            zone=us-est-coast\n\
            linkerd.io/control-plane-component=\"controller\"\n\
            linkerd.io/proxy-deployment=\"linkerd-controller\"\n\
            workload=\n\
            kind=\"\"\n\
            key1=\"=\"\n\
            key2==value2\n\
            key3\n\
            =key4\n\
            "
        .to_string();

        let expected = [
            ("cluster".to_string(), "test-cluster1".to_string()),
            ("rack".to_string(), "rack-22".to_string()),
            ("zone".to_string(), "us-est-coast".to_string()),
            (
                "linkerd.io/control-plane-component".to_string(),
                "controller".to_string(),
            ),
            (
                "linkerd.io/proxy-deployment".to_string(),
                "linkerd-controller".to_string(),
            ),
            ("workload".to_string(), "".to_string()),
            ("kind".to_string(), "".to_string()),
            ("key1".to_string(), "=".to_string()),
            ("key2".to_string(), "=value2".to_string()),
            ("".to_string(), "key4".to_string()),
        ]
        .iter()
        .cloned()
        .collect();

        assert_eq!(
            convert_attributes_string_to_map(attributes_string),
            expected
        );
    }

    #[test]
    fn dns_suffixes() {
        fn p(s: &str) -> Result<Vec<String>, ParseError> {
            let sfxs = parse_dns_suffixes(s)?
                .into_iter()
                .map(|s| format!("{}", s))
                .collect();

            Ok(sfxs)
        }

        assert_eq!(p(""), Ok(vec![]), "empty string");
        assert_eq!(p(",,,"), Ok(vec![]), "empty list components are ignored");
        assert_eq!(p("."), Ok(vec![".".to_owned()]), "root is valid");
        assert_eq!(
            p("a.b.c"),
            Ok(vec!["a.b.c".to_owned()]),
            "a name without trailing dot"
        );
        assert_eq!(
            p("a.b.c."),
            Ok(vec!["a.b.c.".to_owned()]),
            "a name with a trailing dot"
        );
        assert_eq!(
            p(" a.b.c. , d.e.f. "),
            Ok(vec!["a.b.c.".to_owned(), "d.e.f.".to_owned()]),
            "whitespace is ignored"
        );
        assert_eq!(
            p("a .b.c"),
            Err(ParseError::NotADomainSuffix),
            "whitespace not allowed within a name"
        );
        assert_eq!(
            p("mUlti.CasE.nAmE"),
            Ok(vec!["multi.case.name".to_owned()]),
            "names are coerced to lowercase"
        );
    }
}<|MERGE_RESOLUTION|>--- conflicted
+++ resolved
@@ -306,21 +306,11 @@
     let dst_token = strings.get(ENV_DESTINATION_CONTEXT);
 
     let gateway_suffixes = parse(strings, ENV_INBOUND_GATEWAY_SUFFIXES, parse_dns_suffixes);
-<<<<<<< HEAD
-    let dst_get_suffixes = parse(strings, ENV_DESTINATION_GET_SUFFIXES, parse_dns_suffixes);
-    let dst_get_networks = parse(strings, ENV_DESTINATION_GET_NETWORKS, parse_networks);
     let dst_profile_idle_timeout = parse(
         strings,
         ENV_DESTINATION_PROFILE_INITIAL_TIMEOUT,
         parse_duration,
     );
-=======
-    // let dst_profile_initial_timeout = parse(
-    //     strings,
-    //     ENV_DESTINATION_PROFILE_INITIAL_TIMEOUT,
-    //     parse_duration,
-    // );
->>>>>>> 2bb66efd
     let dst_profile_suffixes = parse(
         strings,
         ENV_DESTINATION_PROFILE_SUFFIXES,
