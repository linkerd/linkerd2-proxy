use crate::core::{
    addr,
    config::*,
    control::{Config as ControlConfig, ControlAddr},
    proxy::http::{h1, h2},
    tls,
    transport::{Keepalive, ListenAddr},
    Addr, AddrMatch, Conditional, IpNet,
};
use crate::{dns, gateway, identity, inbound, oc_collector, outbound};
use inbound::policy;
use std::{
    collections::{HashMap, HashSet},
    fs,
    net::{IpAddr, SocketAddr},
    path::PathBuf,
    str::FromStr,
    time::Duration,
};
use thiserror::Error;
use tracing::{debug, error, info, warn};

/// The strings used to build a configuration.
pub trait Strings {
    /// Retrieves the value for the key `key`.
    ///
    /// `key` must be one of the `ENV_` values below.
    fn get(&self, key: &str) -> Result<Option<String>, EnvError>;
}

/// An implementation of `Strings` that reads the values from environment variables.
pub struct Env;

/// Errors produced when loading a `Config` struct.
#[derive(Clone, Debug, Error)]
pub enum EnvError {
    #[error("invalid environment variable")]
    InvalidEnvVar,
    #[error("no destination service configured")]
    NoDestinationAddress,
}

#[derive(Debug, Error, Eq, PartialEq)]
pub enum ParseError {
    #[error("not a valid duration")]
    NotADuration,
    #[error("not a valid DNS domain suffix")]
    NotADomainSuffix,
    #[error("not a boolean value: {0}")]
    NotABool(
        #[from]
        #[source]
        std::str::ParseBoolError,
    ),
    #[error("not an integer: {0}")]
    NotAnInteger(
        #[from]
        #[source]
        std::num::ParseIntError,
    ),
    #[error("not a floating-point number: {0}")]
    NotAFloat(
        #[from]
        #[source]
        std::num::ParseFloatError,
    ),
    #[error("not a valid subnet mask")]
    NotANetwork,
    #[error("host is not an IP address")]
    HostIsNotAnIpAddress,
    #[error("not a valid IP address: {0}")]
    NotAnIp(
        #[from]
        #[source]
        std::net::AddrParseError,
    ),
    #[error(transparent)]
    AddrError(addr::Error),
    #[error("not a valid identity name")]
    NameError,
    #[error("could not read token source")]
    InvalidTokenSource,
    #[error("invalid trust anchors")]
    InvalidTrustAnchors,
    #[error("not a valid port policy: {0}")]
    InvalidPortPolicy(String),
}

// Environment variables to look at when loading the configuration
pub const ENV_OUTBOUND_LISTEN_ADDR: &str = "LINKERD2_PROXY_OUTBOUND_LISTEN_ADDR";
pub const ENV_INBOUND_LISTEN_ADDR: &str = "LINKERD2_PROXY_INBOUND_LISTEN_ADDR";
pub const ENV_CONTROL_LISTEN_ADDR: &str = "LINKERD2_PROXY_CONTROL_LISTEN_ADDR";
pub const ENV_ADMIN_LISTEN_ADDR: &str = "LINKERD2_PROXY_ADMIN_LISTEN_ADDR";

pub const ENV_METRICS_RETAIN_IDLE: &str = "LINKERD2_PROXY_METRICS_RETAIN_IDLE";

const ENV_INGRESS_MODE: &str = "LINKERD2_PROXY_INGRESS_MODE";

const ENV_INBOUND_DISPATCH_TIMEOUT: &str = "LINKERD2_PROXY_INBOUND_DISPATCH_TIMEOUT";
const ENV_OUTBOUND_DISPATCH_TIMEOUT: &str = "LINKERD2_PROXY_OUTBOUND_DISPATCH_TIMEOUT";

pub const ENV_INBOUND_DETECT_TIMEOUT: &str = "LINKERD2_PROXY_INBOUND_DETECT_TIMEOUT";
const ENV_OUTBOUND_DETECT_TIMEOUT: &str = "LINKERD2_PROXY_OUTBOUND_DETECT_TIMEOUT";

const ENV_INBOUND_CONNECT_TIMEOUT: &str = "LINKERD2_PROXY_INBOUND_CONNECT_TIMEOUT";
const ENV_OUTBOUND_CONNECT_TIMEOUT: &str = "LINKERD2_PROXY_OUTBOUND_CONNECT_TIMEOUT";

const ENV_INBOUND_ACCEPT_KEEPALIVE: &str = "LINKERD2_PROXY_INBOUND_ACCEPT_KEEPALIVE";
const ENV_OUTBOUND_ACCEPT_KEEPALIVE: &str = "LINKERD2_PROXY_OUTBOUND_ACCEPT_KEEPALIVE";

const ENV_INBOUND_CONNECT_KEEPALIVE: &str = "LINKERD2_PROXY_INBOUND_CONNECT_KEEPALIVE";
const ENV_OUTBOUND_CONNECT_KEEPALIVE: &str = "LINKERD2_PROXY_OUTBOUND_CONNECT_KEEPALIVE";

pub const ENV_BUFFER_CAPACITY: &str = "LINKERD2_PROXY_BUFFER_CAPACITY";

pub const ENV_INBOUND_ROUTER_MAX_IDLE_AGE: &str = "LINKERD2_PROXY_INBOUND_ROUTER_MAX_IDLE_AGE";
pub const ENV_OUTBOUND_ROUTER_MAX_IDLE_AGE: &str = "LINKERD2_PROXY_OUTBOUND_ROUTER_MAX_IDLE_AGE";

const ENV_INBOUND_MAX_IDLE_CONNS_PER_ENDPOINT: &str = "LINKERD2_PROXY_MAX_IDLE_CONNS_PER_ENDPOINT";
const ENV_OUTBOUND_MAX_IDLE_CONNS_PER_ENDPOINT: &str =
    "LINKERD2_PROXY_OUTBOUND_MAX_IDLE_CONNS_PER_ENDPOINT";

pub const ENV_INBOUND_MAX_IN_FLIGHT: &str = "LINKERD2_PROXY_INBOUND_MAX_IN_FLIGHT";
pub const ENV_OUTBOUND_MAX_IN_FLIGHT: &str = "LINKERD2_PROXY_OUTBOUND_MAX_IN_FLIGHT";

pub const ENV_TRACE_ATTRIBUTES_PATH: &str = "LINKERD2_PROXY_TRACE_ATTRIBUTES_PATH";

/// Constrains which destination names may be used for profile/route discovery.
///
/// The value is a comma-separated list of domain name suffixes that may be
/// resolved via the destination service. A value of `.` indicates that all
/// domains should be discovered via the service.
///
/// If specified and empty, the destination service is not used for route discovery.
///
/// If unspecified, a default value is used.
pub const ENV_DESTINATION_PROFILE_SUFFIXES: &str = "LINKERD2_PROXY_DESTINATION_PROFILE_SUFFIXES";

/// Constrains which destination addresses may be used for profile/route discovery.
///
/// The value is a comma-separated list of networks that may be
/// resolved via the destination service.
///
/// If specified and empty, the destination service is not used for route discovery.
///
/// If unspecified, a default value is used.
pub const ENV_DESTINATION_PROFILE_NETWORKS: &str = "LINKERD2_PROXY_DESTINATION_PROFILE_NETWORKS";

/// Constrains which destination names are permitted.
///
/// If unspecified or empty, no inbound gateway is configured.
pub const ENV_INBOUND_GATEWAY_SUFFIXES: &str = "LINKERD2_PROXY_INBOUND_GATEWAY_SUFFIXES";

// These *disable* our protocol detection for connections whose SO_ORIGINAL_DST
// has a port in the provided list.
pub const ENV_INBOUND_PORTS_DISABLE_PROTOCOL_DETECTION: &str =
    "LINKERD2_PROXY_INBOUND_PORTS_DISABLE_PROTOCOL_DETECTION";

pub const ENV_INBOUND_PORTS_REQUIRE_IDENTITY: &str =
    "LINKERD2_PROXY_INBOUND_PORTS_REQUIRE_IDENTITY";

<<<<<<< HEAD
=======
pub const ENV_INBOUND_PORTS_REQUIRE_TLS: &str = "LINKERD2_PROXY_INBOUND_PORTS_REQUIRE_TLS";

/// Configures the default port policy for inbound connections.
///
/// This must parse to a valid port policy (one of: `deny`, `authenticated`,
/// `unauthenticated`, or `tls-unauthenticated` ).
///
/// By default, this is `unauthenticated`.
pub const ENV_INBOUND_DEFAULT_POLICY: &str = "LINKERD2_PROXY_INBOUND_DEFAULT_POLICY";

pub const ENV_INBOUND_PORTS: &str = "LINKERD2_PROXY_INBOUND_PORTS";
pub const ENV_POLICY_SVC_BASE: &str = "LINKERD2_PROXY_POLICY_SVC";
pub const ENV_POLICY_WORKLOAD: &str = "LINKERD2_PROXY_POLICY_WORKLOAD";
pub const ENV_POLICY_CLUSTER_NETWORKS: &str = "LINKERD2_PROXY_POLICY_CLUSTER_NETWORKS";

>>>>>>> 21d2d0b9
pub const ENV_INBOUND_IPS: &str = "LINKERD2_PROXY_INBOUND_IPS";

pub const ENV_IDENTITY_DISABLED: &str = "LINKERD2_PROXY_IDENTITY_DISABLED";
pub const ENV_IDENTITY_DIR: &str = "LINKERD2_PROXY_IDENTITY_DIR";
pub const ENV_IDENTITY_TRUST_ANCHORS: &str = "LINKERD2_PROXY_IDENTITY_TRUST_ANCHORS";
pub const ENV_IDENTITY_IDENTITY_LOCAL_NAME: &str = "LINKERD2_PROXY_IDENTITY_LOCAL_NAME";
pub const ENV_IDENTITY_TOKEN_FILE: &str = "LINKERD2_PROXY_IDENTITY_TOKEN_FILE";
pub const ENV_IDENTITY_MIN_REFRESH: &str = "LINKERD2_PROXY_IDENTITY_MIN_REFRESH";
pub const ENV_IDENTITY_MAX_REFRESH: &str = "LINKERD2_PROXY_IDENTITY_MAX_REFRESH";

pub const ENV_IDENTITY_SVC_BASE: &str = "LINKERD2_PROXY_IDENTITY_SVC";

pub const ENV_DESTINATION_SVC_BASE: &str = "LINKERD2_PROXY_DESTINATION_SVC";

pub const ENV_HOSTNAME: &str = "HOSTNAME";

pub const ENV_TRACE_COLLECTOR_SVC_BASE: &str = "LINKERD2_PROXY_TRACE_COLLECTOR_SVC";

pub const ENV_DESTINATION_CONTEXT: &str = "LINKERD2_PROXY_DESTINATION_CONTEXT";
pub const ENV_DESTINATION_PROFILE_INITIAL_TIMEOUT: &str =
    "LINKERD2_PROXY_DESTINATION_PROFILE_INITIAL_TIMEOUT";

pub const ENV_TAP_SVC_NAME: &str = "LINKERD2_PROXY_TAP_SVC_NAME";
const ENV_RESOLV_CONF: &str = "LINKERD2_PROXY_RESOLV_CONF";

/// Configures a minimum value for the TTL of DNS lookups.
///
/// Lookups with TTLs below this value will use this value instead.
const ENV_DNS_MIN_TTL: &str = "LINKERD2_PROXY_DNS_MIN_TTL";
/// Configures a maximum value for the TTL of DNS lookups.
///
/// Lookups with TTLs above this value will use this value instead.
const ENV_DNS_MAX_TTL: &str = "LINKERD2_PROXY_DNS_MAX_TTL";

/// Configure the stream or connection level flow control setting for HTTP2.
///
/// If unspecified, the default value of 65,535 is used.
const ENV_INITIAL_STREAM_WINDOW_SIZE: &str = "LINKERD2_PROXY_HTTP2_INITIAL_STREAM_WINDOW_SIZE";
const ENV_INITIAL_CONNECTION_WINDOW_SIZE: &str =
    "LINKERD2_PROXY_HTTP2_INITIAL_CONNECTION_WINDOW_SIZE";

// Default values for various configuration fields
const DEFAULT_OUTBOUND_LISTEN_ADDR: &str = "127.0.0.1:4140";
pub const DEFAULT_INBOUND_LISTEN_ADDR: &str = "0.0.0.0:4143";
pub const DEFAULT_CONTROL_LISTEN_ADDR: &str = "0.0.0.0:4190";
const DEFAULT_ADMIN_LISTEN_ADDR: &str = "127.0.0.1:4191";
const DEFAULT_METRICS_RETAIN_IDLE: Duration = Duration::from_secs(10 * 60);
const DEFAULT_INBOUND_DISPATCH_TIMEOUT: Duration = Duration::from_secs(1);
const DEFAULT_INBOUND_DETECT_TIMEOUT: Duration = Duration::from_secs(10);
const DEFAULT_INBOUND_CONNECT_TIMEOUT: Duration = Duration::from_millis(300);
const DEFAULT_INBOUND_CONNECT_BACKOFF: ExponentialBackoff = ExponentialBackoff {
    min: Duration::from_millis(100),
    max: Duration::from_millis(500),
    jitter: 0.1,
};
const DEFAULT_OUTBOUND_DISPATCH_TIMEOUT: Duration = Duration::from_secs(3);
const DEFAULT_OUTBOUND_DETECT_TIMEOUT: Duration = Duration::from_secs(10);
const DEFAULT_OUTBOUND_CONNECT_TIMEOUT: Duration = Duration::from_secs(1);
const DEFAULT_OUTBOUND_CONNECT_BACKOFF: ExponentialBackoff = ExponentialBackoff {
    min: Duration::from_millis(100),
    max: Duration::from_millis(500),
    jitter: 0.1,
};
const DEFAULT_RESOLV_CONF: &str = "/etc/resolv.conf";

const DEFAULT_INITIAL_STREAM_WINDOW_SIZE: u32 = 65_535; // Protocol default
const DEFAULT_INITIAL_CONNECTION_WINDOW_SIZE: u32 = 1048576; // 1MB ~ 16 streams at capacity

// This configuration limits the amount of time Linkerd retains cached clients &
// connections.
//
// After this timeout expires, the proxy will need to re-resolve destination
// metadata. The outbound default of 5s matches Kubernetes' default DNS TTL. On
// the outbound side, especially, we want to use a limited idle timeout since
// stale clients/connections can have a severe memory impact, especially when
// the application communicates with many endpoints or at high concurrency.
//
// On the inbound side, we want to be a bit more permissive so that periodic, as
// the number of endpoints should generally be pretty constrained.
const DEFAULT_INBOUND_ROUTER_MAX_IDLE_AGE: Duration = Duration::from_secs(20);
const DEFAULT_OUTBOUND_ROUTER_MAX_IDLE_AGE: Duration = Duration::from_secs(5);

// By default, we don't limit the number of connections a connection pol may
// use, as doing so can severely impact CPU utilization for applications with
// many concurrent requests. It's generally preferable to use the MAX_IDLE_AGE
// limitations to quickly drop idle connections.
const DEFAULT_INBOUND_MAX_IDLE_CONNS_PER_ENDPOINT: usize = std::usize::MAX;
const DEFAULT_OUTBOUND_MAX_IDLE_CONNS_PER_ENDPOINT: usize = std::usize::MAX;

// These settings limit the number of requests that have not received responses,
// including those buffered in the proxy and dispatched to the destination
// service.
const DEFAULT_INBOUND_MAX_IN_FLIGHT: usize = 100_000;
const DEFAULT_OUTBOUND_MAX_IN_FLIGHT: usize = 100_000;

// This value should be large enough to admit requests without exerting
// backpressure so that requests implicitly buffer in the executor; but it
// should be small enough that callers can't force the proxy to consume an
// extreme amount of memory. Also keep in mind that there may be several buffers
// used in a given proxy, each of which assumes this capacity.
//
// The value of 10K is chosen somewhat arbitrarily, but seems high enough to
// buffer requests for high-load services.
const DEFAULT_BUFFER_CAPACITY: usize = 10_000;

const DEFAULT_DESTINATION_PROFILE_SUFFIXES: &str = "svc.cluster.local.";
const DEFAULT_DESTINATION_PROFILE_IDLE_TIMEOUT: Duration = Duration::from_millis(500);

const DEFAULT_IDENTITY_MIN_REFRESH: Duration = Duration::from_secs(10);
const DEFAULT_IDENTITY_MAX_REFRESH: Duration = Duration::from_secs(60 * 60 * 24);

const INBOUND_CONNECT_BASE: &str = "INBOUND_CONNECT";
const OUTBOUND_CONNECT_BASE: &str = "OUTBOUND_CONNECT";

/// Load a `App` by reading ENV variables.
pub fn parse_config<S: Strings>(strings: &S) -> Result<super::Config, EnvError> {
    // Parse all the environment variables. `parse` will log any errors so
    // defer returning any errors until all of them have been parsed.
    let outbound_listener_addr = parse(strings, ENV_OUTBOUND_LISTEN_ADDR, parse_socket_addr);
    let inbound_listener_addr = parse(strings, ENV_INBOUND_LISTEN_ADDR, parse_socket_addr);
    let admin_listener_addr = parse(strings, ENV_ADMIN_LISTEN_ADDR, parse_socket_addr);

    let inbound_detect_timeout = parse(strings, ENV_INBOUND_DETECT_TIMEOUT, parse_duration);
    let inbound_dispatch_timeout = parse(strings, ENV_INBOUND_DISPATCH_TIMEOUT, parse_duration);
    let inbound_connect_timeout = parse(strings, ENV_INBOUND_CONNECT_TIMEOUT, parse_duration);

    let outbound_detect_timeout = parse(strings, ENV_OUTBOUND_DETECT_TIMEOUT, parse_duration);
    let outbound_dispatch_timeout = parse(strings, ENV_OUTBOUND_DISPATCH_TIMEOUT, parse_duration);
    let outbound_connect_timeout = parse(strings, ENV_OUTBOUND_CONNECT_TIMEOUT, parse_duration);

    let inbound_accept_keepalive = parse(strings, ENV_INBOUND_ACCEPT_KEEPALIVE, parse_duration);
    let outbound_accept_keepalive = parse(strings, ENV_OUTBOUND_ACCEPT_KEEPALIVE, parse_duration);

    let inbound_connect_keepalive = parse(strings, ENV_INBOUND_CONNECT_KEEPALIVE, parse_duration);
    let outbound_connect_keepalive = parse(strings, ENV_OUTBOUND_CONNECT_KEEPALIVE, parse_duration);

    let inbound_disable_ports = parse(
        strings,
        ENV_INBOUND_PORTS_DISABLE_PROTOCOL_DETECTION,
        parse_port_set,
    );

    let buffer_capacity = parse(strings, ENV_BUFFER_CAPACITY, parse_number);

    let inbound_cache_max_idle_age =
        parse(strings, ENV_INBOUND_ROUTER_MAX_IDLE_AGE, parse_duration);
    let outbound_cache_max_idle_age =
        parse(strings, ENV_OUTBOUND_ROUTER_MAX_IDLE_AGE, parse_duration);

    let inbound_max_idle_per_endpoint = parse(
        strings,
        ENV_INBOUND_MAX_IDLE_CONNS_PER_ENDPOINT,
        parse_number,
    );
    let outbound_max_idle_per_endpoint = parse(
        strings,
        ENV_OUTBOUND_MAX_IDLE_CONNS_PER_ENDPOINT,
        parse_number,
    );

    let inbound_max_in_flight = parse(strings, ENV_INBOUND_MAX_IN_FLIGHT, parse_number);
    let outbound_max_in_flight = parse(strings, ENV_OUTBOUND_MAX_IN_FLIGHT, parse_number);

    let metrics_retain_idle = parse(strings, ENV_METRICS_RETAIN_IDLE, parse_duration);

    // DNS

    let resolv_conf_path = strings.get(ENV_RESOLV_CONF);

    let dns_min_ttl = parse(strings, ENV_DNS_MIN_TTL, parse_duration);
    let dns_max_ttl = parse(strings, ENV_DNS_MAX_TTL, parse_duration);

    let identity_config = parse_identity_config(strings);

    let id_disabled = identity_config
        .as_ref()
        .map(|c| c.is_none())
        .unwrap_or(false);

    let hostname = strings.get(ENV_HOSTNAME);

    let oc_attributes_file_path = strings.get(ENV_TRACE_ATTRIBUTES_PATH);

    let trace_collector_addr =
        parse_control_addr(strings, ENV_TRACE_COLLECTOR_SVC_BASE, id_disabled);

    let gateway_suffixes = parse(strings, ENV_INBOUND_GATEWAY_SUFFIXES, parse_dns_suffixes);

    let dst_addr = parse_control_addr(strings, ENV_DESTINATION_SVC_BASE, id_disabled);
    let dst_token = strings.get(ENV_DESTINATION_CONTEXT);
    let dst_profile_idle_timeout = parse(
        strings,
        ENV_DESTINATION_PROFILE_INITIAL_TIMEOUT,
        parse_duration,
    );
    let dst_profile_suffixes = parse(
        strings,
        ENV_DESTINATION_PROFILE_SUFFIXES,
        parse_dns_suffixes,
    );
    let dst_profile_networks = parse(strings, ENV_DESTINATION_PROFILE_NETWORKS, parse_networks);

    let initial_stream_window_size = parse(strings, ENV_INITIAL_STREAM_WINDOW_SIZE, parse_number);
    let initial_connection_window_size =
        parse(strings, ENV_INITIAL_CONNECTION_WINDOW_SIZE, parse_number);

    let tap = parse_tap_config(strings, id_disabled);

    let h2_settings = h2::Settings {
        initial_stream_window_size: Some(
            initial_stream_window_size?.unwrap_or(DEFAULT_INITIAL_STREAM_WINDOW_SIZE),
        ),
        initial_connection_window_size: Some(
            initial_connection_window_size?.unwrap_or(DEFAULT_INITIAL_CONNECTION_WINDOW_SIZE),
        ),
        ..Default::default()
    };

    let buffer_capacity = buffer_capacity?.unwrap_or(DEFAULT_BUFFER_CAPACITY);

    let dst_profile_suffixes = dst_profile_suffixes?
        .unwrap_or_else(|| parse_dns_suffixes(DEFAULT_DESTINATION_PROFILE_SUFFIXES).unwrap());
    let dst_profile_networks = dst_profile_networks?.unwrap_or_default();

    let inbound_ips = {
        let ips = parse(strings, ENV_INBOUND_IPS, parse_ip_set)?.unwrap_or_default();
        if ips.is_empty() {
            info!(
                "`{}` allowlist not configured, allowing all target addresses",
                ENV_INBOUND_IPS
            );
        } else {
            debug!(allowed = ?ips, "Only allowing connections targeting `{}`", ENV_INBOUND_IPS);
        }
        ips.into()
    };

    let outbound = {
        let ingress_mode = parse(strings, ENV_INGRESS_MODE, parse_bool)?.unwrap_or(false);

        let addr = ListenAddr(
            outbound_listener_addr?
                .unwrap_or_else(|| parse_socket_addr(DEFAULT_OUTBOUND_LISTEN_ADDR).unwrap()),
        );
        let keepalive = Keepalive(outbound_accept_keepalive?);
        let server = ServerConfig {
            addr,
            keepalive,
            h2_settings,
        };
        let cache_max_idle_age =
            outbound_cache_max_idle_age?.unwrap_or(DEFAULT_OUTBOUND_ROUTER_MAX_IDLE_AGE);
        let max_idle =
            outbound_max_idle_per_endpoint?.unwrap_or(DEFAULT_OUTBOUND_MAX_IDLE_CONNS_PER_ENDPOINT);
        let keepalive = Keepalive(outbound_connect_keepalive?);
        let connect = ConnectConfig {
            keepalive,
            timeout: outbound_connect_timeout?.unwrap_or(DEFAULT_OUTBOUND_CONNECT_TIMEOUT),
            backoff: parse_backoff(
                strings,
                OUTBOUND_CONNECT_BASE,
                DEFAULT_OUTBOUND_CONNECT_BACKOFF,
            )?,
            h2_settings,
            h1_settings: h1::PoolSettings {
                max_idle,
                idle_timeout: cache_max_idle_age,
            },
        };

        let detect_protocol_timeout =
            outbound_detect_timeout?.unwrap_or(DEFAULT_OUTBOUND_DETECT_TIMEOUT);
        let dispatch_timeout =
            outbound_dispatch_timeout?.unwrap_or(DEFAULT_OUTBOUND_DISPATCH_TIMEOUT);

        outbound::Config {
            ingress_mode,
            allow_discovery: AddrMatch::new(dst_profile_suffixes.clone(), dst_profile_networks),
            proxy: ProxyConfig {
                server,
                connect,
                cache_max_idle_age,
                buffer_capacity,
                dispatch_timeout,
                max_in_flight_requests: outbound_max_in_flight?
                    .unwrap_or(DEFAULT_OUTBOUND_MAX_IN_FLIGHT),
                detect_protocol_timeout,
            },
            inbound_ips,
        }
    };

    let gateway = gateway::Config {
        allow_discovery: gateway_suffixes?.into_iter().flatten().collect(),
    };

    let admin_listener_addr = admin_listener_addr?
        .unwrap_or_else(|| parse_socket_addr(DEFAULT_ADMIN_LISTEN_ADDR).unwrap());

    let inbound = {
        let addr = ListenAddr(
            inbound_listener_addr?
                .unwrap_or_else(|| parse_socket_addr(DEFAULT_INBOUND_LISTEN_ADDR).unwrap()),
        );
        let keepalive = Keepalive(inbound_accept_keepalive?);
        let server = ServerConfig {
            addr,
            keepalive,
            h2_settings,
        };
        let cache_max_idle_age =
            inbound_cache_max_idle_age?.unwrap_or(DEFAULT_INBOUND_ROUTER_MAX_IDLE_AGE);
        let max_idle =
            inbound_max_idle_per_endpoint?.unwrap_or(DEFAULT_INBOUND_MAX_IDLE_CONNS_PER_ENDPOINT);
        let keepalive = Keepalive(inbound_connect_keepalive?);
        let connect = ConnectConfig {
            keepalive,
            timeout: inbound_connect_timeout?.unwrap_or(DEFAULT_INBOUND_CONNECT_TIMEOUT),
            backoff: parse_backoff(
                strings,
                INBOUND_CONNECT_BASE,
                DEFAULT_INBOUND_CONNECT_BACKOFF,
            )?,
            h2_settings,
            h1_settings: h1::PoolSettings {
                max_idle,
                idle_timeout: cache_max_idle_age,
            },
        };

        let detect_protocol_timeout =
            inbound_detect_timeout?.unwrap_or(DEFAULT_INBOUND_DETECT_TIMEOUT);
        let dispatch_timeout =
            inbound_dispatch_timeout?.unwrap_or(DEFAULT_INBOUND_DISPATCH_TIMEOUT);

        // Ensure that connections that directly target the inbound port are secured (unless
        // identity is disabled).
        let policy = {
            let inbound_port = server.addr.as_ref().port();

<<<<<<< HEAD
        let allowed_ips = {
            let ips = parse(strings, ENV_INBOUND_IPS, parse_ip_set)?.unwrap_or_default();

            if ips.is_empty() {
                info!(
                    "`{}` allowlist not configured, allowing all target addresses",
                    ENV_INBOUND_IPS
                );
            } else {
                debug!(allowed = ?ips, "Only allowing connections targeting `{}`", ENV_INBOUND_IPS);
            }
            ips.into()
        };

        if id_disabled && !require_identity_for_inbound_ports.is_empty() {
            error!(
                "if {} is true, {} must be empty",
                ENV_IDENTITY_DISABLED, ENV_INBOUND_PORTS_REQUIRE_IDENTITY
            );
            return Err(EnvError::InvalidEnvVar);
        }

        // Ensure that connections thaat directly target the inbound port are
        // secured (unless identity is disabled).
        let inbound_port = server.addr.as_ref().port();
        if !id_disabled && !require_identity_for_inbound_ports.contains(&inbound_port) {
            debug!(
                "Adding {} to {}",
                inbound_port, ENV_INBOUND_PORTS_REQUIRE_IDENTITY,
            );
            require_identity_for_inbound_ports.insert(inbound_port);
        }
=======
            let cluster_nets = parse(strings, ENV_POLICY_CLUSTER_NETWORKS, parse_networks)?
                .unwrap_or_else(|| {
                    info!(
                        "{} not set; cluster-scoped modes are unsupported",
                        ENV_POLICY_CLUSTER_NETWORKS
                    );
                    Default::default()
                });

            // We always configure a default policy. This policy applies when no other policy is
            // configured, especially when the port is not documented in via `ENV_INBOUND_PORTS`.
            let default = parse(strings, ENV_INBOUND_DEFAULT_POLICY, |s| {
                parse_default_policy(s, cluster_nets, detect_protocol_timeout)
            })?
            .unwrap_or_else(|| {
                warn!(
                    "{} was not set; using `all-unauthenticated`",
                    ENV_INBOUND_DEFAULT_POLICY
                );
                policy::defaults::all_unauthenticated(detect_protocol_timeout).into()
            });

            match parse_control_addr(strings, ENV_POLICY_SVC_BASE, id_disabled)? {
                Some(addr) => {
                    // If the inbound is proxy is configured to discover policies, then load the set
                    // of all known inbound ports to be discovered during initialization.
                    let mut ports = match parse(strings, ENV_INBOUND_PORTS, parse_port_set)? {
                        Some(ports) => ports,
                        None => {
                            error!("No inbound ports specified via {}", ENV_INBOUND_PORTS,);
                            Default::default()
                        }
                    };
                    if !gateway.allow_discovery.is_empty() {
                        // Add the inbound port to the set of ports to be discovered if the proxy is
                        // configured as a gateway. If there are no suffixes configured in the
                        // gateway, it's not worth maintaining the extra policy watch (which will be
                        // the more common case).
                        ports.insert(inbound_port);
                    }

                    // Ensure that the admin server port is included in policy discovery.
                    ports.insert(admin_listener_addr.port());

                    // The workload, which is opaque from the proxy's point-of-view, is sent to the
                    // policy controller to support policy discovery.
                    let workload = strings.get(ENV_POLICY_WORKLOAD)?.ok_or_else(|| {
                        error!(
                            "{} must be set with {}_ADDR",
                            ENV_POLICY_WORKLOAD, ENV_POLICY_SVC_BASE
                        );
                        EnvError::InvalidEnvVar
                    })?;

                    let control = {
                        let connect = if addr.addr.is_loopback() {
                            connect.clone()
                        } else {
                            outbound.proxy.connect.clone()
                        };
                        ControlConfig {
                            addr,
                            connect,
                            buffer_capacity,
                        }
                    };

                    inbound::policy::Config::Discover {
                        default,
                        ports,
                        workload,
                        control,
                    }
                }
>>>>>>> 21d2d0b9

                None => {
                    let default_allow = match default.clone() {
                        policy::DefaultPolicy::Allow(a) => a,
                        policy::DefaultPolicy::Deny => {
                            warn!("The default policy `deny` may not be used with a static policy configuration");
                            return Err(EnvError::InvalidEnvVar);
                        }
                    };

                    // If the inbound is not configured to discover policies, then load basic policies from the environment:
                    // - ports that require authentication
                    // - ports that require some form of proxy-terminated TLS, though not
                    //   necessarily with a client identity.
                    // - opaque ports
                    let require_identity_ports = {
                        let ports =
                            parse(strings, ENV_INBOUND_PORTS_REQUIRE_IDENTITY, parse_port_set)?
                                .unwrap_or_default()
                                .into_iter()
                                .map(|p| {
                                    let allow = policy::defaults::all_authenticated(
                                        detect_protocol_timeout,
                                    );
                                    (p, allow)
                                })
                                .collect::<HashMap<_, _>>();
                        if id_disabled && !ports.is_empty() {
                            error!(
                                "if {} is true, {} must be empty",
                                ENV_IDENTITY_DISABLED, ENV_INBOUND_PORTS_REQUIRE_IDENTITY
                            );
                            return Err(EnvError::InvalidEnvVar);
                        }
                        ports
                    };

                    let require_tls_ports = {
                        let mut ports =
                            parse(strings, ENV_INBOUND_PORTS_REQUIRE_TLS, parse_port_set)?
                                .unwrap_or_default()
                                .into_iter()
                                .map(|p| {
                                    let allow = policy::defaults::all_mtls_unauthenticated(
                                        detect_protocol_timeout,
                                    );
                                    (p, allow)
                                })
                                .collect::<HashMap<_, _>>();
                        // `require_identity` is more restrictive than `require_tls`, so prefer it if
                        // there are duplicates.
                        for p in require_identity_ports.keys() {
                            ports.remove(p);
                        }
                        if id_disabled && !ports.is_empty() {
                            error!(
                                "if {} is true, {} must be empty",
                                ENV_IDENTITY_DISABLED, ENV_INBOUND_PORTS_REQUIRE_TLS
                            );
                            return Err(EnvError::InvalidEnvVar);
                        }
                        ports
                    };

                    let opaque_ports = {
                        let ports = inbound_disable_ports?
                            .unwrap_or_default()
                            .into_iter()
                            .map(|p| {
                                let mut sp = require_identity_ports
                                    .get(&p)
                                    .or_else(|| require_tls_ports.get(&p))
                                    .cloned()
                                    .unwrap_or_else(|| default_allow.clone());
                                sp.protocol = inbound::policy::Protocol::Opaque;
                                (p, sp)
                            })
                            .collect::<HashMap<_, inbound::policy::ServerPolicy>>();
                        // Ensure that the inbound port does not disable protocol detection, as
                        if ports.contains_key(&inbound_port) {
                            error!(
                                "{} must not contain {} ({})",
                                ENV_INBOUND_PORTS_DISABLE_PROTOCOL_DETECTION,
                                ENV_INBOUND_LISTEN_ADDR,
                                inbound_port
                            );
                            return Err(EnvError::InvalidEnvVar);
                        }
                        ports
                    };

                    inbound::policy::Config::Fixed {
                        default,
                        ports: require_identity_ports
                            .into_iter()
                            .chain(require_tls_ports)
                            .chain(opaque_ports)
                            .collect(),
                    }
                }
            }
        };

        inbound::Config {
            allow_discovery: dst_profile_suffixes.into_iter().collect(),
            proxy: ProxyConfig {
                server,
                connect,
                cache_max_idle_age,
                buffer_capacity,
                dispatch_timeout,
                max_in_flight_requests: inbound_max_in_flight?
                    .unwrap_or(DEFAULT_INBOUND_MAX_IN_FLIGHT),
                detect_protocol_timeout,
            },
            policy,
            profile_idle_timeout: dst_profile_idle_timeout?
                .unwrap_or(DEFAULT_DESTINATION_PROFILE_IDLE_TIMEOUT),
<<<<<<< HEAD
            disable_protocol_detection_for_ports: inbound_opaque_ports.into_iter().collect(),
            allowed_ips,
=======
>>>>>>> 21d2d0b9
        }
    };

    let dst = {
        let addr = dst_addr?.ok_or(EnvError::NoDestinationAddress)?;
        let connect = if addr.addr.is_loopback() {
            inbound.proxy.connect.clone()
        } else {
            outbound.proxy.connect.clone()
        };
        super::dst::Config {
            context: dst_token?.unwrap_or_default(),
            control: ControlConfig {
                addr,
                connect,
                buffer_capacity,
            },
        }
    };

    let admin = super::admin::Config {
        metrics_retain_idle: metrics_retain_idle?.unwrap_or(DEFAULT_METRICS_RETAIN_IDLE),
        server: ServerConfig {
            addr: ListenAddr(admin_listener_addr),
            keepalive: inbound.proxy.server.keepalive,
            h2_settings,
        },
    };

    let dns = dns::Config {
        min_ttl: dns_min_ttl?,
        max_ttl: dns_max_ttl?,
        resolv_conf_path: resolv_conf_path?
            .unwrap_or_else(|| DEFAULT_RESOLV_CONF.into())
            .into(),
    };

    let oc_collector = match trace_collector_addr? {
        None => oc_collector::Config::Disabled,
        Some(addr) => {
            let connect = if addr.addr.is_loopback() {
                inbound.proxy.connect.clone()
            } else {
                outbound.proxy.connect.clone()
            };

            let attributes = oc_attributes_file_path
                .map(|path| match path {
                    Some(path) => oc_trace_attributes(path),
                    None => HashMap::new(),
                })
                .unwrap_or_default();

            oc_collector::Config::Enabled(Box::new(oc_collector::EnabledConfig {
                attributes,
                hostname: hostname?,
                control: ControlConfig {
                    addr,
                    connect,
                    buffer_capacity: 10,
                },
            }))
        }
    };

    let tap = tap?
        .map(|(addr, ids)| super::tap::Config::Enabled {
            permitted_client_ids: ids,
            config: ServerConfig {
                addr: ListenAddr(addr),
                keepalive: inbound.proxy.server.keepalive,
                h2_settings,
            },
        })
        .unwrap_or(super::tap::Config::Disabled);

    let identity = identity_config?
        .map(|(addr, certify)| {
            // If the address doesn't have a server identity, then we're on localhost.
            let connect = if addr.addr.is_loopback() {
                inbound.proxy.connect.clone()
            } else {
                outbound.proxy.connect.clone()
            };
            identity::Config::Enabled {
                certify,
                control: ControlConfig {
                    addr,
                    connect,
                    buffer_capacity: 1,
                },
            }
        })
        .unwrap_or(identity::Config::Disabled);

    Ok(super::Config {
        admin,
        dns,
        dst,
        tap,
        oc_collector,
        identity,
        outbound,
        gateway,
        inbound,
    })
}

fn oc_trace_attributes(oc_attributes_file_path: String) -> HashMap<String, String> {
    match fs::read_to_string(oc_attributes_file_path.clone()) {
        Ok(attributes_string) => convert_attributes_string_to_map(attributes_string),
        Err(err) => {
            warn!(
                "could not read OC trace attributes file at {}: {}",
                oc_attributes_file_path, err
            );
            HashMap::new()
        }
    }
}

fn convert_attributes_string_to_map(attributes: String) -> HashMap<String, String> {
    attributes
        .lines()
        .filter_map(|line| {
            let mut parts = line.splitn(2, '=');
            parts.next().and_then(move |key| {
                parts.next().map(move |val|
                // Trim double quotes in value, present by default when attached through k8s downwardAPI
                (key.to_string(), val.trim_matches('"').to_string()))
            })
        })
        .collect()
}

// ===== impl Env =====

impl Strings for Env {
    fn get(&self, key: &str) -> Result<Option<String>, EnvError> {
        use std::env;

        match env::var(key) {
            Ok(value) => Ok(Some(value)),
            Err(env::VarError::NotPresent) => Ok(None),
            Err(env::VarError::NotUnicode(_)) => {
                error!("{} is not encoded in Unicode", key);
                Err(EnvError::InvalidEnvVar)
            }
        }
    }
}

impl Env {
    pub fn try_config(&self) -> Result<super::Config, EnvError> {
        parse_config(self)
    }
}

// ===== Parsing =====

/// There is a dependency on identity being enabled for tap to work. The
/// status of tap is determined by the ENV_TAP_SVC_NAME env variable being set
/// or not set.
///
/// - If identity is disabled, tap is disabled, but a warning is issued if
///   ENV_TAP_SVC_NAME is set.
/// - If identity is enabled, the status of tap is determined by
///   ENV_TAP_SVC_NAME.
fn parse_tap_config(
    strings: &dyn Strings,
    id_disabled: bool,
) -> Result<Option<(SocketAddr, HashSet<tls::server::ClientId>)>, EnvError> {
    let tap_identity = parse(strings, ENV_TAP_SVC_NAME, parse_identity)?;
    if id_disabled {
        if tap_identity.is_some() {
            warn!(
                "{} should not be set if identity is disabled; continuing with tap disabled",
                ENV_TAP_SVC_NAME
            );
        }
    } else {
        let addr = parse(strings, ENV_CONTROL_LISTEN_ADDR, parse_socket_addr)?
            .unwrap_or_else(|| parse_socket_addr(DEFAULT_CONTROL_LISTEN_ADDR).unwrap());
        if let Some(id) = tap_identity {
            return Ok(Some((
                addr,
                vec![id].into_iter().map(tls::ClientId).collect(),
            )));
        }
    };
    Ok(None)
}

fn parse_bool(s: &str) -> Result<bool, ParseError> {
    s.parse().map_err(Into::into)
}

fn parse_number<T>(s: &str) -> Result<T, ParseError>
where
    T: FromStr,
    ParseError: From<T::Err>,
{
    s.parse().map_err(Into::into)
}

fn parse_duration(s: &str) -> Result<Duration, ParseError> {
    use regex::Regex;

    let re = Regex::new(r"^\s*(\d+)(ms|s|m|h|d)?\s*$").expect("duration regex");

    let cap = re.captures(s).ok_or(ParseError::NotADuration)?;

    let magnitude = parse_number(&cap[1])?;
    match cap.get(2).map(|m| m.as_str()) {
        None if magnitude == 0 => Ok(Duration::from_secs(0)),
        Some("ms") => Ok(Duration::from_millis(magnitude)),
        Some("s") => Ok(Duration::from_secs(magnitude)),
        Some("m") => Ok(Duration::from_secs(magnitude * 60)),
        Some("h") => Ok(Duration::from_secs(magnitude * 60 * 60)),
        Some("d") => Ok(Duration::from_secs(magnitude * 60 * 60 * 24)),
        _ => Err(ParseError::NotADuration),
    }
}

fn parse_socket_addr(s: &str) -> Result<SocketAddr, ParseError> {
    match parse_addr(s)? {
        Addr::Socket(a) => Ok(a),
        _ => {
            error!("Expected IP:PORT; found: {}", s);
            Err(ParseError::HostIsNotAnIpAddress)
        }
    }
}

fn parse_ip_set(s: &str) -> Result<HashSet<IpAddr>, ParseError> {
    s.split(',')
        .map(|s| s.parse::<IpAddr>().map_err(Into::into))
        .collect()
}

fn parse_addr(s: &str) -> Result<Addr, ParseError> {
    Addr::from_str(s).map_err(|e| {
        error!("Not a valid address: {}", s);
        ParseError::AddrError(e)
    })
}

fn parse_port_set(s: &str) -> Result<HashSet<u16>, ParseError> {
    let mut set = HashSet::new();
    for num in s.split(',') {
        set.insert(parse_number::<u16>(num)?);
    }
    Ok(set)
}

pub(super) fn parse_identity(s: &str) -> Result<identity::Name, ParseError> {
    identity::Name::from_str(s).map_err(|identity::InvalidName| {
        error!("Not a valid identity name: {}", s);
        ParseError::NameError
    })
}

pub(super) fn parse<T, Parse>(
    strings: &dyn Strings,
    name: &str,
    parse: Parse,
) -> Result<Option<T>, EnvError>
where
    Parse: FnOnce(&str) -> Result<T, ParseError>,
{
    match strings.get(name)? {
        Some(ref s) => {
            let r = parse(s).map_err(|parse_error| {
                error!("{}={:?} is not valid: {:?}", name, s, parse_error);
                EnvError::InvalidEnvVar
            })?;
            Ok(Some(r))
        }
        None => Ok(None),
    }
}

#[allow(dead_code)]
fn parse_deprecated<T, Parse>(
    strings: &dyn Strings,
    name: &str,
    deprecated_name: &str,
    f: Parse,
) -> Result<Option<T>, EnvError>
where
    Parse: Copy,
    Parse: Fn(&str) -> Result<T, ParseError>,
{
    match parse(strings, name, f)? {
        Some(v) => Ok(Some(v)),
        None => {
            let v = parse(strings, deprecated_name, f)?;
            if v.is_some() {
                warn!("{} has been deprecated; use {}", deprecated_name, name);
            }
            Ok(v)
        }
    }
}

fn parse_dns_suffixes(list: &str) -> Result<HashSet<dns::Suffix>, ParseError> {
    let mut suffixes = HashSet::new();
    for item in list.split(',') {
        let item = item.trim();
        if !item.is_empty() {
            let sfx = parse_dns_suffix(item)?;
            suffixes.insert(sfx);
        }
    }

    Ok(suffixes)
}

fn parse_dns_suffix(s: &str) -> Result<dns::Suffix, ParseError> {
    if s == "." {
        return Ok(dns::Suffix::Root);
    }

    dns::Suffix::from_str(s).map_err(|_| ParseError::NotADomainSuffix)
}

fn parse_networks(list: &str) -> Result<HashSet<IpNet>, ParseError> {
    let mut nets = HashSet::new();
    for input in list.split(',') {
        let input = input.trim();
        if !input.is_empty() {
            let net = IpNet::from_str(input).map_err(|error| {
                error!(%input, %error, "Invalid network");
                ParseError::NotANetwork
            })?;
            nets.insert(net);
        }
    }
    Ok(nets)
}

fn parse_default_policy(
    s: &str,
    cluster_nets: HashSet<IpNet>,
    detect_timeout: Duration,
) -> Result<policy::DefaultPolicy, ParseError> {
    match s {
        "deny" => Ok(policy::DefaultPolicy::Deny),
        "all-authenticated" => Ok(policy::defaults::all_authenticated(detect_timeout).into()),
        "all-unauthenticated" => Ok(policy::defaults::all_unauthenticated(detect_timeout).into()),

        // If cluster networks are configured, support cluster-scoped default policies.
        name if cluster_nets.is_empty() => Err(ParseError::InvalidPortPolicy(name.to_string())),
        "cluster-authenticated" => {
            Ok(policy::defaults::cluster_authenticated(cluster_nets, detect_timeout).into())
        }
        "cluster-unauthenticated" => {
            Ok(policy::defaults::cluster_unauthenticated(cluster_nets, detect_timeout).into())
        }

        name => Err(ParseError::InvalidPortPolicy(name.to_string())),
    }
}
pub fn parse_backoff<S: Strings>(
    strings: &S,
    base: &str,
    default: ExponentialBackoff,
) -> Result<ExponentialBackoff, EnvError> {
    let min_env = format!("LINKERD2_PROXY_{}_EXP_BACKOFF_MIN", base);
    let min = parse(strings, &min_env, parse_duration);
    let max_env = format!("LINKERD2_PROXY_{}_EXP_BACKOFF_MAX", base);
    let max = parse(strings, &max_env, parse_duration);
    let jitter_env = format!("LINKERD2_PROXY_{}_EXP_BACKOFF_JITTER", base);
    let jitter = parse(strings, &jitter_env, parse_number::<f64>);

    match (min?, max?, jitter?) {
        (None, None, None) => Ok(default),
        (Some(min), Some(max), jitter) => {
            ExponentialBackoff::new(min, max, jitter.unwrap_or_default()).map_err(|error| {
                error!(message="Invalid backoff", %error, %min_env, ?min, %max_env, ?max, %jitter_env, ?jitter);
                EnvError::InvalidEnvVar
            })
        }
        _ => {
            error!("You need to specify either all of {} {} {} or none of them to use the default backoff", min_env, max_env,jitter_env );
            Err(EnvError::InvalidEnvVar)
        }
    }
}

pub fn parse_control_addr<S: Strings>(
    strings: &S,
    base: &str,
    id_disabled: bool,
) -> Result<Option<ControlAddr>, EnvError> {
    let a = parse(strings, &format!("{}_ADDR", base), parse_addr)?;
    let n = parse(strings, &format!("{}_NAME", base), parse_identity)?;
    match (a, n) {
        (None, None) => Ok(None),
        (Some(ref addr), _) if addr.is_loopback() => Ok(Some(ControlAddr {
            addr: addr.clone(),
            identity: Conditional::None(tls::NoClientTls::Loopback),
        })),
        (Some(addr), None) if id_disabled => Ok(Some(ControlAddr {
            addr,
            identity: Conditional::None(tls::NoClientTls::Loopback),
        })),
        (Some(addr), Some(name)) => Ok(Some(ControlAddr {
            addr,
            identity: Conditional::Some(tls::ServerId(name).into()),
        })),
        _ => {
            error!("{}_ADDR and {}_NAME must be specified together", base, base);
            Err(EnvError::InvalidEnvVar)
        }
    }
}

pub fn parse_identity_config<S: Strings>(
    strings: &S,
) -> Result<Option<(ControlAddr, identity::certify::Config)>, EnvError> {
    let control = parse_control_addr(strings, ENV_IDENTITY_SVC_BASE, false);
    let ta = parse(strings, ENV_IDENTITY_TRUST_ANCHORS, |s| {
        identity::TrustAnchors::from_pem(s).ok_or(ParseError::InvalidTrustAnchors)
    });
    let dir = parse(strings, ENV_IDENTITY_DIR, |ref s| Ok(PathBuf::from(s)));
    let tok = parse(strings, ENV_IDENTITY_TOKEN_FILE, |ref s| {
        identity::TokenSource::if_nonempty_file(s.to_string()).map_err(|e| {
            error!("Could not read {}: {}", ENV_IDENTITY_TOKEN_FILE, e);
            ParseError::InvalidTokenSource
        })
    });
    let li = parse(strings, ENV_IDENTITY_IDENTITY_LOCAL_NAME, parse_identity);
    let min_refresh = parse(strings, ENV_IDENTITY_MIN_REFRESH, parse_duration);
    let max_refresh = parse(strings, ENV_IDENTITY_MAX_REFRESH, parse_duration);

    let disabled = strings
        .get(ENV_IDENTITY_DISABLED)?
        .map(|d| !d.is_empty())
        .unwrap_or(false);

    match (
        disabled,
        control?,
        ta?,
        dir?,
        li?,
        tok?,
        min_refresh?,
        max_refresh?,
    ) {
        (disabled, None, None, None, None, None, None, None) => {
            if !disabled {
                error!(
                    "{} must be set or identity configuration must be specified.",
                    ENV_IDENTITY_DISABLED
                );
                Err(EnvError::InvalidEnvVar)
            } else {
                Ok(None)
            }
        }
        (
            false,
            Some(control),
            Some(trust_anchors),
            Some(dir),
            Some(local_name),
            Some(token),
            min_refresh,
            max_refresh,
        ) => {
            let key = {
                let mut p = dir.clone();
                p.push("key");
                p.set_extension("p8");

                fs::read(p)
                    .map_err(|e| {
                        error!("Failed to read key: {}", e);
                        EnvError::InvalidEnvVar
                    })
                    .and_then(|b| {
                        identity::Key::from_pkcs8(&b).map_err(|e| {
                            error!("Invalid key: {}", e);
                            EnvError::InvalidEnvVar
                        })
                    })
            };

            let csr = {
                let mut p = dir;
                p.push("csr");
                p.set_extension("der");

                fs::read(p)
                    .map_err(|e| {
                        error!("Failed to read Csr: {}", e);
                        EnvError::InvalidEnvVar
                    })
                    .and_then(|b| {
                        identity::Csr::from_der(b).ok_or_else(|| {
                            error!("No CSR found");
                            EnvError::InvalidEnvVar
                        })
                    })
            };

            Ok(Some((
                control,
                identity::certify::Config {
                    local_id: tls::LocalId(local_name),
                    token,
                    trust_anchors,
                    csr: csr?,
                    key: key?,
                    min_refresh: min_refresh.unwrap_or(DEFAULT_IDENTITY_MIN_REFRESH),
                    max_refresh: max_refresh.unwrap_or(DEFAULT_IDENTITY_MAX_REFRESH),
                },
            )))
        }
        (disabled, addr, trust_anchors, end_entity_dir, local_id, token, _minr, _maxr) => {
            if disabled {
                error!(
                    "{} must be unset when other identity variables are set.",
                    ENV_IDENTITY_DISABLED,
                );
            }
            let s = format!("{0}_ADDR and {0}_NAME", ENV_IDENTITY_SVC_BASE);
            let svc_env: &str = s.as_str();
            for (unset, name) in &[
                (addr.is_none(), svc_env),
                (trust_anchors.is_none(), ENV_IDENTITY_TRUST_ANCHORS),
                (end_entity_dir.is_none(), ENV_IDENTITY_DIR),
                (local_id.is_none(), ENV_IDENTITY_IDENTITY_LOCAL_NAME),
                (token.is_none(), ENV_IDENTITY_TOKEN_FILE),
            ] {
                if *unset {
                    error!(
                        "{} must be set when other identity variables are set.",
                        name,
                    );
                }
            }
            Err(EnvError::InvalidEnvVar)
        }
    }
}

#[cfg(test)]
mod tests {
    use super::*;

    fn test_unit<F: Fn(u64) -> Duration>(unit: &str, to_duration: F) {
        for v in &[0, 1, 23, 456_789] {
            let d = to_duration(*v);
            let text = format!("{}{}", v, unit);
            assert_eq!(parse_duration(&text), Ok(d), "text=\"{}\"", text);

            let text = format!(" {}{}\t", v, unit);
            assert_eq!(parse_duration(&text), Ok(d), "text=\"{}\"", text);
        }
    }

    #[test]
    fn parse_duration_unit_ms() {
        test_unit("ms", Duration::from_millis);
    }

    #[test]
    fn parse_duration_unit_s() {
        test_unit("s", Duration::from_secs);
    }

    #[test]
    fn parse_duration_unit_m() {
        test_unit("m", |v| Duration::from_secs(v * 60));
    }

    #[test]
    fn parse_duration_unit_h() {
        test_unit("h", |v| Duration::from_secs(v * 60 * 60));
    }

    #[test]
    fn parse_duration_unit_d() {
        test_unit("d", |v| Duration::from_secs(v * 60 * 60 * 24));
    }

    #[test]
    fn parse_duration_floats_invalid() {
        assert_eq!(parse_duration(".123h"), Err(ParseError::NotADuration));
        assert_eq!(parse_duration("1.23h"), Err(ParseError::NotADuration));
    }

    #[test]
    fn parse_duration_space_before_unit_invalid() {
        assert_eq!(parse_duration("1 ms"), Err(ParseError::NotADuration));
    }

    #[test]
    fn parse_duration_overflows_invalid() {
        assert!(matches!(
            parse_duration("123456789012345678901234567890ms"),
            Err(ParseError::NotAnInteger(_))
        ));
    }

    #[test]
    fn parse_duration_invalid_unit() {
        assert_eq!(parse_duration("12moons"), Err(ParseError::NotADuration));
        assert_eq!(parse_duration("12y"), Err(ParseError::NotADuration));
    }

    #[test]
    fn parse_duration_zero_without_unit() {
        assert_eq!(parse_duration("0"), Ok(Duration::from_secs(0)));
    }

    #[test]
    fn parse_duration_number_without_unit_is_invalid() {
        assert_eq!(parse_duration("1"), Err(ParseError::NotADuration));
    }

    #[test]
    fn convert_attributes_string_to_map_different_values() {
        let attributes_string = "\
            cluster=\"test-cluster1\"\n\
            rack=\"rack-22\"\n\
            zone=us-est-coast\n\
            linkerd.io/control-plane-component=\"controller\"\n\
            linkerd.io/proxy-deployment=\"linkerd-controller\"\n\
            workload=\n\
            kind=\"\"\n\
            key1=\"=\"\n\
            key2==value2\n\
            key3\n\
            =key4\n\
            "
        .to_string();

        let expected = [
            ("cluster".to_string(), "test-cluster1".to_string()),
            ("rack".to_string(), "rack-22".to_string()),
            ("zone".to_string(), "us-est-coast".to_string()),
            (
                "linkerd.io/control-plane-component".to_string(),
                "controller".to_string(),
            ),
            (
                "linkerd.io/proxy-deployment".to_string(),
                "linkerd-controller".to_string(),
            ),
            ("workload".to_string(), "".to_string()),
            ("kind".to_string(), "".to_string()),
            ("key1".to_string(), "=".to_string()),
            ("key2".to_string(), "=value2".to_string()),
            ("".to_string(), "key4".to_string()),
        ]
        .iter()
        .cloned()
        .collect();

        assert_eq!(
            convert_attributes_string_to_map(attributes_string),
            expected
        );
    }

    #[test]
    fn dns_suffixes() {
        fn p(s: &str) -> Result<Vec<String>, ParseError> {
            let mut sfxs = parse_dns_suffixes(s)?
                .into_iter()
                .map(|s| format!("{}", s))
                .collect::<Vec<_>>();
            sfxs.sort();
            Ok(sfxs)
        }

        assert_eq!(p(""), Ok(vec![]), "empty string");
        assert_eq!(p(",,,"), Ok(vec![]), "empty list components are ignored");
        assert_eq!(p("."), Ok(vec![".".to_owned()]), "root is valid");
        assert_eq!(
            p("a.b.c"),
            Ok(vec!["a.b.c".to_owned()]),
            "a name without trailing dot"
        );
        assert_eq!(
            p("a.b.c."),
            Ok(vec!["a.b.c.".to_owned()]),
            "a name with a trailing dot"
        );
        assert_eq!(
            p(" a.b.c. , d.e.f. "),
            Ok(vec!["a.b.c.".to_owned(), "d.e.f.".to_owned()]),
            "whitespace is ignored"
        );
        assert_eq!(
            p("a .b.c"),
            Err(ParseError::NotADomainSuffix),
            "whitespace not allowed within a name"
        );
        assert_eq!(
            p("mUlti.CasE.nAmE"),
            Ok(vec!["multi.case.name".to_owned()]),
            "names are coerced to lowercase"
        );
    }

    #[test]
    fn ip_sets() {
        let ips = &[
            IpAddr::from([127, 0, 0, 1]),
            IpAddr::from([10, 0, 2, 42]),
            IpAddr::from([192, 168, 0, 69]),
        ];
        assert_eq!(
            parse_ip_set("127.0.0.1"),
            Ok(ips[..1].iter().cloned().collect())
        );
        assert_eq!(
            parse_ip_set("127.0.0.1,10.0.2.42"),
            Ok(ips[..2].iter().cloned().collect())
        );
        assert_eq!(
            parse_ip_set("127.0.0.1,10.0.2.42,192.168.0.69"),
            Ok(ips[..3].iter().cloned().collect())
        );
        assert!(parse_ip_set("blaah").is_err());
        assert!(parse_ip_set("10.4.0.555").is_err());
        assert!(parse_ip_set("10.4.0.3,foobar,192.168.0.69").is_err());
        assert!(parse_ip_set("10.0.1.1/24").is_err());
    }
}<|MERGE_RESOLUTION|>--- conflicted
+++ resolved
@@ -159,8 +159,6 @@
 pub const ENV_INBOUND_PORTS_REQUIRE_IDENTITY: &str =
     "LINKERD2_PROXY_INBOUND_PORTS_REQUIRE_IDENTITY";
 
-<<<<<<< HEAD
-=======
 pub const ENV_INBOUND_PORTS_REQUIRE_TLS: &str = "LINKERD2_PROXY_INBOUND_PORTS_REQUIRE_TLS";
 
 /// Configures the default port policy for inbound connections.
@@ -176,7 +174,6 @@
 pub const ENV_POLICY_WORKLOAD: &str = "LINKERD2_PROXY_POLICY_WORKLOAD";
 pub const ENV_POLICY_CLUSTER_NETWORKS: &str = "LINKERD2_PROXY_POLICY_CLUSTER_NETWORKS";
 
->>>>>>> 21d2d0b9
 pub const ENV_INBOUND_IPS: &str = "LINKERD2_PROXY_INBOUND_IPS";
 
 pub const ENV_IDENTITY_DISABLED: &str = "LINKERD2_PROXY_IDENTITY_DISABLED";
@@ -411,7 +408,7 @@
         } else {
             debug!(allowed = ?ips, "Only allowing connections targeting `{}`", ENV_INBOUND_IPS);
         }
-        ips.into()
+        std::sync::Arc::new(ips)
     };
 
     let outbound = {
@@ -465,7 +462,7 @@
                     .unwrap_or(DEFAULT_OUTBOUND_MAX_IN_FLIGHT),
                 detect_protocol_timeout,
             },
-            inbound_ips,
+            inbound_ips: inbound_ips.clone(),
         }
     };
 
@@ -517,40 +514,6 @@
         let policy = {
             let inbound_port = server.addr.as_ref().port();
 
-<<<<<<< HEAD
-        let allowed_ips = {
-            let ips = parse(strings, ENV_INBOUND_IPS, parse_ip_set)?.unwrap_or_default();
-
-            if ips.is_empty() {
-                info!(
-                    "`{}` allowlist not configured, allowing all target addresses",
-                    ENV_INBOUND_IPS
-                );
-            } else {
-                debug!(allowed = ?ips, "Only allowing connections targeting `{}`", ENV_INBOUND_IPS);
-            }
-            ips.into()
-        };
-
-        if id_disabled && !require_identity_for_inbound_ports.is_empty() {
-            error!(
-                "if {} is true, {} must be empty",
-                ENV_IDENTITY_DISABLED, ENV_INBOUND_PORTS_REQUIRE_IDENTITY
-            );
-            return Err(EnvError::InvalidEnvVar);
-        }
-
-        // Ensure that connections thaat directly target the inbound port are
-        // secured (unless identity is disabled).
-        let inbound_port = server.addr.as_ref().port();
-        if !id_disabled && !require_identity_for_inbound_ports.contains(&inbound_port) {
-            debug!(
-                "Adding {} to {}",
-                inbound_port, ENV_INBOUND_PORTS_REQUIRE_IDENTITY,
-            );
-            require_identity_for_inbound_ports.insert(inbound_port);
-        }
-=======
             let cluster_nets = parse(strings, ENV_POLICY_CLUSTER_NETWORKS, parse_networks)?
                 .unwrap_or_else(|| {
                     info!(
@@ -625,7 +588,6 @@
                         control,
                     }
                 }
->>>>>>> 21d2d0b9
 
                 None => {
                     let default_allow = match default.clone() {
@@ -744,11 +706,7 @@
             policy,
             profile_idle_timeout: dst_profile_idle_timeout?
                 .unwrap_or(DEFAULT_DESTINATION_PROFILE_IDLE_TIMEOUT),
-<<<<<<< HEAD
-            disable_protocol_detection_for_ports: inbound_opaque_ports.into_iter().collect(),
-            allowed_ips,
-=======
->>>>>>> 21d2d0b9
+            allowed_ips: inbound_ips.into(),
         }
     };
 
