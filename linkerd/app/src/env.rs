--- conflicted
+++ resolved
@@ -509,20 +509,6 @@
                 detect_protocol_timeout,
             },
             inbound_ips: inbound_ips.clone(),
-<<<<<<< HEAD
-            orig_dst_idle_timeout: cache_max_idle_age,
-            tcp_accept_buffer: BufferConfig {
-                capacity: buffer_capacity,
-                failfast_timeout: dispatch_timeout,
-            },
-            tcp_logical_buffer: BufferConfig {
-                capacity: buffer_capacity,
-                failfast_timeout: dispatch_timeout,
-            },
-            http_buffer: BufferConfig {
-                capacity: buffer_capacity,
-                failfast_timeout: dispatch_timeout,
-=======
             discovery_idle_timeout,
             tcp_connection_buffer: BufferConfig {
                 capacity: tcp_buffer_capacity,
@@ -531,7 +517,6 @@
             http_request_buffer: BufferConfig {
                 capacity: http_buffer_capacity,
                 failfast_timeout: http_failfast_timeout,
->>>>>>> ab861588
             },
         }
     };
@@ -768,19 +753,6 @@
             },
             policy,
             profile_skip_timeout: dst_profile_skip_timeout?
-<<<<<<< HEAD
-                .unwrap_or(DEFAULT_DESTINATION_PROFILE_IDLE_TIMEOUT),
-            allowed_ips: inbound_ips.into(),
-
-            profile_idle_timeout: cache_max_idle_age,
-            tcp_server_buffer: BufferConfig {
-                capacity: buffer_capacity,
-                failfast_timeout: dispatch_timeout,
-            },
-            http_logical_buffer: BufferConfig {
-                capacity: buffer_capacity,
-                failfast_timeout: dispatch_timeout,
-=======
                 .unwrap_or(DEFAULT_DESTINATION_PROFILE_SKIP_TIMEOUT),
             allowed_ips: inbound_ips.into(),
 
@@ -790,7 +762,6 @@
                     .unwrap_or(DEFAULT_INBOUND_HTTP_BUFFER_CAPACITY),
                 failfast_timeout: inbound_http_failfast_timeout?
                     .unwrap_or(DEFAULT_INBOUND_HTTP_FAILFAST_TIMEOUT),
->>>>>>> ab861588
             },
         }
     };
