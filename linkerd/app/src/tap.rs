--- conflicted
+++ resolved
@@ -11,18 +11,14 @@
     transport::{listen::Bind, ClientAddr, Local, Remote, ServerAddr},
     Error,
 };
-<<<<<<< HEAD
-use std::{fmt, net::SocketAddr, pin::Pin};
-=======
 use std::{fmt, pin::Pin};
->>>>>>> aad758d9
 use tower::util::{service_fn, ServiceExt};
 
 #[derive(Clone, Debug)]
-pub enum Config<B> {
+pub enum Config {
     Disabled,
     Enabled {
-        config: ServerConfig<B>,
+        config: ServerConfig,
         permitted_client_ids: IndexSet<tls::server::ClientId>,
     },
 }
@@ -38,14 +34,6 @@
     },
 }
 
-<<<<<<< HEAD
-impl<B> Config<B> {
-    pub fn build(self, identity: Option<LocalCrtKey>, drain: drain::Watch) -> Result<Tap, Error>
-    where
-        B: Bind + Clone + Send + Sync + 'static,
-        B::Addrs:
-            Param<Remote<ClientAddr>> + Param<Local<ServerAddr>> + Clone + Send + Sync + 'static,
-=======
 impl Config {
     pub fn build<B>(
         self,
@@ -56,7 +44,6 @@
     where
         B: Bind<ServerConfig>,
         B::Addrs: Param<Remote<ClientAddr>> + Clone + Send + Sync + 'static,
->>>>>>> aad758d9
         B::Io: io::Peek + io::PeerAddr + fmt::Debug + Unpin,
     {
         let (registry, server) = tap::new();
@@ -69,11 +56,7 @@
                 config,
                 permitted_client_ids,
             } => {
-<<<<<<< HEAD
-                let (listen_addr, listen) = config.bind.bind()?;
-=======
                 let (listen_addr, listen) = bind.bind(&config)?;
->>>>>>> aad758d9
                 let accept = svc::stack(server)
                     .push(svc::layer::mk(move |service| {
                         tap::AcceptPermittedClients::new(
