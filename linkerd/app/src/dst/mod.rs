--- conflicted
+++ resolved
@@ -33,23 +33,15 @@
 /// The addr is preserved for logging.
 pub struct Dst {
     pub addr: control::ControlAddr,
-<<<<<<< HEAD
     pub profiles: RecoverDefaultProfile<
-        request_filter::Service<
+        RequestFilter<
             PermitConfiguredDsts,
             profiles::Client<control::Client<BoxBody>, resolve::BackoffUnlessInvalidArgument>,
         >,
     >,
     pub resolve: RecoverDefaultResolve<
-        request_filter::Service<PermitConfiguredDsts, resolve::Resolve<control::Client<BoxBody>>>,
+        RequestFilter<PermitConfiguredDsts, resolve::Resolve<control::Client<BoxBody>>>,
     >,
-=======
-    pub profiles: RequestFilter<
-        PermitConfiguredDsts<profiles::InvalidProfileAddr>,
-        profiles::Client<control::Client<BoxBody>, resolve::BackoffUnlessInvalidArgument>,
-    >,
-    pub resolve: RequestFilter<PermitConfiguredDsts, resolve::Resolve<control::Client<BoxBody>>>,
->>>>>>> fb6e5bd6
 }
 
 impl Config {
@@ -66,12 +58,8 @@
             .push(RequestFilter::layer(PermitConfiguredDsts::new(
                 self.get_suffixes,
                 self.get_networks,
-<<<<<<< HEAD
-            ))
+            )))
             .push(default_resolve::layer())
-=======
-            )))
->>>>>>> fb6e5bd6
             .into_inner();
 
         let profiles = svc::stack(profiles::Client::new(
@@ -80,18 +68,11 @@
             self.initial_profile_timeout,
             self.context,
         ))
-<<<<<<< HEAD
-        .push_request_filter(PermitConfiguredDsts::new(
-            self.profile_suffixes,
-            self.profile_networks,
-        ))
-        .push(default_profile::layer())
-=======
         .push(RequestFilter::layer(
             PermitConfiguredDsts::new(self.profile_suffixes, self.profile_networks)
                 .with_error::<profiles::InvalidProfileAddr>(),
-        ))
->>>>>>> fb6e5bd6
+        )))
+        .push(default_profile::layer())
         .into_inner();
 
         Ok(Dst {
