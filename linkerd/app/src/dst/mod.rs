--- conflicted
+++ resolved
@@ -11,11 +11,7 @@
     transport::tls,
     ControlHttpMetrics, Error,
 };
-<<<<<<< HEAD
-use permit::{PermitProfile, PermitResolve};
-=======
 use permit::PermitResolve;
->>>>>>> a5e0b296
 use tonic::body::BoxBody;
 
 #[derive(Clone, Debug)]
