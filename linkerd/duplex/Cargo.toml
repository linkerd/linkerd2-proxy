--- conflicted
+++ resolved
@@ -10,10 +10,6 @@
 bytes = "1"
 futures = "0.3.9"
 tokio = { version = "1", features = ["io-util"] }
-<<<<<<< HEAD
-pin-project = "0.4"
-=======
 pin-project = "1"
->>>>>>> 53536ce1
 tracing = "0.1.22"
 linkerd-io = { path = "../io" }