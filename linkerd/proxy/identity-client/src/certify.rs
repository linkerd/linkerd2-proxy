--- conflicted
+++ resolved
@@ -4,7 +4,6 @@
 use linkerd_dns_name::Name;
 use linkerd_error::{Error, Result};
 use linkerd_identity::{Credentials, DerX509};
-use linkerd_proxy_identity_client_metrics::Metrics;
 use linkerd_stack::NewService;
 use std::{
     path::PathBuf,
@@ -89,17 +88,6 @@
 }
 
 impl Certify {
-<<<<<<< HEAD
-    pub fn new(config: Config, metrics: Metrics) -> Self {
-        Self { config, metrics }
-    }
-
-    pub fn metrics(&self) -> Metrics {
-        self.metrics.clone()
-    }
-
-=======
->>>>>>> 97bb7711
     pub async fn run<C, N, S>(self, name: Name, mut credentials: C, new_client: N)
     where
         C: Credentials,
