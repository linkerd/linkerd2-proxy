use http::uri::Authority;
use linkerd_tls::client::ServerId;
use std::collections::BTreeMap;

/// Endpoint labels are lexigraphically ordered by key.
pub type Labels = std::sync::Arc<BTreeMap<String, String>>;

/// Metadata describing an endpoint.
#[derive(Clone, Debug, Eq, PartialEq, Hash)]
pub struct Metadata {
    /// Arbitrary endpoint labels. Primarily used for telemetry.
    labels: Labels,

    /// A hint from the controller about what protocol (HTTP1, HTTP2, etc) the
    /// destination understands.
    protocol_hint: ProtocolHint,

    tagged_transport_port: Option<u16>,

    /// How to verify TLS for the endpoint.
    identity: Option<ServerId>,

    /// Used to override the the authority if needed
    authority_override: Option<Authority>,
}

#[derive(Clone, Copy, Debug, Eq, PartialEq, Hash)]
pub enum ProtocolHint {
    /// We don't know what the destination understands, so forward messages in the
    /// protocol we received them in.
    Unknown,
    /// The destination can receive HTTP2 messages.
    Http2,
}

// === impl Metadata ===

impl Default for Metadata {
    fn default() -> Self {
        Self {
            labels: Labels::default(),
            identity: None,
            authority_override: None,
            tagged_transport_port: None,
            protocol_hint: ProtocolHint::Unknown,
        }
    }
}

impl Metadata {
    pub fn new(
        labels: impl IntoIterator<Item = (String, String)>,
        protocol_hint: ProtocolHint,
        tagged_transport_port: Option<u16>,
        identity: Option<ServerId>,
        authority_override: Option<Authority>,
    ) -> Self {
        Self {
            labels: labels.into_iter().collect::<BTreeMap<_, _>>().into(),
            protocol_hint,
            tagged_transport_port,
            identity,
            authority_override,
        }
    }

    /// Returns the endpoint's labels from the destination service, if it has them.
    pub fn labels(&self) -> Labels {
        self.labels.clone()
    }

    pub fn protocol_hint(&self) -> ProtocolHint {
        self.protocol_hint
    }

    pub fn identity(&self) -> Option<&ServerId> {
        self.identity.as_ref()
    }

    pub fn tagged_transport_port(&self) -> Option<u16> {
        self.tagged_transport_port
    }

    pub fn authority_override(&self) -> Option<&Authority> {
        self.authority_override.as_ref()
    }
<<<<<<< HEAD
=======

    pub fn clear_upgrade(&mut self) {
        self.protocol_hint = ProtocolHint::Unknown;
        self.tagged_transport_port = None;
        self.authority_override = None;
    }
>>>>>>> 89e49a69
}<|MERGE_RESOLUTION|>--- conflicted
+++ resolved
@@ -84,13 +84,4 @@
     pub fn authority_override(&self) -> Option<&Authority> {
         self.authority_override.as_ref()
     }
-<<<<<<< HEAD
-=======
-
-    pub fn clear_upgrade(&mut self) {
-        self.protocol_hint = ProtocolHint::Unknown;
-        self.tagged_transport_port = None;
-        self.authority_override = None;
-    }
->>>>>>> 89e49a69
 }