--- conflicted
+++ resolved
@@ -11,13 +11,7 @@
 linkerd2-duplex = { path = "../../duplex" }
 linkerd2-error = { path = "../../error" }
 linkerd2-stack = { path = "../../stack" }
-<<<<<<< HEAD
-rand = { version = "0.7", features = ["small_rng"] }
+rand = "0.7"
 tokio = { version = "0.3" }
 tower = { version = "0.4", default-features = false, features = ["balance", "load", "discover"] }
-=======
-rand = { version = "0.7" }
-tokio = { version = "0.2" }
-tower = { version = "0.3", default-features = false, features = ["balance", "load", "discover"] }
->>>>>>> c44027ab
 pin-project = "0.4"