--- conflicted
+++ resolved
@@ -11,13 +11,8 @@
 
 [dependencies]
 futures = "0.3.9"
-<<<<<<< HEAD
 linkerd-error = { path = "../../error" }
 linkerd-proxy-core = { path = "../core" }
-=======
-linkerd2-error = { path = "../../error" }
-linkerd2-proxy-core = { path = "../core" }
->>>>>>> 53536ce1
 tracing = "0.1"
 pin-project = "1"
 
