--- conflicted
+++ resolved
@@ -1,12 +1,6 @@
 #![deny(warnings, rust_2018_idioms)]
 
-<<<<<<< HEAD
-=======
-use std::time::Duration;
-use tokio::net::TcpStream;
-
 pub mod addrs;
->>>>>>> 0c1e0deb
 mod connect;
 pub mod listen;
 pub mod metrics;
