<<<<<<< HEAD
use crate::Keepalive;
=======
use crate::{Remote, ServerAddr};
>>>>>>> 0c1e0deb
use linkerd_io as io;
use linkerd_stack::Param;
use std::{
    future::Future,
    pin::Pin,
    task::{Context, Poll},
};
use tokio::net::TcpStream;
use tracing::debug;

#[derive(Copy, Clone, Debug)]
pub struct ConnectTcp {
    keepalive: Keepalive,
}

impl ConnectTcp {
    pub fn new(keepalive: Keepalive) -> Self {
        Self { keepalive }
    }
}

impl<T: Param<Remote<ServerAddr>>> tower::Service<T> for ConnectTcp {
    type Response = io::ScopedIo<TcpStream>;
    type Error = io::Error;
    type Future =
        Pin<Box<dyn Future<Output = io::Result<io::ScopedIo<TcpStream>>> + Send + Sync + 'static>>;

    fn poll_ready(&mut self, _cx: &mut Context<'_>) -> Poll<Result<(), Self::Error>> {
        Poll::Ready(Ok(()))
    }

    fn call(&mut self, t: T) -> Self::Future {
<<<<<<< HEAD
        let Keepalive(keepalive) = self.keepalive;
        let ConnectAddr(addr) = t.param();
=======
        let keepalive = self.keepalive;
        let Remote(ServerAddr(addr)) = t.param();
>>>>>>> 0c1e0deb
        debug!(server.addr = %addr, "Connecting");
        Box::pin(async move {
            let io = TcpStream::connect(&addr).await?;
            super::set_nodelay_or_warn(&io);
            super::set_keepalive_or_warn(&io, keepalive);
            debug!(
                local.addr = %io.local_addr().expect("cannot load local addr"),
                ?keepalive,
                "Connected",
            );
            Ok(io::ScopedIo::client(io))
        })
    }
}<|MERGE_RESOLUTION|>--- conflicted
+++ resolved
@@ -1,8 +1,4 @@
-<<<<<<< HEAD
-use crate::Keepalive;
-=======
-use crate::{Remote, ServerAddr};
->>>>>>> 0c1e0deb
+use crate::{Keepalive, Remote, ServerAddr};
 use linkerd_io as io;
 use linkerd_stack::Param;
 use std::{
@@ -35,13 +31,8 @@
     }
 
     fn call(&mut self, t: T) -> Self::Future {
-<<<<<<< HEAD
         let Keepalive(keepalive) = self.keepalive;
-        let ConnectAddr(addr) = t.param();
-=======
-        let keepalive = self.keepalive;
         let Remote(ServerAddr(addr)) = t.param();
->>>>>>> 0c1e0deb
         debug!(server.addr = %addr, "Connecting");
         Box::pin(async move {
             let io = TcpStream::connect(&addr).await?;
