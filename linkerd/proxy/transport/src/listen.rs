--- conflicted
+++ resolved
@@ -1,8 +1,4 @@
-<<<<<<< HEAD
-use crate::Keepalive;
-=======
-use crate::addrs::*;
->>>>>>> 0c1e0deb
+use crate::{addrs::*, Keepalive};
 use futures::prelude::*;
 use std::{io, net::SocketAddr};
 use tokio::net::TcpStream;
@@ -15,15 +11,9 @@
 }
 
 #[derive(Clone, Debug)]
-<<<<<<< HEAD
-pub struct BindTcp<O: OrigDstAddr = NoOrigDstAddr> {
-    bind_addr: SocketAddr,
-    keepalive: Keepalive,
-=======
 pub struct BindTcp<O = NoOrigDstAddr> {
     addr: ListenAddr,
-    keepalive: Option<Duration>,
->>>>>>> 0c1e0deb
+    keepalive: Keepalive,
     orig_dst_addr: O,
 }
 
@@ -49,11 +39,7 @@
 pub use self::mock::MockOrigDstAddr as DefaultOrigDstAddr;
 
 impl BindTcp {
-<<<<<<< HEAD
-    pub fn new(bind_addr: SocketAddr, keepalive: Keepalive) -> Self {
-=======
-    pub fn new(addr: ListenAddr, keepalive: Option<Duration>) -> Self {
->>>>>>> 0c1e0deb
+    pub fn new(addr: ListenAddr, keepalive: Keepalive) -> Self {
         Self {
             addr,
             keepalive,
