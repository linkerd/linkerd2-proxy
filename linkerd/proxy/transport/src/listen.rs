--- conflicted
+++ resolved
@@ -1,11 +1,7 @@
 use crate::{addrs::*, Keepalive};
 use futures::prelude::*;
 use linkerd_stack::Param;
-<<<<<<< HEAD
-use std::{io, net::SocketAddr, pin::Pin};
-=======
 use std::{io, pin::Pin};
->>>>>>> aad758d9
 use tokio::{
     io::{AsyncRead, AsyncWrite},
     net::TcpStream,
@@ -16,57 +12,6 @@
 ///
 /// Typically, this represents binding a TCP socket. However, it may also be an
 /// stream of in-memory mock connections, for testing purposes.
-<<<<<<< HEAD
-pub trait Bind {
-    type Incoming: Stream<Item = io::Result<(Self::Addrs, Self::Io)>> + Send + Sync + 'static;
-    type Addrs: Send + Sync + 'static;
-    type Io: AsyncRead + AsyncWrite + Send + Sync + 'static;
-
-    fn addr(&self) -> ListenAddr;
-    fn keepalive(&self) -> Keepalive;
-    fn bind(&self) -> io::Result<(SocketAddr, Self::Incoming)>;
-}
-
-#[derive(Clone, Debug)]
-pub struct BindTcp<A = DefaultOrigDstAddr> {
-    addr: ListenAddr,
-    keepalive: Keepalive,
-    get_addrs: A,
-}
-
-#[derive(Clone, Debug)]
-pub struct Addrs {
-    server: Local<ServerAddr>,
-    client: Remote<ClientAddr>,
-    orig_dst: OrigDstAddr,
-}
-
-pub trait GetAddrs<T>: Clone {
-    type Addrs: Param<Remote<ClientAddr>>;
-
-    fn addrs(&self, conn: &T) -> io::Result<Self::Addrs>;
-}
-
-#[derive(Copy, Clone, Debug)]
-pub struct NoOrigDstAddr(());
-
-#[derive(Copy, Clone, Debug)]
-pub struct GetAddrsFn<F>(F);
-
-#[cfg(target_os = "linux")]
-pub use self::sys::SysOrigDstAddr as DefaultOrigDstAddr;
-
-#[cfg(not(target_os = "linux"))]
-pub use NoOrigDstAddr as DefaultOrigDstAddr;
-
-impl<A> BindTcp<A> {
-    pub fn new(addr: ListenAddr, keepalive: Keepalive, get_addrs: A) -> Self {
-        Self {
-            addr,
-            keepalive,
-            get_addrs,
-        }
-=======
 pub trait Bind<T> {
     type Io: AsyncRead + AsyncWrite + Send + Sync + 'static;
     type Addrs: Send + Sync + 'static;
@@ -91,50 +36,9 @@
 impl BindTcp {
     pub fn with_orig_dst() -> super::BindWithOrigDst<Self> {
         super::BindWithOrigDst::from(Self::default())
->>>>>>> aad758d9
-    }
-
-<<<<<<< HEAD
-    pub fn with_orig_dst_addrs<A2>(self, get_addrs: A2) -> BindTcp<A2> {
-        BindTcp {
-            addr: self.addr,
-            keepalive: self.keepalive,
-            get_addrs,
-        }
-    }
-
-    fn accept(&self, tcp: TcpStream) -> io::Result<(A::Addrs, TcpStream)>
-    where
-        A: GetAddrs<TcpStream>,
-    {
-        let Keepalive(keepalive) = self.keepalive;
-        super::set_nodelay_or_warn(&tcp);
-        super::set_keepalive_or_warn(&tcp, keepalive);
-        let addrs = self.get_addrs.addrs(&tcp)?;
-
-        Ok((addrs, tcp))
     }
 }
 
-impl<A> Bind for BindTcp<A>
-where
-    A: GetAddrs<TcpStream> + Send + Sync + 'static,
-    A::Addrs: Send + Sync + 'static,
-{
-    type Addrs = A::Addrs;
-    type Incoming = Pin<Box<dyn Stream<Item = io::Result<(Self::Addrs, Self::Io)>> + Send + Sync>>;
-    type Io = TcpStream;
-
-    fn addr(&self) -> ListenAddr {
-        self.addr
-    }
-
-    fn keepalive(&self) -> Keepalive {
-        self.keepalive
-    }
-
-    fn bind(&self) -> io::Result<(SocketAddr, Self::Incoming)> {
-=======
 impl<T> Bind<T> for BindTcp
 where
     T: Param<ListenAddr> + Param<Keepalive>,
@@ -144,7 +48,6 @@
     type Io = TcpStream;
 
     fn bind(self, params: &T) -> io::Result<Bound<Self::Incoming>> {
->>>>>>> aad758d9
         let listen = {
             let ListenAddr(addr) = params.param();
             let l = std::net::TcpListener::bind(addr)?;
@@ -152,49 +55,6 @@
             l.set_nonblocking(true)?;
             tokio::net::TcpListener::from_std(l).expect("listener must be valid")
         };
-<<<<<<< HEAD
-        let addr = listen.local_addr()?;
-
-        let bind = self.clone();
-        let accept = TcpListenerStream::new(listen).map(move |tcp| bind.accept(tcp?));
-
-        Ok((addr, Box::pin(accept)))
-    }
-}
-
-impl Addrs {
-    pub fn new(
-        server: Local<ServerAddr>,
-        client: Remote<ClientAddr>,
-        orig_dst: OrigDstAddr,
-    ) -> Self {
-        Self {
-            server,
-            client,
-            orig_dst,
-        }
-    }
-
-    pub fn server(&self) -> Local<ServerAddr> {
-        self.server
-    }
-
-    pub fn client(&self) -> Remote<ClientAddr> {
-        self.client
-    }
-
-    pub fn orig_dst(&self) -> OrigDstAddr {
-        self.orig_dst
-    }
-}
-
-impl Param<OrigDstAddr> for Addrs {
-    #[inline]
-    fn param(&self) -> OrigDstAddr {
-        self.orig_dst()
-    }
-}
-=======
         let server = Local(ServerAddr(listen.local_addr()?));
         let Keepalive(keepalive) = params.param();
         let accept = TcpListenerStream::new(listen).map(move |res| {
@@ -210,7 +70,6 @@
 }
 
 // === impl Addrs ===
->>>>>>> aad758d9
 
 impl Param<Remote<ClientAddr>> for Addrs {
     #[inline]
@@ -222,173 +81,6 @@
 impl Param<Local<ServerAddr>> for Addrs {
     #[inline]
     fn param(&self) -> Local<ServerAddr> {
-<<<<<<< HEAD
-        self.server()
-    }
-}
-
-impl<T> GetAddrs<T> for NoOrigDstAddr {
-    type Addrs = Addrs;
-
-    fn addrs(&self, _: &T) -> io::Result<Self::Addrs> {
-        const NOT_SUPPORTED: &str = "SO_ORIGINAL_DST is not supported on this operating system";
-        tracing::error!(message = NOT_SUPPORTED);
-        Err(io::Error::new(io::ErrorKind::Other, NOT_SUPPORTED))
-    }
-}
-
-impl<F, T, A> GetAddrs<T> for F
-where
-    F: Fn(&T) -> io::Result<A> + Clone,
-    A: Param<Remote<ClientAddr>>,
-{
-    type Addrs = A;
-    fn addrs(&self, io: &T) -> io::Result<Self::Addrs> {
-        (self)(io)
-    }
-}
-
-mod sys {
-    use super::{
-        io, Addrs, ClientAddr, GetAddrs, Local, OrigDstAddr, Remote, ServerAddr, TcpStream,
-    };
-
-    #[derive(Copy, Clone, Debug, Default)]
-    pub struct SysOrigDstAddr(());
-
-    impl SysOrigDstAddr {
-        #[cfg(target_os = "linux")]
-        fn orig_dst_addr(&self, sock: &TcpStream) -> io::Result<OrigDstAddr> {
-            use std::os::unix::io::AsRawFd;
-
-            let fd = sock.as_raw_fd();
-            let r = unsafe { linux::so_original_dst(fd) };
-            r.map(OrigDstAddr)
-        }
-
-        #[cfg(not(target_os = "linux"))]
-        fn orig_dst_addr(&self, _: &TcpStream) -> io::Result<OrigDstAddr> {
-            io::Error::new(
-                io::ErrorKind::Other,
-                "SO_ORIGINAL_DST not supported on this operating system",
-            )
-        }
-    }
-
-    impl GetAddrs<TcpStream> for SysOrigDstAddr {
-        type Addrs = Addrs;
-        fn addrs(&self, tcp: &TcpStream) -> io::Result<Self::Addrs> {
-            let server = Local(ServerAddr(tcp.local_addr()?));
-            let client = Remote(ClientAddr(tcp.peer_addr()?));
-            let orig_dst = self.orig_dst_addr(tcp)?;
-            tracing::trace!(
-                server.addr = %server,
-                client.addr = %client,
-                orig.addr = ?orig_dst,
-                "Accepted",
-            );
-            Ok(Addrs::new(server, client, orig_dst))
-        }
-    }
-
-    #[cfg(target_os = "linux")]
-    mod linux {
-        use std::net::{Ipv4Addr, Ipv6Addr, SocketAddr, SocketAddrV4, SocketAddrV6};
-        use std::os::unix::io::RawFd;
-        use std::{io, mem};
-        use tracing::warn;
-
-        pub unsafe fn so_original_dst(fd: RawFd) -> io::Result<SocketAddr> {
-            let mut sockaddr: libc::sockaddr_storage = mem::zeroed();
-            let mut socklen: libc::socklen_t = mem::size_of::<libc::sockaddr_storage>() as u32;
-
-            let ret = libc::getsockopt(
-                fd,
-                libc::SOL_IP,
-                libc::SO_ORIGINAL_DST,
-                &mut sockaddr as *mut _ as *mut _,
-                &mut socklen as *mut _ as *mut _,
-            );
-            if ret != 0 {
-                let e = io::Error::last_os_error();
-                warn!("failed to read SO_ORIGINAL_DST: {:?}", e);
-                return Err(e);
-            }
-
-            mk_addr(&sockaddr, socklen)
-        }
-
-        // Borrowed with love from net2-rs
-        // https://github.com/rust-lang-nursery/net2-rs/blob/1b4cb4fb05fbad750b271f38221eab583b666e5e/src/socket.rs#L103
-        fn mk_addr(
-            storage: &libc::sockaddr_storage,
-            len: libc::socklen_t,
-        ) -> io::Result<SocketAddr> {
-            match storage.ss_family as libc::c_int {
-                libc::AF_INET => {
-                    assert!(len as usize >= mem::size_of::<libc::sockaddr_in>());
-
-                    let sa = {
-                        let sa = storage as *const _ as *const libc::sockaddr_in;
-                        unsafe { *sa }
-                    };
-
-                    let bits = ntoh32(sa.sin_addr.s_addr);
-                    let ip = Ipv4Addr::new(
-                        (bits >> 24) as u8,
-                        (bits >> 16) as u8,
-                        (bits >> 8) as u8,
-                        bits as u8,
-                    );
-                    let port = sa.sin_port;
-                    Ok(SocketAddr::V4(SocketAddrV4::new(ip, ntoh16(port))))
-                }
-                libc::AF_INET6 => {
-                    assert!(len as usize >= mem::size_of::<libc::sockaddr_in6>());
-
-                    let sa = {
-                        let sa = storage as *const _ as *const libc::sockaddr_in6;
-                        unsafe { *sa }
-                    };
-
-                    let arr = sa.sin6_addr.s6_addr;
-                    let ip = Ipv6Addr::new(
-                        (arr[0] as u16) << 8 | (arr[1] as u16),
-                        (arr[2] as u16) << 8 | (arr[3] as u16),
-                        (arr[4] as u16) << 8 | (arr[5] as u16),
-                        (arr[6] as u16) << 8 | (arr[7] as u16),
-                        (arr[8] as u16) << 8 | (arr[9] as u16),
-                        (arr[10] as u16) << 8 | (arr[11] as u16),
-                        (arr[12] as u16) << 8 | (arr[13] as u16),
-                        (arr[14] as u16) << 8 | (arr[15] as u16),
-                    );
-
-                    let port = sa.sin6_port;
-                    let flowinfo = sa.sin6_flowinfo;
-                    let scope_id = sa.sin6_scope_id;
-                    Ok(SocketAddr::V6(SocketAddrV6::new(
-                        ip,
-                        ntoh16(port),
-                        flowinfo,
-                        scope_id,
-                    )))
-                }
-                _ => Err(io::Error::new(
-                    io::ErrorKind::InvalidInput,
-                    "invalid argument",
-                )),
-            }
-        }
-
-        fn ntoh16(i: u16) -> u16 {
-            <u16>::from_be(i)
-        }
-
-        fn ntoh32(i: u32) -> u32 {
-            <u32>::from_be(i)
-        }
-=======
         self.server
->>>>>>> aad758d9
     }
 }