use futures::{ready, TryFuture};
use linkerd_errno::Errno;
use linkerd_io as io;
use linkerd_metrics::{
    metrics, Counter, FmtLabels, FmtMetric, FmtMetrics, Gauge, LastUpdate, Metric, NewMetrics,
    Store,
};
use linkerd_stack::{layer, NewService, Param};
use parking_lot::Mutex;
use pin_project::pin_project;
<<<<<<< HEAD
use std::collections::HashMap;
use std::fmt;
use std::future::Future;
use std::hash::Hash;
use std::pin::Pin;
use std::sync::Arc;
use std::task::{Context, Poll};
use std::time::{Duration, Instant};
=======
use std::{
    collections::HashMap,
    fmt,
    future::Future,
    hash::Hash,
    pin::Pin,
    sync::Arc,
    task::{Context, Poll},
    time::{Duration, Instant},
};
>>>>>>> a984a97c
use tokio::io::{AsyncRead, AsyncWrite};
use tracing::debug;

metrics! {
    tcp_open_total: Counter { "Total count of opened connections" },
    tcp_open_connections: Gauge { "Number of currently-open connections" },
    tcp_read_bytes_total: Counter { "Total count of bytes read from peers" },
    tcp_write_bytes_total: Counter { "Total count of bytes written to peers" },

    tcp_close_total: Counter { "Total count of closed connections" }
}

pub fn new<K: Eq + Hash + FmtLabels>(retain_idle: Duration) -> (Registry<K>, Report<K>) {
    let inner = Arc::new(Mutex::new(Inner::new()));
    let report = Report {
        metrics: inner.clone(),
        retain_idle,
    };
    (Registry(inner), report)
}

/// Implements `FmtMetrics` to render prometheus-formatted metrics for all transports.
#[derive(Clone, Debug)]
pub struct Report<K: Eq + Hash + FmtLabels> {
    metrics: Arc<Mutex<Inner<K>>>,
    retain_idle: Duration,
}

#[derive(Clone, Debug)]
pub struct Registry<K: Eq + Hash + FmtLabels>(Arc<Mutex<Inner<K>>>);

#[derive(Debug)]
pub struct ConnectLayer<K: Eq + Hash + FmtLabels> {
    registry: Arc<Mutex<Inner<K>>>,
}

pub type MakeAccept<N, K, S> = NewMetrics<N, K, Metrics, Accept<S>>;

#[derive(Clone, Debug)]
pub struct Accept<A> {
    inner: A,
    metrics: Arc<Metrics>,
}

#[derive(Debug)]
pub struct Connect<K: Eq + Hash + FmtLabels, M> {
    inner: M,
    registry: Arc<Mutex<Inner<K>>>,
}

#[pin_project]
pub struct Connecting<F> {
    #[pin]
    underlying: F,
    new_sensor: Option<NewSensor>,
}

/// Stores a class of transport's metrics.
#[derive(Debug, Default)]
pub struct Metrics {
    open_total: Counter,
    open_connections: Gauge,
    write_bytes_total: Counter,
    read_bytes_total: Counter,

    by_eos: Arc<Mutex<ByEos>>,
}

#[derive(Debug)]
struct ByEos {
    last_update: Instant,
    metrics: HashMap<Eos, EosMetrics>,
}

/// Describes a classtransport end.
///
/// An `EosMetrics` type exists for each unique `Key` and `Eos` pair.
///
/// Implements `FmtLabels`.
#[derive(Copy, Clone, Debug, Eq, PartialEq, Hash)]
struct Eos(Option<Errno>);

/// Holds metrics for a class of end-of-stream.
#[derive(Debug, Default)]
struct EosMetrics {
    close_total: Counter,
}

/// Tracks the state of a single instance of `Io` throughout its lifetime.
#[derive(Debug)]
pub struct Sensor {
    metrics: Option<Arc<Metrics>>,
    opened_at: Instant,
}

pub type SensorIo<T> = io::SensorIo<T, Sensor>;

/// Lazily builds instances of `Sensor`.
#[derive(Clone, Debug)]
struct NewSensor(Arc<Metrics>);

type Inner<K> = Store<K, Metrics>;

// ===== impl Registry =====

impl<K: Eq + Hash + FmtLabels> Registry<K> {
    pub fn layer_connect(&self) -> ConnectLayer<K> {
        ConnectLayer::new(self.0.clone())
    }

    pub fn layer_accept<M, T>(
        &self,
    ) -> impl layer::Layer<M, Service = MakeAccept<M, K, M::Service>> + Clone
    where
        M: NewService<T>,
    {
        MakeAccept::layer(self.0.clone())
    }
}

impl<K: Eq + Hash + FmtLabels> ConnectLayer<K> {
    fn new(registry: Arc<Mutex<Inner<K>>>) -> Self {
        Self { registry }
    }
}

impl<K: Eq + Hash + FmtLabels> Clone for ConnectLayer<K> {
    fn clone(&self) -> Self {
        Self::new(self.registry.clone())
    }
}

impl<K: Eq + Hash + FmtLabels, M> tower::layer::Layer<M> for ConnectLayer<K> {
    type Service = Connect<K, M>;

    fn layer(&self, inner: M) -> Self::Service {
        Connect {
            inner,
            registry: self.registry.clone(),
        }
    }
}

// === impl Accept ===

<<<<<<< HEAD
=======
impl<K, M> Clone for MakeAccept<K, M>
where
    K: Eq + Hash + FmtLabels,
    M: Clone,
{
    fn clone(&self) -> Self {
        Self {
            inner: self.inner.clone(),
            registry: self.registry.clone(),
        }
    }
}

impl<T, K, M> NewService<T> for MakeAccept<K, M>
where
    T: Param<K>,
    K: Eq + Hash + FmtLabels,
    M: NewService<T>,
{
    type Service = Accept<M::Service>;

    fn new_service(&mut self, target: T) -> Self::Service {
        let labels = Param::<K>::param(&target);
        let metrics = self.registry.lock().get_or_default(labels).clone();

        let inner = self.inner.new_service(target);
        Accept { metrics, inner }
    }
}

>>>>>>> a984a97c
impl<I, A> tower::Service<I> for Accept<A>
where
    A: tower::Service<SensorIo<I>, Response = ()>,
{
    type Response = ();
    type Error = A::Error;
    type Future = A::Future;

    fn poll_ready(&mut self, cx: &mut Context<'_>) -> Poll<Result<(), Self::Error>> {
        self.inner.poll_ready(cx)
    }

    fn call(&mut self, io: I) -> Self::Future {
        let io = SensorIo::new(io, Sensor::open(self.metrics.clone()));
        self.inner.call(io)
    }
}

impl<A> From<(A, Arc<Metrics>)> for Accept<A> {
    fn from((inner, metrics): (A, Arc<Metrics>)) -> Self {
        Self { inner, metrics }
    }
}

// === impl Connect ===

impl<K, M> Clone for Connect<K, M>
where
    K: Eq + Hash + FmtLabels,
    M: Clone,
{
    fn clone(&self) -> Self {
        Connect {
            inner: self.inner.clone(),
            registry: self.registry.clone(),
        }
    }
}

impl<K, T, M> tower::Service<T> for Connect<K, M>
where
    T: Param<K>,
    K: Eq + Hash + FmtLabels,
    M: tower::make::MakeConnection<T>,
{
    type Response = SensorIo<M::Connection>;
    type Error = M::Error;
    type Future = Connecting<M::Future>;

    #[inline]
    fn poll_ready(&mut self, cx: &mut Context<'_>) -> Poll<Result<(), Self::Error>> {
        self.inner.poll_ready(cx)
    }

    fn call(&mut self, target: T) -> Self::Future {
        let labels = target.param();
        let metrics = self.registry.lock().get_or_default(labels).clone();

        Connecting {
            new_sensor: Some(NewSensor(metrics)),
            underlying: self.inner.make_connection(target),
        }
    }
}

// === impl Connecting ===

impl<F> Future for Connecting<F>
where
    F: TryFuture,
    F::Ok: AsyncRead + AsyncWrite,
{
    type Output = Result<SensorIo<F::Ok>, F::Error>;

    fn poll(self: Pin<&mut Self>, cx: &mut Context<'_>) -> Poll<Self::Output> {
        let this = self.project();
        let io = ready!(this.underlying.try_poll(cx))?;
        debug!("client connection open");

        let sensor = this
            .new_sensor
            .take()
            .expect("future must not be polled after ready")
            .new_sensor();
        let t = SensorIo::new(io, sensor);
        Poll::Ready(Ok(t))
    }
}

// ===== impl Report =====

impl<K: Eq + Hash + FmtLabels + 'static> Report<K> {
    /// Formats a metric across all instances of `EosMetrics` in the registry.
    fn fmt_eos_by<N, M>(
        inner: &Inner<K>,
        f: &mut fmt::Formatter<'_>,
        metric: Metric<'_, N, M>,
        get_metric: impl Fn(&EosMetrics) -> &M,
    ) -> fmt::Result
    where
        N: fmt::Display,
        M: FmtMetric,
    {
        for (key, metrics) in inner.iter() {
            let by_eos = (*metrics).by_eos.lock();
            for (eos, m) in by_eos.metrics.iter() {
                get_metric(&*m).fmt_metric_labeled(f, &metric.name, (key, eos))?;
            }
        }

        Ok(())
    }
}

impl<K: Eq + Hash + FmtLabels + 'static> FmtMetrics for Report<K> {
    fn fmt_metrics(&self, f: &mut fmt::Formatter<'_>) -> fmt::Result {
        let mut metrics = self.metrics.lock();
        if metrics.is_empty() {
            return Ok(());
        }

        tcp_open_total.fmt_help(f)?;
        metrics.fmt_by(f, tcp_open_total, |m| &m.open_total)?;

        tcp_open_connections.fmt_help(f)?;
        metrics.fmt_by(f, tcp_open_connections, |m| &m.open_connections)?;

        tcp_read_bytes_total.fmt_help(f)?;
        metrics.fmt_by(f, tcp_read_bytes_total, |m| &m.read_bytes_total)?;

        tcp_write_bytes_total.fmt_help(f)?;
        metrics.fmt_by(f, tcp_write_bytes_total, |m| &m.write_bytes_total)?;

        tcp_close_total.fmt_help(f)?;
        Self::fmt_eos_by(&*metrics, f, tcp_close_total, |e| &e.close_total)?;

        metrics.retain_since(Instant::now() - self.retain_idle);

        Ok(())
    }
}

// ===== impl Sensor =====

impl Sensor {
    fn open(metrics: Arc<Metrics>) -> Self {
        metrics.open_total.incr();
        metrics.open_connections.incr();
        metrics.by_eos.lock().last_update = Instant::now();
<<<<<<< HEAD

=======
>>>>>>> a984a97c
        Self {
            metrics: Some(metrics),
            opened_at: Instant::now(),
        }
    }
}

impl io::Sensor for Sensor {
    fn record_read(&mut self, sz: usize) {
        if let Some(ref m) = self.metrics {
            m.read_bytes_total.add(sz as u64);
<<<<<<< HEAD
            let mut by_eos = m.by_eos.lock();
            by_eos.last_update = Instant::now();
=======
            m.by_eos.lock().last_update = Instant::now();
>>>>>>> a984a97c
        }
    }

    fn record_write(&mut self, sz: usize) {
        if let Some(ref m) = self.metrics {
            m.write_bytes_total.add(sz as u64);
<<<<<<< HEAD
            let mut by_eos = m.by_eos.lock();
            by_eos.last_update = Instant::now();
=======
            m.by_eos.lock().last_update = Instant::now();
>>>>>>> a984a97c
        }
    }

    fn record_close(&mut self, eos: Option<Errno>) {
        // When closed, the metrics structure is dropped so that no further
        // updates can occur (i.e. so that an additional close won't be recorded
        // on Drop).
        if let Some(m) = self.metrics.take() {
            m.open_connections.decr();

            let mut by_eos = m.by_eos.lock();
            let class = by_eos
                .metrics
                .entry(Eos(eos))
                .or_insert_with(EosMetrics::default);
            class.close_total.incr();
            by_eos.last_update = Instant::now();
        }
    }

    /// Wraps an operation on the underlying transport with error telemetry.
    ///
    /// If the transport operation results in a non-recoverable error, record a
    /// transport closure.
    fn record_error<T>(&mut self, op: Poll<std::io::Result<T>>) -> Poll<std::io::Result<T>> {
        match op {
            Poll::Ready(Ok(v)) => Poll::Ready(Ok(v)),
            Poll::Ready(Err(e)) => {
                if e.kind() != std::io::ErrorKind::WouldBlock {
                    let eos = e.raw_os_error().map(|e| e.into());
                    self.record_close(eos);
                }

                Poll::Ready(Err(e))
            }
            Poll::Pending => Poll::Pending,
        }
    }
}

impl Drop for Sensor {
    fn drop(&mut self) {
        io::Sensor::record_close(self, None)
    }
}

// ===== impl NewSensor =====

impl NewSensor {
    fn new_sensor(self) -> Sensor {
        Sensor::open(self.0)
    }
}

// ===== impl Eos =====

impl FmtLabels for Eos {
    fn fmt_labels(&self, f: &mut fmt::Formatter<'_>) -> fmt::Result {
        match self.0 {
            None => f.pad("errno=\"\""),
            Some(errno) => write!(f, "errno=\"{}\"", errno),
        }
    }
}

// ===== impl Metrics =====

impl LastUpdate for Metrics {
    fn last_update(&self) -> Instant {
<<<<<<< HEAD
        self.by_eos
            .try_lock()
            .map(|metrics| metrics.last_update)
            // if the metric is currently being updated, don't wait for it to be
            // done, just assume it's being updated now.
            .unwrap_or_else(Instant::now)
=======
        self.by_eos.lock().last_update
>>>>>>> a984a97c
    }
}

// ===== impl ByEos =====

impl Default for ByEos {
    fn default() -> Self {
        Self {
            metrics: HashMap::new(),
            last_update: Instant::now(),
        }
    }
}

#[cfg(test)]
mod tests {
    #[test]
    fn expiry() {
        use linkerd_metrics::FmtLabels;
        use std::fmt;
        use std::time::{Duration, Instant};

        #[derive(Clone, Debug, Hash, Eq, PartialEq)]
        struct Target(usize);
        impl FmtLabels for Target {
            fn fmt_labels(&self, f: &mut fmt::Formatter<'_>) -> fmt::Result {
                write!(f, "n=\"{}\"", self.0)
            }
        }

        let retain_idle_for = Duration::from_secs(1);
        let (r, report) = super::new(retain_idle_for);
        let mut registry = r.0.lock();

        let before_update = Instant::now();
        let metrics = registry.entry(Target(123)).or_default().clone();
        assert_eq!(registry.len(), 1, "target should be registered");
        let after_update = Instant::now();

        registry.retain_since(after_update);
        assert_eq!(
            registry.len(),
            1,
            "target should not be evicted by time alone"
        );

        drop(metrics);
        registry.retain_since(before_update);
        assert_eq!(
            registry.len(),
            1,
            "target should not be evicted by availability alone"
        );

        registry.retain_since(after_update);
        assert_eq!(
            registry.len(),
            0,
            "target should be evicted by time once the handle is dropped"
        );

        drop((registry, report));
    }
}<|MERGE_RESOLUTION|>--- conflicted
+++ resolved
@@ -8,16 +8,6 @@
 use linkerd_stack::{layer, NewService, Param};
 use parking_lot::Mutex;
 use pin_project::pin_project;
-<<<<<<< HEAD
-use std::collections::HashMap;
-use std::fmt;
-use std::future::Future;
-use std::hash::Hash;
-use std::pin::Pin;
-use std::sync::Arc;
-use std::task::{Context, Poll};
-use std::time::{Duration, Instant};
-=======
 use std::{
     collections::HashMap,
     fmt,
@@ -28,7 +18,6 @@
     task::{Context, Poll},
     time::{Duration, Instant},
 };
->>>>>>> a984a97c
 use tokio::io::{AsyncRead, AsyncWrite};
 use tracing::debug;
 
@@ -174,39 +163,6 @@
 
 // === impl Accept ===
 
-<<<<<<< HEAD
-=======
-impl<K, M> Clone for MakeAccept<K, M>
-where
-    K: Eq + Hash + FmtLabels,
-    M: Clone,
-{
-    fn clone(&self) -> Self {
-        Self {
-            inner: self.inner.clone(),
-            registry: self.registry.clone(),
-        }
-    }
-}
-
-impl<T, K, M> NewService<T> for MakeAccept<K, M>
-where
-    T: Param<K>,
-    K: Eq + Hash + FmtLabels,
-    M: NewService<T>,
-{
-    type Service = Accept<M::Service>;
-
-    fn new_service(&mut self, target: T) -> Self::Service {
-        let labels = Param::<K>::param(&target);
-        let metrics = self.registry.lock().get_or_default(labels).clone();
-
-        let inner = self.inner.new_service(target);
-        Accept { metrics, inner }
-    }
-}
-
->>>>>>> a984a97c
 impl<I, A> tower::Service<I> for Accept<A>
 where
     A: tower::Service<SensorIo<I>, Response = ()>,
@@ -356,10 +312,7 @@
         metrics.open_total.incr();
         metrics.open_connections.incr();
         metrics.by_eos.lock().last_update = Instant::now();
-<<<<<<< HEAD
-
-=======
->>>>>>> a984a97c
+
         Self {
             metrics: Some(metrics),
             opened_at: Instant::now(),
@@ -371,24 +324,14 @@
     fn record_read(&mut self, sz: usize) {
         if let Some(ref m) = self.metrics {
             m.read_bytes_total.add(sz as u64);
-<<<<<<< HEAD
-            let mut by_eos = m.by_eos.lock();
-            by_eos.last_update = Instant::now();
-=======
             m.by_eos.lock().last_update = Instant::now();
->>>>>>> a984a97c
         }
     }
 
     fn record_write(&mut self, sz: usize) {
         if let Some(ref m) = self.metrics {
             m.write_bytes_total.add(sz as u64);
-<<<<<<< HEAD
-            let mut by_eos = m.by_eos.lock();
-            by_eos.last_update = Instant::now();
-=======
             m.by_eos.lock().last_update = Instant::now();
->>>>>>> a984a97c
         }
     }
 
@@ -458,16 +401,7 @@
 
 impl LastUpdate for Metrics {
     fn last_update(&self) -> Instant {
-<<<<<<< HEAD
-        self.by_eos
-            .try_lock()
-            .map(|metrics| metrics.last_update)
-            // if the metric is currently being updated, don't wait for it to be
-            // done, just assume it's being updated now.
-            .unwrap_or_else(Instant::now)
-=======
         self.by_eos.lock().last_update
->>>>>>> a984a97c
     }
 }
 
