use linkerd2_identity as identity;
pub use rustls::TLSError as Error;
use std::fmt;

pub mod accept;
pub mod client;
pub mod conditional_accept;

pub use self::accept::DetectTls;
pub use self::client::ConnectLayer;

/// Describes whether or not a connection was secured with TLS and, if it was
/// not, the reason why.
pub type Conditional<T> = linkerd2_conditional::Conditional<T, ReasonForNoPeerName>;

pub type PeerIdentity = Conditional<identity::Name>;

pub trait HasPeerIdentity {
    fn peer_identity(&self) -> PeerIdentity;
}

#[derive(Clone, Copy, Debug, Eq, Hash, PartialEq)]
pub enum ReasonForNoPeerName {
<<<<<<< HEAD
    /// The connection is a non-HTTP connection so we don't know anything
    /// about the destination besides its address.
    OpaqueTcp,

=======
>>>>>>> 8ef42083
    /// The destination service didn't give us the identity, which is its way
    /// of telling us that we shouldn't do TLS for this endpoint.
    NotProvidedByServiceDiscovery,

    /// No TLS is wanted because the connection is a loopback connection which
    /// doesn't need or support TLS.
    Loopback,

    // The connection was insecure.
    NoTlsFromRemote,

    // Identity was not provided by the remote peer.
    NoPeerIdFromRemote,

    // TLS termination was not attempted on this port.
    PortSkipped,

    /// Identity is administratively disabled.
    LocalIdentityDisabled,
}

impl fmt::Display for ReasonForNoPeerName {
    fn fmt(&self, f: &mut fmt::Formatter<'_>) -> fmt::Result {
        match self {
            ReasonForNoPeerName::LocalIdentityDisabled => write!(f, "disabled"),
            ReasonForNoPeerName::Loopback => write!(f, "loopback"),
<<<<<<< HEAD
            ReasonForNoPeerName::OpaqueTcp => write!(f, "opaque_tcp"),
=======
>>>>>>> 8ef42083
            ReasonForNoPeerName::PortSkipped => write!(f, "port_skipped"),
            ReasonForNoPeerName::NoTlsFromRemote => write!(f, "no_tls_from_remote"),
            ReasonForNoPeerName::NoPeerIdFromRemote => write!(f, "no_peer_id_from_remote"),
            ReasonForNoPeerName::NotProvidedByServiceDiscovery => {
                write!(f, "not_provided_by_service_discovery")
            }
        }
    }
}<|MERGE_RESOLUTION|>--- conflicted
+++ resolved
@@ -21,13 +21,6 @@
 
 #[derive(Clone, Copy, Debug, Eq, Hash, PartialEq)]
 pub enum ReasonForNoPeerName {
-<<<<<<< HEAD
-    /// The connection is a non-HTTP connection so we don't know anything
-    /// about the destination besides its address.
-    OpaqueTcp,
-
-=======
->>>>>>> 8ef42083
     /// The destination service didn't give us the identity, which is its way
     /// of telling us that we shouldn't do TLS for this endpoint.
     NotProvidedByServiceDiscovery,
@@ -54,10 +47,6 @@
         match self {
             ReasonForNoPeerName::LocalIdentityDisabled => write!(f, "disabled"),
             ReasonForNoPeerName::Loopback => write!(f, "loopback"),
-<<<<<<< HEAD
-            ReasonForNoPeerName::OpaqueTcp => write!(f, "opaque_tcp"),
-=======
->>>>>>> 8ef42083
             ReasonForNoPeerName::PortSkipped => write!(f, "port_skipped"),
             ReasonForNoPeerName::NoTlsFromRemote => write!(f, "no_tls_from_remote"),
             ReasonForNoPeerName::NoPeerIdFromRemote => write!(f, "no_peer_id_from_remote"),
