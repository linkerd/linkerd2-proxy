--- conflicted
+++ resolved
@@ -14,11 +14,7 @@
 linkerd-error = { path = "../../error" }
 linkerd-io = { path = "../../io" }
 linkerd-stack = { path = "../../stack" }
-<<<<<<< HEAD
-socket2 = { version = "0.5", features = ["all"] }
-=======
 socket2 = "0.6"
->>>>>>> 894d3506
 thiserror = "2"
 tokio = { version = "1", features = ["macros", "net"] }
 tokio-stream = { version = "0.1", features = ["net"] }
