--- conflicted
+++ resolved
@@ -2,11 +2,4 @@
 
 pub mod resolve;
 
-<<<<<<< HEAD
-pub use self::{
-    accept::Accept,
-    resolve::{from_stream, FromStream, Resolution, Resolve},
-};
-=======
-pub use self::{resolve::Resolve, resolve::Update};
->>>>>>> 591191c6
+pub use self::{resolve::Resolve, resolve::Update};