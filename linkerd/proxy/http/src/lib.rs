#![deny(warnings, rust_2018_idioms)]
use http::header::AsHeaderName;
use http::uri::Authority;
use linkerd2_error::Error;
use linkerd2_identity as identity;

pub mod add_header;
pub mod balance;
pub mod client;
<<<<<<< HEAD
mod client_addr;
mod detect;
=======
pub mod client_handle;
pub mod detect;
>>>>>>> 04431a37
mod glue;
pub mod h1;
pub mod h2;
pub mod header_from_target;
pub mod insert;
pub mod normalize_uri;
pub mod orig_proto;
pub mod override_authority;
pub mod server;
pub mod strip_header;
pub mod timeout;
pub mod trace;
pub mod upgrade;
mod version;

pub use self::{
    client_handle::{ClientHandle, SetClientHandle},
    detect::DetectHttp,
    glue::{Body as Payload, HyperServerSvc},
    override_authority::CanOverrideAuthority,
    server::NewServeHttp,
    timeout::MakeTimeoutLayer,
    version::Version,
};
pub use http::{header, uri, Request, Response, StatusCode};
pub use hyper::body::HttpBody;
pub use linkerd2_http_box as boxed;
use std::str::FromStr;

pub trait HasH2Reason {
    fn h2_reason(&self) -> Option<::h2::Reason>;
}

impl<'a> HasH2Reason for &'a (dyn std::error::Error + 'static) {
    fn h2_reason(&self) -> Option<::h2::Reason> {
        if let Some(err) = self.downcast_ref::<::h2::Error>() {
            return err.h2_reason();
        }

        self.source().and_then(|e| e.h2_reason())
    }
}

impl HasH2Reason for Error {
    fn h2_reason(&self) -> Option<::h2::Reason> {
        (&**self as &(dyn std::error::Error + 'static)).h2_reason()
    }
}

impl HasH2Reason for ::h2::Error {
    fn h2_reason(&self) -> Option<::h2::Reason> {
        self.reason()
    }
}

/// Returns an Authority from the value of `header`.
pub fn authority_from_header<B, K>(req: &http::Request<B>, header: K) -> Option<Authority>
where
    K: AsHeaderName,
{
    header_value_from_request(req, header, |s: &str| s.parse::<Authority>().ok())
}

pub fn identity_from_header<B, K>(req: &http::Request<B>, header: K) -> Option<identity::Name>
where
    K: AsHeaderName,
{
    header_value_from_request(req, header, |s: &str| identity::Name::from_str(s).ok())
}

fn header_value_from_request<B, K, F, T>(
    req: &http::Request<B>,
    header: K,
    try_from: F,
) -> Option<T>
where
    K: AsHeaderName,
    F: FnOnce(&str) -> Option<T>,
{
    req.headers().get(header)?.to_str().ok().and_then(try_from)
}<|MERGE_RESOLUTION|>--- conflicted
+++ resolved
@@ -7,13 +7,8 @@
 pub mod add_header;
 pub mod balance;
 pub mod client;
-<<<<<<< HEAD
-mod client_addr;
+pub mod client_handle;
 mod detect;
-=======
-pub mod client_handle;
-pub mod detect;
->>>>>>> 04431a37
 mod glue;
 pub mod h1;
 pub mod h2;
