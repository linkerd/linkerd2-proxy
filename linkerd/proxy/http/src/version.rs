--- conflicted
+++ resolved
@@ -44,10 +44,6 @@
 
         debug!("Not HTTP");
         trace!(?bytes);
-<<<<<<< HEAD
-        //trace!(h2.preface = ?Self::H2_PREFACE);
-=======
->>>>>>> 4bac4248
         None
     }
 
