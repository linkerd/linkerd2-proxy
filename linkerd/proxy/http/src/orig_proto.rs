--- conflicted
+++ resolved
@@ -144,10 +144,7 @@
 
     error.into()
 }
-<<<<<<< HEAD
-=======
-
->>>>>>> 578d979f
+
 // === impl UpgradeResponseBody ===
 
 impl Default for UpgradeResponseBody {
