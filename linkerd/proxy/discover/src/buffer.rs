--- conflicted
+++ resolved
@@ -209,24 +209,9 @@
     fn poll_next(self: Pin<&mut Self>, cx: &mut Context<'_>) -> Poll<Option<Self::Item>> {
         trace!("Polling resolution");
         return match self.project().rx.poll_next(cx) {
-<<<<<<< HEAD
-            Poll::Pending => {
-                trace!("Resolution stream pending");
-                Poll::Pending
-            }
-            Poll::Ready(Some(change)) => {
-                trace!("Resolution stream updated");
-                Poll::Ready(Some(Ok(change)))
-            }
-            Poll::Ready(None) => {
-                trace!("Resolution stream ended");
-                Poll::Ready(None)
-            }
-=======
             Poll::Pending => Poll::Pending,
             Poll::Ready(Some(change)) => Poll::Ready(Some(Ok(change))),
             Poll::Ready(None) => Poll::Ready(None),
->>>>>>> 76249f3d
         };
     }
 }