--- conflicted
+++ resolved
@@ -3,9 +3,4 @@
 pub mod certify;
 pub mod metrics;
 
-<<<<<<< HEAD
-pub use self::certify::{AwaitCrt, CrtKeySender, Local};
-// XXX pub use linkerd_identity::{Crt, CrtKey, Csr, InvalidName, Key, Name, TokenSource, TrustAnchors};
-=======
-pub use self::certify::{AwaitCrt, CrtKeySender, LocalCrtKey};
->>>>>>> 0d6471c4
+pub use self::certify::{AwaitCrt, CrtKeySender, LocalCrtKey};