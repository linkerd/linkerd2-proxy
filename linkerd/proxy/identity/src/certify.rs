use http_body::Body as HttpBody;
use linkerd2_proxy_api::identity as api;
use linkerd_error::Error;
use linkerd_identity as id;
use linkerd_metrics::Counter;
use linkerd_tls as tls;
use pin_project::pin_project;
use std::convert::TryFrom;
use std::sync::Arc;
use std::time::{Duration, SystemTime, UNIX_EPOCH};
use tokio::sync::watch;
use tokio::time::{self, Sleep};
use tonic::{
    self as grpc,
    body::{Body, BoxBody},
    client::GrpcService,
};
use tracing::{debug, error, trace};

/// Configures the Identity service and local identity.
#[derive(Clone, Debug)]
pub struct Config {
    pub trust_anchors: id::TrustAnchors,
    pub key: id::Key,
    pub csr: id::Csr,
    pub token: id::TokenSource,
    pub local_id: id::LocalId,
    pub min_refresh: Duration,
    pub max_refresh: Duration,
}

/// Holds the process's local TLS identity state.
///
/// Updates dynamically as certificates are provisioned from the Identity service.
#[pin_project]
#[derive(Clone, Debug)]
<<<<<<< HEAD
pub struct Local {
=======
pub struct LocalCrtKey {
>>>>>>> 0d6471c4
    trust_anchors: id::TrustAnchors,
    id: id::LocalId,
    crt_key: watch::Receiver<Option<id::CrtKey>>,
    refreshes: Arc<Counter>,
}

/// Produces a `Local` identity once a certificate is available.
#[derive(Debug)]
pub struct AwaitCrt(Option<LocalCrtKey>);

#[derive(Copy, Clone, Debug)]
pub struct LostDaemon;

pub type CrtKeySender = watch::Sender<Option<id::CrtKey>>;

#[derive(Debug)]
pub struct Daemon {
    crt_key_watch: CrtKeySender,
    refreshes: Arc<linkerd_metrics::Counter>,
    config: Config,
}

// === impl Config ===

impl Config {
    /// Returns a future that fires when a refresh should occur.
    ///
    /// A refresh is scheduled at 70% of the current certificate's lifetime;
    /// though it is never less than min_refresh or larger than max_refresh.
    fn refresh(&self, expiry: SystemTime) -> Sleep {
        let refresh = match expiry
            .duration_since(SystemTime::now())
            .ok()
            .map(|d| d * 7 / 10) // 70% duration
        {
            None => self.min_refresh,
            Some(lifetime) if lifetime < self.min_refresh => self.min_refresh,
            Some(lifetime) if self.max_refresh < lifetime => self.max_refresh,
            Some(lifetime) => lifetime,
        };
        trace!("will refresh in {:?}", refresh);
        time::sleep(refresh)
    }
}

// === impl Daemon ===

impl Daemon {
    pub async fn run<T>(self, client: T)
    where
        T: GrpcService<BoxBody>,
        T::ResponseBody: Send + 'static,
        <T::ResponseBody as Body>::Data: Send,
        <T::ResponseBody as HttpBody>::Error: Into<Error> + Send,
    {
        let Self {
            crt_key_watch,
            refreshes,
            config,
        } = self;

        let mut curr_expiry = UNIX_EPOCH;
        let mut client = api::identity_client::IdentityClient::new(client);

        loop {
            match config.token.load() {
                Ok(token) => {
                    let req = grpc::Request::new(api::CertifyRequest {
                        token,
                        identity: config.local_id.to_string(),
                        certificate_signing_request: config.csr.to_vec(),
                    });
                    trace!("daemon certifying");
                    let rsp = client.certify(req).await;
                    match rsp {
                        Err(e) => error!("Failed to certify identity: {}", e),
                        Ok(rsp) => {
                            let api::CertifyResponse {
                                leaf_certificate,
                                intermediate_certificates,
                                valid_until,
                            } = rsp.into_inner();
                            match valid_until.and_then(|d| SystemTime::try_from(d).ok()) {
                                None => error!(
                                    "Identity service did not specify a certificate expiration."
                                ),
                                Some(expiry) => {
                                    let key = config.key.clone();
                                    let crt = id::Crt::new(
                                        config.local_id.clone(),
                                        leaf_certificate,
                                        intermediate_certificates,
                                        expiry,
                                    );

                                    match config.trust_anchors.certify(key, crt) {
                                        Err(e) => {
                                            error!("Received invalid ceritficate: {}", e);
                                        }
                                        Ok(crt_key) => {
                                            debug!("daemon certified until {:?}", expiry);
                                            if crt_key_watch.send(Some(crt_key)).is_err() {
                                                // If we can't store a value, than all observations
                                                // have been dropped and we can stop refreshing.
                                                return;
                                            }

                                            refreshes.incr();
                                            curr_expiry = expiry;
                                        }
                                    }
                                }
                            }
                        }
                    }
                }
                Err(e) => error!("Failed to read authentication token: {}", e),
            }
            config.refresh(curr_expiry).await;
        }
    }
}

// === impl LocalCrtKey ===

impl LocalCrtKey {
    pub fn new(config: &Config) -> (Self, Daemon) {
        let (s, w) = watch::channel(None);
        let refreshes = Arc::new(Counter::new());
<<<<<<< HEAD
        let l = Local {
=======
        let l = Self {
>>>>>>> 0d6471c4
            id: config.local_id.clone(),
            trust_anchors: config.trust_anchors.clone(),
            crt_key: w,
            refreshes: refreshes.clone(),
        };
        let daemon = Daemon {
            config: config.clone(),
            refreshes,
            crt_key_watch: s,
        };
        (l, daemon)
    }

    pub async fn await_crt(mut self) -> Result<Self, LostDaemon> {
        while self.crt_key.borrow().is_none() {
            // If the sender is dropped, the daemon task has ended.
            if self.crt_key.changed().await.is_err() {
                return Err(LostDaemon);
            }
        }
        Ok(self)
    }

    pub fn metrics(&self) -> crate::metrics::Report {
        crate::metrics::Report::new(self.crt_key.clone(), self.refreshes.clone())
    }

<<<<<<< HEAD
    pub fn id(&self) -> &tls::LocalId {
        &self.id
    }

=======
>>>>>>> 0d6471c4
    pub fn name(&self) -> &id::Name {
        self.id.as_ref()
    }
}

<<<<<<< HEAD
impl Into<tls::client::Config> for &'_ Local {
=======
impl Into<tls::client::Config> for &'_ LocalCrtKey {
>>>>>>> 0d6471c4
    fn into(self) -> tls::client::Config {
        if let Some(ref c) = *self.crt_key.borrow() {
            return c.into();
        }

        (&self.trust_anchors).into()
    }
}

<<<<<<< HEAD
impl Into<id::LocalId> for &'_ Local {
=======
impl Into<id::LocalId> for &'_ LocalCrtKey {
>>>>>>> 0d6471c4
    fn into(self) -> id::LocalId {
        id::LocalId(self.name().clone())
    }
}

<<<<<<< HEAD
impl Into<tls::server::Config> for &'_ Local {
=======
impl Into<tls::server::Config> for &'_ LocalCrtKey {
>>>>>>> 0d6471c4
    fn into(self) -> tls::server::Config {
        if let Some(ref c) = *self.crt_key.borrow() {
            return c.into();
        }

        tls::server::empty_config()
    }
}<|MERGE_RESOLUTION|>--- conflicted
+++ resolved
@@ -34,11 +34,7 @@
 /// Updates dynamically as certificates are provisioned from the Identity service.
 #[pin_project]
 #[derive(Clone, Debug)]
-<<<<<<< HEAD
-pub struct Local {
-=======
 pub struct LocalCrtKey {
->>>>>>> 0d6471c4
     trust_anchors: id::TrustAnchors,
     id: id::LocalId,
     crt_key: watch::Receiver<Option<id::CrtKey>>,
@@ -168,11 +164,7 @@
     pub fn new(config: &Config) -> (Self, Daemon) {
         let (s, w) = watch::channel(None);
         let refreshes = Arc::new(Counter::new());
-<<<<<<< HEAD
-        let l = Local {
-=======
         let l = Self {
->>>>>>> 0d6471c4
             id: config.local_id.clone(),
             trust_anchors: config.trust_anchors.clone(),
             crt_key: w,
@@ -200,23 +192,16 @@
         crate::metrics::Report::new(self.crt_key.clone(), self.refreshes.clone())
     }
 
-<<<<<<< HEAD
-    pub fn id(&self) -> &tls::LocalId {
+    pub fn id(&self) -> &id::LocalId {
         &self.id
     }
 
-=======
->>>>>>> 0d6471c4
     pub fn name(&self) -> &id::Name {
         self.id.as_ref()
     }
 }
 
-<<<<<<< HEAD
-impl Into<tls::client::Config> for &'_ Local {
-=======
 impl Into<tls::client::Config> for &'_ LocalCrtKey {
->>>>>>> 0d6471c4
     fn into(self) -> tls::client::Config {
         if let Some(ref c) = *self.crt_key.borrow() {
             return c.into();
@@ -226,21 +211,13 @@
     }
 }
 
-<<<<<<< HEAD
-impl Into<id::LocalId> for &'_ Local {
-=======
 impl Into<id::LocalId> for &'_ LocalCrtKey {
->>>>>>> 0d6471c4
     fn into(self) -> id::LocalId {
-        id::LocalId(self.name().clone())
-    }
-}
-
-<<<<<<< HEAD
-impl Into<tls::server::Config> for &'_ Local {
-=======
+        self.id().clone()
+    }
+}
+
 impl Into<tls::server::Config> for &'_ LocalCrtKey {
->>>>>>> 0d6471c4
     fn into(self) -> tls::server::Config {
         if let Some(ref c) = *self.crt_key.borrow() {
             return c.into();
