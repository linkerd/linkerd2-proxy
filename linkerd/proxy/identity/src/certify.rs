--- conflicted
+++ resolved
@@ -231,11 +231,7 @@
     }
 
     pub fn name(&self) -> &id::Name {
-<<<<<<< HEAD
-        &self.id.0
-=======
         &*self.id
->>>>>>> 27587f5e
     }
 
     fn client_config(&self) -> Arc<rustls::ClientConfig> {
