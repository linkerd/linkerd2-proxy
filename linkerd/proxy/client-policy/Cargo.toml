--- conflicted
+++ resolved
@@ -11,39 +11,24 @@
     "linkerd-http-route/proto",
     "linkerd2-proxy-api",
     "prost-types",
-<<<<<<< HEAD
-    "thiserror"
-=======
     "thiserror",
     "once_cell",
->>>>>>> d230fed0
 ]
 
 [dependencies]
 ahash = "0.8"
 ipnet = "2"
 http = "0.2"
-<<<<<<< HEAD
-linkerd2-proxy-api = { version = "0.8", optional = true, features = ["outbound"] }
-linkerd-addr = { path = "../../addr" }
-=======
 linkerd2-proxy-api = { version = "0.8", optional = true, features = [
     "outbound",
 ] }
->>>>>>> d230fed0
 linkerd-error = { path = "../../error" }
 linkerd-http-route = { path = "../../http-route" }
 linkerd-proxy-api-resolve = { path = "../api-resolve" }
 linkerd-proxy-core = { path = "../core" }
-<<<<<<< HEAD
-prost-types = { version = "0.11", optional = true }
-thiserror ={ version = "1", optional = true }
-once_cell = "1"
-=======
 once_cell = { version = "1", optional = true }
 prost-types = { version = "0.11", optional = true }
 thiserror = { version = "1", optional = true }
->>>>>>> d230fed0
 
 [dev-dependencies]
 maplit = "1"
