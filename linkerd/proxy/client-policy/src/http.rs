use crate::FailureAccrual;
use linkerd_exp_backoff::ExponentialBackoff;
use linkerd_http_route::http;
use std::{ops::RangeInclusive, sync::Arc, time};

pub use linkerd_http_route::http::{filter, find, r#match, RouteMatch};

pub type Policy = crate::RoutePolicy<Filter, RouteParams>;
pub type Route = http::Route<Policy>;
pub type Rule = http::Rule<Policy>;

#[derive(Clone, Debug, Default, PartialEq, Eq, Hash)]
pub struct RouteParams {
    pub timeouts: Timeouts,
    pub retry: Option<Retry>,
    pub allow_l5d_request_headers: bool,
}

// TODO: keepalive settings, etc.
#[derive(Clone, Debug, PartialEq, Eq, Hash)]
pub struct Http1 {
    pub routes: Arc<[Route]>,

    /// Configures how endpoints accrue observed failures.
    pub failure_accrual: FailureAccrual,
}

// TODO: window sizes, etc
#[derive(Clone, Debug, PartialEq, Eq, Hash)]
pub struct Http2 {
    pub routes: Arc<[Route]>,

    /// Configures how endpoints accrue observed failures.
    pub failure_accrual: FailureAccrual,
}

#[derive(Clone, Debug, PartialEq, Eq, Hash)]
pub enum Filter {
    InjectFailure(filter::InjectFailure),
    Redirect(filter::RedirectRequest),
    RequestHeaders(filter::ModifyHeader),
    ResponseHeaders(filter::ModifyHeader),
    InternalError(&'static str),
}

#[derive(Clone, Debug, PartialEq, Eq, Hash)]
pub struct Retry {
    pub max_retries: u16,
    pub max_request_bytes: usize,
    pub status_ranges: StatusRanges,
    pub timeout: Option<time::Duration>,
    pub backoff: Option<ExponentialBackoff>,
}

#[derive(Clone, Debug, PartialEq, Eq, Hash)]
pub struct StatusRanges(pub Arc<[RangeInclusive<u16>]>);

#[derive(Clone, Debug, Default, PartialEq, Eq, Hash)]
pub struct Timeouts {
    pub response: Option<time::Duration>,
    pub idle: Option<time::Duration>,
    pub request: Option<time::Duration>,
}

pub fn default(distribution: crate::RouteDistribution<Filter>) -> Route {
    Route {
        hosts: vec![],
        rules: vec![Rule {
            matches: vec![],
            policy: Policy {
                meta: crate::Meta::new_default("default"),
                filters: Arc::new([]),
                distribution,
                params: RouteParams::default(),
            },
        }],
    }
}

// === impl Http1 ===

impl Default for Http1 {
    fn default() -> Self {
        Self {
            routes: Arc::new([]),
            failure_accrual: Default::default(),
        }
    }
}

// === impl Http2 ===

impl Default for Http2 {
    fn default() -> Self {
        Self {
            routes: Arc::new([]),
            failure_accrual: Default::default(),
        }
    }
}

// === impl StatusRanges ===

impl StatusRanges {
    pub fn contains(&self, code: ::http::StatusCode) -> bool {
        self.0.iter().any(|range| range.contains(&code.as_u16()))
    }
}

impl Default for StatusRanges {
    fn default() -> Self {
        use once_cell::sync::Lazy;
        static STATUSES: Lazy<Arc<[RangeInclusive<u16>]>> = Lazy::new(|| Arc::new([500..=599]));
        Self(STATUSES.clone())
    }
}

// === impl Timeouts ===

#[cfg(feature = "proto")]
pub mod proto {
    use super::*;
    use crate::{
        proto::{
            BackendSet, InvalidBackend, InvalidDistribution, InvalidFailureAccrual, InvalidMeta,
        },
        Meta, RouteBackend, RouteDistribution,
    };
    use linkerd2_proxy_api::outbound::{self, http_route};
    use linkerd_http_route::http::{
        filter::{
            inject_failure::proto::InvalidFailureResponse,
            modify_header::proto::InvalidModifyHeader, redirect::proto::InvalidRequestRedirect,
        },
        r#match::{host::proto::InvalidHostMatch, proto::InvalidRouteMatch},
    };

    #[derive(Debug, thiserror::Error)]
    pub enum InvalidHttpRoute {
        #[error("invalid host match: {0}")]
        HostMatch(#[from] InvalidHostMatch),

        #[error("invalid route match: {0}")]
        RouteMatch(#[from] InvalidRouteMatch),

        #[error("invalid route metadata: {0}")]
        Meta(#[from] InvalidMeta),

        #[error("invalid distribution: {0}")]
        Distribution(#[from] InvalidDistribution),

        #[error("invalid filter: {0}")]
        Filter(#[from] InvalidFilter),

        #[error("invalid failure accrual policy: {0}")]
        Breaker(#[from] InvalidFailureAccrual),

        #[error("invalid request timeout: {0}")]
        RequestTimeout(#[from] prost_types::DurationError),

        #[error("missing {0}")]
        Missing(&'static str),

        #[error(transparent)]
        Timeout(#[from] InvalidTimeouts),

        #[error(transparent)]
        Retry(#[from] InvalidRetry),
    }

    #[derive(Debug, thiserror::Error)]
    pub enum InvalidRetry {
        #[error("invalid max-retries: {0}")]
        MaxRetries(u32),

        #[error("invalid condition")]
        Condition,

        #[error("invalid timeout: {0}")]
        Timeout(#[from] prost_types::DurationError),

        #[error("invalid backoff: {0}")]
        Backoff(#[from] crate::proto::InvalidBackoff),
    }

    #[derive(Debug, thiserror::Error)]
    pub enum InvalidTimeouts {
        #[error("invalid response timeout: {0}")]
        Response(prost_types::DurationError),
        #[error("invalid idle timeout: {0}")]
        Idle(prost_types::DurationError),
        #[error("invalid request timeout: {0}")]
        Request(prost_types::DurationError),
    }

    #[derive(Debug, thiserror::Error)]
    pub enum InvalidFilter {
        #[error("missing filter kind")]
        Missing,

        #[error("invalid HTTP failure injector: {0}")]
        FailureInjector(#[from] InvalidFailureResponse),

        #[error("invalid HTTP header modifier: {0}")]
        ModifyHeader(#[from] InvalidModifyHeader),

        #[error("invalid HTTP redirect: {0}")]
        Redirect(#[from] InvalidRequestRedirect),
    }

    pub(crate) fn fill_route_backends(rts: &[Route], set: &mut BackendSet) {
        for Route { ref rules, .. } in rts {
            for Rule { ref policy, .. } in rules {
                policy.distribution.fill_backends(set);
            }
        }
    }

    impl TryFrom<outbound::proxy_protocol::Http1> for Http1 {
        type Error = InvalidHttpRoute;
        fn try_from(proto: outbound::proxy_protocol::Http1) -> Result<Self, Self::Error> {
            let routes = proto
                .routes
                .into_iter()
                .map(try_route)
                .collect::<Result<Arc<[_]>, _>>()?;
            Ok(Self {
                routes,
                failure_accrual: proto.failure_accrual.try_into()?,
            })
        }
    }

    impl TryFrom<outbound::proxy_protocol::Http2> for Http2 {
        type Error = InvalidHttpRoute;
        fn try_from(proto: outbound::proxy_protocol::Http2) -> Result<Self, Self::Error> {
            let routes = proto
                .routes
                .into_iter()
                .map(try_route)
                .collect::<Result<Arc<[_]>, _>>()?;
            Ok(Self {
                routes,
                failure_accrual: proto.failure_accrual.try_into()?,
            })
        }
    }

    fn try_route(proto: outbound::HttpRoute) -> Result<Route, InvalidHttpRoute> {
        let outbound::HttpRoute {
            hosts,
            rules,
            metadata,
        } = proto;
        let meta = Arc::new(
            metadata
                .ok_or(InvalidMeta("missing metadata"))?
                .try_into()?,
        );
        let hosts = hosts
            .into_iter()
            .map(r#match::MatchHost::try_from)
            .collect::<Result<Vec<_>, _>>()?;

        let rules = rules
            .into_iter()
            .map(|rule| try_rule(&meta, rule))
            .collect::<Result<Vec<_>, _>>()?;

        Ok(Route { hosts, rules })
    }

    fn try_rule(
        meta: &Arc<Meta>,
        proto: outbound::http_route::Rule,
    ) -> Result<Rule, InvalidHttpRoute> {
        #[allow(deprecated)]
        let outbound::http_route::Rule {
            matches,
            backends,
            filters,
            timeouts,
            retry,
            allow_l5d_request_headers,
<<<<<<< HEAD
            request_timeout: _,
=======
            request_timeout,
>>>>>>> efe62793
        } = proto;

        let matches = matches
            .into_iter()
            .map(r#match::MatchRequest::try_from)
            .collect::<Result<Vec<_>, InvalidRouteMatch>>()?;

        let filters = filters
            .into_iter()
            .map(Filter::try_from)
            .collect::<Result<Arc<[_]>, _>>()?;

        let distribution = backends
            .ok_or(InvalidHttpRoute::Missing("distribution"))?
            .try_into()?;

<<<<<<< HEAD
        let params = RouteParams::try_from_proto(timeouts, retry, allow_l5d_request_headers)?;
=======
        let mut params = RouteParams::try_from_proto(timeouts, retry, allow_l5d_request_headers)?;
        let legacy = request_timeout.map(TryInto::try_into).transpose()?;
        params.timeouts.request = params.timeouts.request.or(legacy);
>>>>>>> efe62793

        Ok(Rule {
            matches,
            policy: Policy {
                meta: meta.clone(),
                filters,
                distribution,
                params,
            },
        })
    }

    impl RouteParams {
        fn try_from_proto(
            timeouts: Option<linkerd2_proxy_api::http_route::Timeouts>,
            retry: Option<http_route::Retry>,
<<<<<<< HEAD
            allow_l5d_request_headers: bool,
=======
            _allow_l5d_request_headers: bool,
>>>>>>> efe62793
        ) -> Result<Self, InvalidHttpRoute> {
            Ok(Self {
                retry: retry.map(Retry::try_from).transpose()?,
                timeouts: timeouts
                    .map(Timeouts::try_from)
                    .transpose()?
                    .unwrap_or_default(),
<<<<<<< HEAD
                allow_l5d_request_headers,
=======
>>>>>>> efe62793
            })
        }
    }

    impl TryFrom<linkerd2_proxy_api::http_route::Timeouts> for Timeouts {
        type Error = InvalidTimeouts;
        fn try_from(
            timeouts: linkerd2_proxy_api::http_route::Timeouts,
        ) -> Result<Self, Self::Error> {
            Ok(Self {
                response: timeouts
                    .response
                    .map(time::Duration::try_from)
                    .transpose()
                    .map_err(InvalidTimeouts::Response)?,
                idle: timeouts
                    .idle
                    .map(time::Duration::try_from)
                    .transpose()
                    .map_err(InvalidTimeouts::Response)?,
                request: timeouts
                    .request
                    .map(time::Duration::try_from)
                    .transpose()
                    .map_err(InvalidTimeouts::Request)?,
            })
        }
    }

    impl TryFrom<outbound::http_route::Retry> for Retry {
        type Error = InvalidRetry;
        fn try_from(retry: outbound::http_route::Retry) -> Result<Self, Self::Error> {
            fn range(
                r: outbound::http_route::retry::conditions::StatusRange,
            ) -> Result<RangeInclusive<u16>, InvalidRetry> {
                let Ok(start) = u16::try_from(r.start) else {
                    return Err(InvalidRetry::Condition);
                };
                let Ok(end) = u16::try_from(r.end) else {
                    return Err(InvalidRetry::Condition);
                };
                if start == 0 || end == 0 || end > 599 || start > end {
                    return Err(InvalidRetry::Condition);
                }
                Ok(start..=end)
            }

            let status_ranges = StatusRanges(
                retry
                    .conditions
                    .ok_or(InvalidRetry::Condition)?
                    .status_ranges
                    .into_iter()
                    .map(range)
                    .collect::<Result<_, _>>()?,
            );
            Ok(Self {
                status_ranges,
                max_retries: u16::try_from(retry.max_retries)
                    .map_err(|_| InvalidRetry::MaxRetries(retry.max_retries))?,
                max_request_bytes: retry.max_request_bytes as _,
                backoff: retry.backoff.map(crate::proto::try_backoff).transpose()?,
                timeout: retry.timeout.map(time::Duration::try_from).transpose()?,
            })
        }
    }

    impl TryFrom<http_route::Distribution> for RouteDistribution<Filter> {
        type Error = InvalidDistribution;
        fn try_from(distribution: http_route::Distribution) -> Result<Self, Self::Error> {
            use http_route::{distribution, WeightedRouteBackend};

            Ok(
                match distribution.kind.ok_or(InvalidDistribution::Missing)? {
                    distribution::Kind::Empty(_) => RouteDistribution::Empty,
                    distribution::Kind::RandomAvailable(distribution::RandomAvailable {
                        backends,
                    }) => {
                        let backends = backends
                            .into_iter()
                            .map(|WeightedRouteBackend { weight, backend }| {
                                let backend = backend
                                    .ok_or(InvalidDistribution::MissingBackend)?
                                    .try_into()?;
                                Ok((backend, weight))
                            })
                            .collect::<Result<Arc<[_]>, InvalidDistribution>>()?;
                        if backends.is_empty() {
                            return Err(InvalidDistribution::Empty("RandomAvailable"));
                        }
                        RouteDistribution::RandomAvailable(backends)
                    }
                    distribution::Kind::FirstAvailable(distribution::FirstAvailable {
                        backends,
                    }) => {
                        let backends = backends
                            .into_iter()
                            .map(RouteBackend::try_from)
                            .collect::<Result<Arc<[_]>, InvalidBackend>>()?;
                        if backends.is_empty() {
                            return Err(InvalidDistribution::Empty("FirstAvailable"));
                        }
                        RouteDistribution::FirstAvailable(backends)
                    }
                },
            )
        }
    }

    impl TryFrom<http_route::RouteBackend> for RouteBackend<Filter> {
        type Error = InvalidBackend;
        fn try_from(
            http_route::RouteBackend {
                backend, filters, ..
            }: http_route::RouteBackend,
        ) -> Result<Self, Self::Error> {
            let backend = backend.ok_or(InvalidBackend::Missing("backend"))?;
            RouteBackend::try_from_proto(backend, filters)
        }
    }

    impl TryFrom<http_route::Filter> for Filter {
        type Error = InvalidFilter;

        fn try_from(filter: http_route::Filter) -> Result<Self, Self::Error> {
            use http_route::filter::Kind;

            match filter.kind.ok_or(InvalidFilter::Missing)? {
                Kind::FailureInjector(filter) => Ok(Filter::InjectFailure(filter.try_into()?)),
                Kind::RequestHeaderModifier(filter) => {
                    Ok(Filter::RequestHeaders(filter.try_into()?))
                }
                Kind::ResponseHeaderModifier(filter) => {
                    Ok(Filter::ResponseHeaders(filter.try_into()?))
                }
                Kind::Redirect(filter) => Ok(Filter::Redirect(filter.try_into()?)),
            }
        }
    }
}<|MERGE_RESOLUTION|>--- conflicted
+++ resolved
@@ -282,11 +282,7 @@
             timeouts,
             retry,
             allow_l5d_request_headers,
-<<<<<<< HEAD
-            request_timeout: _,
-=======
             request_timeout,
->>>>>>> efe62793
         } = proto;
 
         let matches = matches
@@ -303,13 +299,9 @@
             .ok_or(InvalidHttpRoute::Missing("distribution"))?
             .try_into()?;
 
-<<<<<<< HEAD
-        let params = RouteParams::try_from_proto(timeouts, retry, allow_l5d_request_headers)?;
-=======
         let mut params = RouteParams::try_from_proto(timeouts, retry, allow_l5d_request_headers)?;
         let legacy = request_timeout.map(TryInto::try_into).transpose()?;
         params.timeouts.request = params.timeouts.request.or(legacy);
->>>>>>> efe62793
 
         Ok(Rule {
             matches,
@@ -326,11 +318,7 @@
         fn try_from_proto(
             timeouts: Option<linkerd2_proxy_api::http_route::Timeouts>,
             retry: Option<http_route::Retry>,
-<<<<<<< HEAD
             allow_l5d_request_headers: bool,
-=======
-            _allow_l5d_request_headers: bool,
->>>>>>> efe62793
         ) -> Result<Self, InvalidHttpRoute> {
             Ok(Self {
                 retry: retry.map(Retry::try_from).transpose()?,
@@ -338,10 +326,7 @@
                     .map(Timeouts::try_from)
                     .transpose()?
                     .unwrap_or_default(),
-<<<<<<< HEAD
                 allow_l5d_request_headers,
-=======
->>>>>>> efe62793
             })
         }
     }
