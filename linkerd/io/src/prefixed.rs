use crate::{self as io};
use bytes::{Buf, Bytes};
use pin_project::pin_project;
use std::{cmp, pin::Pin, task::Context};

/// A TcpStream where the initial reads will be served from `prefix`.
#[pin_project]
#[derive(Debug)]
pub struct PrefixedIo<I> {
    prefix: Bytes,

    #[pin]
    io: I,
}

impl<I> PrefixedIo<I> {
    pub fn new(prefix: impl Into<Bytes>, io: I) -> Self {
        let prefix = prefix.into();
        Self { prefix, io }
    }

    pub fn prefix(&self) -> &Bytes {
        &self.prefix
    }
}

impl<I> From<I> for PrefixedIo<I> {
    fn from(io: I) -> Self {
        Self::new(Bytes::default(), io)
    }
}

#[async_trait::async_trait]
<<<<<<< HEAD
impl<I: io::Peek + Send + Sync> io::Peek for PrefixedIo<I> {
    async fn peek(&self, buf: &mut [u8]) -> io::Result<usize> {
        let sz = self.prefix.len().min(buf.len());
        if sz == 0 {
            return self.io.peek(buf).await;
=======
impl<I: Send + Sync> io::Peek for PrefixedIo<I> {
    async fn peek(&self, buf: &mut [u8]) -> io::Result<usize> {
        let sz = self.prefix.len().min(buf.len());
        if sz == 0 {
            return Ok(0);
>>>>>>> bae93ef3
        }

        (&mut buf[..sz]).clone_from_slice(&self.prefix[..sz]);
        Ok(sz)
    }
}

impl<I: io::PeerAddr> io::PeerAddr for PrefixedIo<I> {
    #[inline]
    fn peer_addr(&self) -> io::Result<std::net::SocketAddr> {
        self.io.peer_addr()
    }
}

impl<I: io::AsyncRead> io::AsyncRead for PrefixedIo<I> {
    fn poll_read(
        self: Pin<&mut Self>,
        cx: &mut Context<'_>,
        buf: &mut io::ReadBuf<'_>,
    ) -> io::Poll<()> {
        let this = self.project();
        // Check the length only once, since looking as the length
        // of a Bytes isn't as cheap as the length of a &[u8].
        let peeked_len = this.prefix.len();

        if peeked_len == 0 {
            this.io.poll_read(cx, buf)
        } else {
            let len = cmp::min(buf.remaining(), peeked_len);
            buf.put_slice(&this.prefix.as_ref()[..len]);
            this.prefix.advance(len);
            // If we've finally emptied the prefix, drop it so we don't
            // hold onto the allocated memory any longer. We won't peek
            // again.
            if peeked_len == len {
                *this.prefix = Bytes::new();
            }
            io::Poll::Ready(Ok(()))
        }
    }
}

impl<I: io::Write> io::Write for PrefixedIo<I> {
    #[inline]
    fn write(&mut self, buf: &[u8]) -> io::Result<usize> {
        self.io.write(buf)
    }

    #[inline]
    fn flush(&mut self) -> io::Result<()> {
        self.io.flush()
    }
}

impl<I: io::AsyncWrite> io::AsyncWrite for PrefixedIo<I> {
    #[inline]
    fn poll_shutdown(self: Pin<&mut Self>, cx: &mut Context<'_>) -> io::Poll<()> {
        self.project().io.poll_shutdown(cx)
    }

    #[inline]
    fn poll_flush(self: Pin<&mut Self>, cx: &mut Context<'_>) -> io::Poll<()> {
        self.project().io.poll_flush(cx)
    }

    #[inline]
    fn poll_write(self: Pin<&mut Self>, cx: &mut Context<'_>, buf: &[u8]) -> io::Poll<usize> {
        self.project().io.poll_write(cx, buf)
    }

    #[inline]
    fn poll_write_vectored(
        self: Pin<&mut Self>,
        cx: &mut Context<'_>,
        bufs: &[io::IoSlice<'_>],
    ) -> io::Poll<usize> {
        self.project().io.poll_write_vectored(cx, bufs)
    }

    #[inline]
    fn is_write_vectored(&self) -> bool {
        self.io.is_write_vectored()
    }
}<|MERGE_RESOLUTION|>--- conflicted
+++ resolved
@@ -31,19 +31,11 @@
 }
 
 #[async_trait::async_trait]
-<<<<<<< HEAD
-impl<I: io::Peek + Send + Sync> io::Peek for PrefixedIo<I> {
-    async fn peek(&self, buf: &mut [u8]) -> io::Result<usize> {
-        let sz = self.prefix.len().min(buf.len());
-        if sz == 0 {
-            return self.io.peek(buf).await;
-=======
 impl<I: Send + Sync> io::Peek for PrefixedIo<I> {
     async fn peek(&self, buf: &mut [u8]) -> io::Result<usize> {
         let sz = self.prefix.len().min(buf.len());
         if sz == 0 {
             return Ok(0);
->>>>>>> bae93ef3
         }
 
         (&mut buf[..sz]).clone_from_slice(&self.prefix[..sz]);
