--- conflicted
+++ resolved
@@ -46,7 +46,13 @@
     }
 }
 
-<<<<<<< HEAD
+#[cfg(feature = "tokio-test")]
+impl PeerAddr for tokio::io::DuplexStream {
+    fn peer_addr(&self) -> SocketAddr {
+        ([0, 0, 0, 0], 0).into()
+    }
+}
+
 /// This trait is private, since its purpose is for creating a dynamic trait
 /// object, but doing so without care can to lead not getting vectored
 /// writes.
@@ -79,41 +85,6 @@
         Self: Sized,
     {
         crate::poll_write_buf(cx, self, &mut buf)
-=======
-#[cfg(feature = "tokio-test")]
-impl PeerAddr for tokio::io::DuplexStream {
-    fn peer_addr(&self) -> SocketAddr {
-        ([0, 0, 0, 0], 0).into()
-    }
-}
-mod internal {
-    use super::{AsyncRead, AsyncWrite, PeerAddr, Poll};
-    use bytes::{Buf, BufMut};
-    use std::pin::Pin;
-    use std::task::Context;
-
-    /// This trait is private, since its purpose is for creating a dynamic trait
-    /// object, but doing so without care can to lead not getting vectored
-    /// writes.
-    ///
-    /// Instead, use the concrete `BoxedIo` type.
-    pub trait Io: AsyncRead + AsyncWrite + PeerAddr + Send {
-        /// This method is to allow using `Async::polL_read_buf` even through a
-        /// trait object.
-        fn poll_read_buf_erased(
-            self: Pin<&mut Self>,
-            cx: &mut Context<'_>,
-            buf: &mut dyn BufMut,
-        ) -> Poll<usize>;
-
-        /// This method is to allow using `Async::poll_write_buf` even through a
-        /// trait object.
-        fn poll_write_buf_erased(
-            self: Pin<&mut Self>,
-            cx: &mut Context<'_>,
-            buf: &mut dyn Buf,
-        ) -> Poll<usize>;
->>>>>>> 8cb51ec9
     }
 }
 
