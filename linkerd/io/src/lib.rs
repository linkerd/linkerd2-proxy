--- conflicted
+++ resolved
@@ -20,8 +20,6 @@
 
 #[async_trait::async_trait]
 pub trait Peek {
-<<<<<<< HEAD
-=======
     /// Receives data on the socket from the remote address to which it is
     /// connected, without removing that data from the queue. On success,
     /// returns the number of bytes peeked. A return value of zero bytes does not
@@ -29,7 +27,6 @@
     ///
     /// Successive calls return the same data. This is accomplished by passing
     /// `MSG_PEEK` as a flag to the underlying recv system call.
->>>>>>> bae93ef3
     async fn peek(&self, buf: &mut [u8]) -> Result<usize>;
 }
 
