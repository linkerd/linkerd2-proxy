use crate::error::{IdleError, ServiceError};
use crate::InFlight;
<<<<<<< HEAD
use linkerd2_error::Error;
use pin_project::pin_project;
use std::task::{Context, Poll};
use std::{future::Future, pin::Pin, sync::Arc};
=======
use futures::{Async, Future, Poll, Stream};
use linkerd2_error::{Error, Never};
use std::sync::Arc;
use std::time::{Duration, Instant};
>>>>>>> 106f1184
use tokio::sync::{mpsc, watch};
use tokio::timer::Delay;
use tracing::trace;

/// A future that drives the inner service.
#[pin_project]
pub struct Dispatch<S, Req, F> {
    inner: Option<S>,
    #[pin]
    rx: mpsc::Receiver<InFlight<Req, F>>,
<<<<<<< HEAD
    ready: watch::Sender<Poll<Result<(), ServiceError>>>,
=======
    ready: watch::Sender<Poll<(), ServiceError>>,
    max_idle: Option<Duration>,
    current_idle: Option<Delay>,
>>>>>>> 106f1184
}

impl<S, Req> Dispatch<S, Req, S::Future>
where
    S: tower::Service<Req>,
    S::Error: Into<Error>,
    S::Response: Send + 'static,
    S::Future: Send + 'static,
{
    pub(crate) fn new(
        inner: S,
        rx: mpsc::Receiver<InFlight<Req, S::Future>>,
<<<<<<< HEAD
        ready: watch::Sender<Poll<Result<(), ServiceError>>>,
=======
        ready: watch::Sender<Poll<(), ServiceError>>,
        max_idle: Option<Duration>,
>>>>>>> 106f1184
    ) -> Self {
        Self {
            inner: Some(inner),
            rx,
            ready,
            max_idle,
            current_idle: None,
        }
    }

<<<<<<< HEAD
macro_rules! return_ready {
    () => {{
        trace!("Complete");
        return Poll::Ready(());
    }};
}
=======
    /// Sets an idle timeout if one does not exist and a `max_idle` value is set.
    fn set_idle(&mut self) {
        if let Some(timeout) = self.max_idle {
            if self.current_idle.is_none() {
                self.current_idle = Some(Delay::new(Instant::now() + timeout));
            }
        }
    }
>>>>>>> 106f1184

    /// Check the idle timeout and, if it is expired, return an error.
    fn check_idle(&mut self) -> Result<(), IdleError> {
        if let Some(idle) = self.current_idle.as_mut() {
            if idle.poll().expect("timer must not fail").is_ready() {
                return Err(IdleError(self.max_idle.unwrap()));
            }
        }
        Ok(())
    }

    /// Transitions the buffer to failing, notifying all consumers and pending
    /// requests of the failure.
    fn fail(&mut self, error: impl Into<Error>) -> Result<(), ()> {
        let shared = ServiceError(Arc::new(error.into()));
        trace!(%shared, "Inner service failed");

        // First, notify services of the readiness change to prevent new requests from
        // being buffered.
        let broadcast = self.ready.broadcast(Err(shared.clone()));

        // Propagate the error to all in-flight requests.
        while let Ok(Async::Ready(Some(InFlight { tx, .. }))) = self.rx.poll() {
            let _ = tx.send(Err(shared.clone().into()));
        }

        // Drop the inner Service to free its resources. It won't be used again.
        self.inner = None;

        broadcast.map(|_| ()).map_err(|_| ())
    }
}

impl<S, Req> Future for Dispatch<S, Req, S::Future>
where
    S: tower::Service<Req>,
    S::Error: Into<Error>,
    S::Response: Send + 'static,
    S::Future: Send + 'static,
{
    type Output = ();

<<<<<<< HEAD
    fn poll(self: Pin<&mut Self>, cx: &mut Context<'_>) -> Poll<()> {
        let mut this = self.project();
=======
    fn poll(&mut self) -> Poll<Self::Item, Self::Error> {
        macro_rules! return_ready {
            () => {{
                trace!("Complete");
                return Ok(Async::Ready(()));
            }};
        }

        macro_rules! return_ready_if {
            ($cond:expr) => {{
                if $cond {
                    return_ready!();
                }
            }};
        }

>>>>>>> 106f1184
        // Complete the task when all services have dropped.
        return_ready_if!({
            // `watch::Sender::poll_close` is private in `tokio::sync`.
            let closed = this.ready.closed();
            tokio::pin!(closed);
            closed.poll(cx).is_ready()
        });

        // Drive requests from the queue to the inner service.
        loop {
            let ready = match this.inner.as_mut() {
                Some(inner) => inner.poll_ready(cx),
                None => {
                    // This is safe because ready.closed() has returned Pending.
                    return Poll::Pending;
                }
            };

            match ready {
                // If it's not ready, wait for it..
                Poll::Pending => {
                    return_ready_if!(this.ready.broadcast(Poll::Pending).is_err());

                    trace!("Waiting for inner service");
                    return Poll::Pending;
                }

                // If the service fails, propagate the failure to all pending
                // requests and then complete.
<<<<<<< HEAD
                Poll::Ready(Err(error)) => {
                    let shared = ServiceError(Arc::new(error.into()));
                    trace!(%shared, "Inner service failed");

                    // First, notify services of the readiness change to prevent new requests from
                    // being buffered.
                    let is_active = this
                        .ready
                        .broadcast(Poll::Ready(Err(shared.clone())))
                        .is_ok();

                    // Propagate the error to all in-flight requests.
                    while let Poll::Ready(Some(InFlight { tx, .. })) = this.rx.poll_recv(cx) {
                        let _ = tx.send(Err(shared.clone().into()));
                    }

                    // Drop the inner Service to free its resources. It won't be used again.
                    let _ = this.inner.take();

=======
                Err(error) => {
>>>>>>> 106f1184
                    // Ensure the task remains active until all services have observed the error.
                    return_ready_if!(self.fail(error).is_err());

                    // This is safe because ready.closed() has returned Pending. The task will
                    // complete when all observes have dropped their interest in `ready`.
                    return Poll::Pending;
                }

<<<<<<< HEAD
                // If inner service can receive requests, start polling the channel.
                Poll::Ready(Ok(())) => {
                    return_ready_if!(this.ready.broadcast(Poll::Ready(Ok(()))).is_err());
=======
                // If the inner service can receive requests, start polling the channel.
                Ok(Async::Ready(())) => {
                    return_ready_if!(self.ready.broadcast(Ok(Async::Ready(()))).is_err());
>>>>>>> 106f1184
                    trace!("Ready for requests");
                }
            }

            // The inner service is ready, so poll for new requests.
<<<<<<< HEAD
            match futures::ready!(this.rx.poll_recv(cx)) {
=======
            match self.rx.poll() {
                Ok(Async::NotReady) => {
                    // There are no requests available, so track idleness.
                    self.set_idle();
                    if let Err(error) = self.check_idle() {
                        return_ready_if!(self.fail(error).is_err());
                    }

                    return Ok(Async::NotReady);
                }

>>>>>>> 106f1184
                // All senders have been dropped, complete.
                None => return_ready!(),

<<<<<<< HEAD
                // If a request was ready return it to the caller.
                Some(InFlight { request, tx }) => {
=======
                // If a request was ready, dispatch it and return the future to the caller.
                Ok(Async::Ready(Some(InFlight { request, tx }))) => {
>>>>>>> 106f1184
                    trace!("Dispatching a request");
                    let fut = this
                        .inner
                        .as_mut()
                        .expect("Service must not be dropped")
                        .call(request);
                    let _ = tx.send(Ok(fut));

                    self.current_idle = None;
                }
            }
        }
    }
}

#[cfg(test)]
mod test {
    use futures::{future, Async, Future};
    use std::time::{Duration, Instant};
    use tokio::sync::{mpsc, oneshot, watch};
    use tokio::timer::Delay;
    use tower_test::mock;

    #[test]
    fn idle_when_unused() {
        run(|| {
            let max_idle = Duration::from_millis(100);

            let (tx, rx) = mpsc::channel(1);
            let (ready_tx, ready_rx) = watch::channel(Ok(Async::NotReady));
            let (inner, mut handle) = mock::pair::<(), ()>();
            let mut dispatch = super::Dispatch::new(inner, rx, ready_tx, Some(max_idle));
            handle.allow(1);

            // Service ready without requests. Idle counter starts ticking.
            assert!(dispatch.poll().unwrap().is_not_ready());
            assert!(ready_rx.get_ref().as_ref().unwrap().is_ready());
            Delay::new(Instant::now() + max_idle).map(move |()| {
                assert!(dispatch.poll().unwrap().is_not_ready(),);
                assert!(
                    dispatch.inner.is_none(),
                    "Did not drop inner service after timeout."
                );
                assert!(
                    ready_rx.get_ref().is_err(),
                    "Did not advertise an error to consumers."
                );
                drop(ready_rx);
                assert!(
                    dispatch.poll().unwrap().is_ready(),
                    "Did not complete after idle timeout."
                );
                drop((tx, handle));
            })
        })
    }

    #[test]
    fn not_idle_when_unavailable() {
        run(|| {
            let max_idle = Duration::from_millis(100);

            let (tx, rx) = mpsc::channel(1);
            let (ready_tx, ready_rx) = watch::channel(Ok(Async::NotReady));
            let (inner, mut handle) = mock::pair::<(), ()>();
            let mut dispatch = super::Dispatch::new(inner, rx, ready_tx, Some(max_idle));
            handle.allow(0);

            // Service ready without requests. Idle counter starts ticking.
            assert!(dispatch.poll().unwrap().is_not_ready());
            assert!(ready_rx.get_ref().as_ref().unwrap().is_not_ready());
            Delay::new(Instant::now() + max_idle).map(move |()| {
                assert!(dispatch.poll().unwrap().is_not_ready(),);
                assert!(ready_rx.get_ref().as_ref().unwrap().is_not_ready());
                drop((tx, handle));
            })
        })
    }

    #[test]
    fn idle_reset_by_request() {
        run(|| {
            let max_idle = Duration::from_millis(100);

            let (mut tx, rx) = mpsc::channel(1);
            let (ready_tx, ready_rx) = watch::channel(Ok(Async::NotReady));
            let (inner, mut handle) = mock::pair::<(), ()>();
            let mut dispatch = super::Dispatch::new(inner, rx, ready_tx, Some(max_idle));
            handle.allow(1);

            // Service ready without requests. Idle counter starts ticking.
            assert!(dispatch.poll().unwrap().is_not_ready());
            assert!(ready_rx.get_ref().as_ref().unwrap().is_ready());
            Delay::new(Instant::now() + max_idle).and_then(move |()| {
                // Send a request after the deadline has fired but before the
                // dispatch future is polled. Ensure that the request is admitted, resetting idleness.
                tx.try_send({
                    let (tx, _rx) = oneshot::channel();
                    super::InFlight { request: (), tx }
                })
                .ok()
                .expect("request not sent");

                assert!(dispatch.poll().unwrap().is_not_ready());
                assert!(
                    ready_rx.get_ref().as_ref().unwrap().is_not_ready(),
                    "Did not advertise readiness to consumers"
                );

                handle.allow(1);
                assert!(dispatch.poll().unwrap().is_not_ready());
                assert!(
                    ready_rx.get_ref().as_ref().unwrap().is_ready(),
                    "Did not advertise readiness to consumers"
                );
                assert!(dispatch.current_idle.is_some(), "Idle timeout not reset");

                Delay::new(Instant::now() + max_idle).map(move |()| {
                    assert!(dispatch.poll().unwrap().is_not_ready(),);
                    assert!(
                        dispatch.inner.is_none(),
                        "Did not drop inner service after timeout."
                    );
                    assert!(
                        ready_rx.get_ref().is_err(),
                        "Did not advertise an error to consumers."
                    );
                    drop(ready_rx);
                    assert!(
                        dispatch.poll().unwrap().is_ready(),
                        "Did not complete after idle timeout."
                    );
                    drop((tx, handle));
                })
            })
        })
    }

    fn run<F, R>(f: F)
    where
        F: FnOnce() -> R + 'static,
        R: future::IntoFuture<Item = ()> + 'static,
    {
        tokio::runtime::current_thread::run(future::lazy(f).map_err(|_| panic!("Failed")));
    }
}<|MERGE_RESOLUTION|>--- conflicted
+++ resolved
@@ -1,18 +1,12 @@
 use crate::error::{IdleError, ServiceError};
 use crate::InFlight;
-<<<<<<< HEAD
 use linkerd2_error::Error;
 use pin_project::pin_project;
 use std::task::{Context, Poll};
+use std::time::Duration;
 use std::{future::Future, pin::Pin, sync::Arc};
-=======
-use futures::{Async, Future, Poll, Stream};
-use linkerd2_error::{Error, Never};
-use std::sync::Arc;
-use std::time::{Duration, Instant};
->>>>>>> 106f1184
 use tokio::sync::{mpsc, watch};
-use tokio::timer::Delay;
+use tokio::time::{delay_for, Delay};
 use tracing::trace;
 
 /// A future that drives the inner service.
@@ -21,13 +15,9 @@
     inner: Option<S>,
     #[pin]
     rx: mpsc::Receiver<InFlight<Req, F>>,
-<<<<<<< HEAD
     ready: watch::Sender<Poll<Result<(), ServiceError>>>,
-=======
-    ready: watch::Sender<Poll<(), ServiceError>>,
     max_idle: Option<Duration>,
     current_idle: Option<Delay>,
->>>>>>> 106f1184
 }
 
 impl<S, Req> Dispatch<S, Req, S::Future>
@@ -40,12 +30,8 @@
     pub(crate) fn new(
         inner: S,
         rx: mpsc::Receiver<InFlight<Req, S::Future>>,
-<<<<<<< HEAD
         ready: watch::Sender<Poll<Result<(), ServiceError>>>,
-=======
-        ready: watch::Sender<Poll<(), ServiceError>>,
         max_idle: Option<Duration>,
->>>>>>> 106f1184
     ) -> Self {
         Self {
             inner: Some(inner),
@@ -56,47 +42,38 @@
         }
     }
 
-<<<<<<< HEAD
-macro_rules! return_ready {
-    () => {{
-        trace!("Complete");
-        return Poll::Ready(());
-    }};
-}
-=======
     /// Sets an idle timeout if one does not exist and a `max_idle` value is set.
     fn set_idle(&mut self) {
         if let Some(timeout) = self.max_idle {
             if self.current_idle.is_none() {
-                self.current_idle = Some(Delay::new(Instant::now() + timeout));
-            }
-        }
-    }
->>>>>>> 106f1184
+                self.current_idle = Some(delay_for(timeout));
+            }
+        }
+    }
 
     /// Check the idle timeout and, if it is expired, return an error.
-    fn check_idle(&mut self) -> Result<(), IdleError> {
+    fn poll_idle(&mut self, cx: &mut Context<'_>) -> Poll<IdleError> {
         if let Some(idle) = self.current_idle.as_mut() {
-            if idle.poll().expect("timer must not fail").is_ready() {
-                return Err(IdleError(self.max_idle.unwrap()));
-            }
-        }
-        Ok(())
+            if idle.poll(cx).expect("timer must not fail").is_ready() {
+                return Poll::Ready(IdleError(self.max_idle.unwrap()));
+            }
+        }
+        Poll::Pending
     }
 
     /// Transitions the buffer to failing, notifying all consumers and pending
     /// requests of the failure.
-    fn fail(&mut self, error: impl Into<Error>) -> Result<(), ()> {
+    fn fail(&mut self, cx: &mut Context<'_>, error: impl Into<Error>) -> Result<(), ()> {
         let shared = ServiceError(Arc::new(error.into()));
         trace!(%shared, "Inner service failed");
 
         // First, notify services of the readiness change to prevent new requests from
         // being buffered.
-        let broadcast = self.ready.broadcast(Err(shared.clone()));
+        let broadcast = self.ready.broadcast(Poll::Ready(Err(shared.clone())));
 
         // Propagate the error to all in-flight requests.
-        while let Ok(Async::Ready(Some(InFlight { tx, .. }))) = self.rx.poll() {
-            let _ = tx.send(Err(shared.clone().into()));
+        while let Poll::Ready(Some(InFlight { tx, .. })) = self.rx.poll_recv(cx) {
+            let _ = tx.send(Poll::Ready(Err(shared.clone().into())));
         }
 
         // Drop the inner Service to free its resources. It won't be used again.
@@ -115,15 +92,13 @@
 {
     type Output = ();
 
-<<<<<<< HEAD
     fn poll(self: Pin<&mut Self>, cx: &mut Context<'_>) -> Poll<()> {
         let mut this = self.project();
-=======
-    fn poll(&mut self) -> Poll<Self::Item, Self::Error> {
+
         macro_rules! return_ready {
             () => {{
                 trace!("Complete");
-                return Ok(Async::Ready(()));
+                return Poll::Ready(());
             }};
         }
 
@@ -135,7 +110,6 @@
             }};
         }
 
->>>>>>> 106f1184
         // Complete the task when all services have dropped.
         return_ready_if!({
             // `watch::Sender::poll_close` is private in `tokio::sync`.
@@ -158,83 +132,43 @@
                 // If it's not ready, wait for it..
                 Poll::Pending => {
                     return_ready_if!(this.ready.broadcast(Poll::Pending).is_err());
-
                     trace!("Waiting for inner service");
                     return Poll::Pending;
                 }
 
                 // If the service fails, propagate the failure to all pending
                 // requests and then complete.
-<<<<<<< HEAD
                 Poll::Ready(Err(error)) => {
-                    let shared = ServiceError(Arc::new(error.into()));
-                    trace!(%shared, "Inner service failed");
-
-                    // First, notify services of the readiness change to prevent new requests from
-                    // being buffered.
-                    let is_active = this
-                        .ready
-                        .broadcast(Poll::Ready(Err(shared.clone())))
-                        .is_ok();
-
-                    // Propagate the error to all in-flight requests.
-                    while let Poll::Ready(Some(InFlight { tx, .. })) = this.rx.poll_recv(cx) {
-                        let _ = tx.send(Err(shared.clone().into()));
-                    }
-
-                    // Drop the inner Service to free its resources. It won't be used again.
-                    let _ = this.inner.take();
-
-=======
-                Err(error) => {
->>>>>>> 106f1184
                     // Ensure the task remains active until all services have observed the error.
-                    return_ready_if!(self.fail(error).is_err());
-
+                    return_ready_if!(self.fail(cx, error).is_err());
                     // This is safe because ready.closed() has returned Pending. The task will
                     // complete when all observes have dropped their interest in `ready`.
                     return Poll::Pending;
                 }
 
-<<<<<<< HEAD
-                // If inner service can receive requests, start polling the channel.
+                // If the inner service can receive requests, start polling the channel.
                 Poll::Ready(Ok(())) => {
-                    return_ready_if!(this.ready.broadcast(Poll::Ready(Ok(()))).is_err());
-=======
-                // If the inner service can receive requests, start polling the channel.
-                Ok(Async::Ready(())) => {
-                    return_ready_if!(self.ready.broadcast(Ok(Async::Ready(()))).is_err());
->>>>>>> 106f1184
+                    return_ready_if!(self.ready.broadcast(Poll::Ready(Ok(()))).is_err());
                     trace!("Ready for requests");
                 }
             }
 
             // The inner service is ready, so poll for new requests.
-<<<<<<< HEAD
-            match futures::ready!(this.rx.poll_recv(cx)) {
-=======
-            match self.rx.poll() {
-                Ok(Async::NotReady) => {
+            match this.rx.poll_recv(cx) {
+                Poll::Pending => {
                     // There are no requests available, so track idleness.
-                    self.set_idle();
-                    if let Err(error) = self.check_idle() {
-                        return_ready_if!(self.fail(error).is_err());
+                    this.set_idle();
+                    if let Poll::Ready(error) = this.poll_idle(cx) {
+                        return_ready_if!(this.fail(cx, error).is_err());
                     }
-
-                    return Ok(Async::NotReady);
-                }
-
->>>>>>> 106f1184
+                    return Poll::Pending;
+                }
+
                 // All senders have been dropped, complete.
-                None => return_ready!(),
-
-<<<<<<< HEAD
-                // If a request was ready return it to the caller.
-                Some(InFlight { request, tx }) => {
-=======
+                Poll::Ready(None) => return_ready!(),
+
                 // If a request was ready, dispatch it and return the future to the caller.
-                Ok(Async::Ready(Some(InFlight { request, tx }))) => {
->>>>>>> 106f1184
+                Poll::Ready(Some(InFlight { request, tx })) => {
                     trace!("Dispatching a request");
                     let fut = this
                         .inner
@@ -243,7 +177,7 @@
                         .call(request);
                     let _ = tx.send(Ok(fut));
 
-                    self.current_idle = None;
+                    let _ = this.current_idle.take();
                 }
             }
         }
@@ -252,132 +186,113 @@
 
 #[cfg(test)]
 mod test {
-    use futures::{future, Async, Future};
     use std::time::{Duration, Instant};
     use tokio::sync::{mpsc, oneshot, watch};
-    use tokio::timer::Delay;
+    use tokio::time::delay_for;
     use tower_test::mock;
 
-    #[test]
-    fn idle_when_unused() {
-        run(|| {
-            let max_idle = Duration::from_millis(100);
-
-            let (tx, rx) = mpsc::channel(1);
-            let (ready_tx, ready_rx) = watch::channel(Ok(Async::NotReady));
-            let (inner, mut handle) = mock::pair::<(), ()>();
-            let mut dispatch = super::Dispatch::new(inner, rx, ready_tx, Some(max_idle));
-            handle.allow(1);
-
-            // Service ready without requests. Idle counter starts ticking.
-            assert!(dispatch.poll().unwrap().is_not_ready());
-            assert!(ready_rx.get_ref().as_ref().unwrap().is_ready());
-            Delay::new(Instant::now() + max_idle).map(move |()| {
-                assert!(dispatch.poll().unwrap().is_not_ready(),);
-                assert!(
-                    dispatch.inner.is_none(),
-                    "Did not drop inner service after timeout."
-                );
-                assert!(
-                    ready_rx.get_ref().is_err(),
-                    "Did not advertise an error to consumers."
-                );
-                drop(ready_rx);
-                assert!(
-                    dispatch.poll().unwrap().is_ready(),
-                    "Did not complete after idle timeout."
-                );
-                drop((tx, handle));
-            })
+    #[tokio::test]
+    async fn idle_when_unused() {
+        let max_idle = Duration::from_millis(100);
+
+        let (tx, rx) = mpsc::channel(1);
+        let (ready_tx, ready_rx) = watch::channel(Ok(Async::NotReady));
+        let (inner, mut handle) = mock::pair::<(), ()>();
+        let mut dispatch = super::Dispatch::new(inner, rx, ready_tx, Some(max_idle));
+        handle.allow(1);
+
+        // Service ready without requests. Idle counter starts ticking.
+        assert!(dispatch.poll().unwrap().is_not_ready());
+        assert!(ready_rx.get_ref().as_ref().unwrap().is_ready());
+        delay_for(max_idle).await;
+        assert!(dispatch.poll().unwrap().is_not_ready(),);
+        assert!(
+            dispatch.inner.is_none(),
+            "Did not drop inner service after timeout."
+        );
+        assert!(
+            ready_rx.get_ref().is_err(),
+            "Did not advertise an error to consumers."
+        );
+        drop(ready_rx);
+        assert!(
+            dispatch.poll().unwrap().is_ready(),
+            "Did not complete after idle timeout."
+        );
+        drop((tx, handle));
+    }
+
+    #[tokio::test]
+    async fn not_idle_when_unavailable() {
+        let max_idle = Duration::from_millis(100);
+
+        let (tx, rx) = mpsc::channel(1);
+        let (ready_tx, ready_rx) = watch::channel(Ok(Async::NotReady));
+        let (inner, mut handle) = mock::pair::<(), ()>();
+        let mut dispatch = super::Dispatch::new(inner, rx, ready_tx, Some(max_idle));
+        handle.allow(0);
+
+        // Service ready without requests. Idle counter starts ticking.
+        assert!(dispatch.poll().unwrap().is_not_ready());
+        assert!(ready_rx.get_ref().as_ref().unwrap().is_not_ready());
+        delay_for(max_idle).await;
+        assert!(dispatch.poll().unwrap().is_not_ready(),);
+        assert!(ready_rx.get_ref().as_ref().unwrap().is_not_ready());
+        drop((tx, handle));
+    }
+
+    #[tokio::test]
+    async fn idle_reset_by_request() {
+        let max_idle = Duration::from_millis(100);
+
+        let (mut tx, rx) = mpsc::channel(1);
+        let (ready_tx, ready_rx) = watch::channel(Ok(Async::NotReady));
+        let (inner, mut handle) = mock::pair::<(), ()>();
+        let mut dispatch = super::Dispatch::new(inner, rx, ready_tx, Some(max_idle));
+        handle.allow(1);
+
+        // Service ready without requests. Idle counter starts ticking.
+        assert!(dispatch.poll().unwrap().is_not_ready());
+        assert!(ready_rx.get_ref().as_ref().unwrap().is_ready());
+        delay_for(max_idle).await;
+        // Send a request after the deadline has fired but before the
+        // dispatch future is polled. Ensure that the request is admitted, resetting idleness.
+        tx.try_send({
+            let (tx, _rx) = oneshot::channel();
+            super::InFlight { request: (), tx }
         })
-    }
-
-    #[test]
-    fn not_idle_when_unavailable() {
-        run(|| {
-            let max_idle = Duration::from_millis(100);
-
-            let (tx, rx) = mpsc::channel(1);
-            let (ready_tx, ready_rx) = watch::channel(Ok(Async::NotReady));
-            let (inner, mut handle) = mock::pair::<(), ()>();
-            let mut dispatch = super::Dispatch::new(inner, rx, ready_tx, Some(max_idle));
-            handle.allow(0);
-
-            // Service ready without requests. Idle counter starts ticking.
-            assert!(dispatch.poll().unwrap().is_not_ready());
-            assert!(ready_rx.get_ref().as_ref().unwrap().is_not_ready());
-            Delay::new(Instant::now() + max_idle).map(move |()| {
-                assert!(dispatch.poll().unwrap().is_not_ready(),);
-                assert!(ready_rx.get_ref().as_ref().unwrap().is_not_ready());
-                drop((tx, handle));
-            })
-        })
-    }
-
-    #[test]
-    fn idle_reset_by_request() {
-        run(|| {
-            let max_idle = Duration::from_millis(100);
-
-            let (mut tx, rx) = mpsc::channel(1);
-            let (ready_tx, ready_rx) = watch::channel(Ok(Async::NotReady));
-            let (inner, mut handle) = mock::pair::<(), ()>();
-            let mut dispatch = super::Dispatch::new(inner, rx, ready_tx, Some(max_idle));
-            handle.allow(1);
-
-            // Service ready without requests. Idle counter starts ticking.
-            assert!(dispatch.poll().unwrap().is_not_ready());
-            assert!(ready_rx.get_ref().as_ref().unwrap().is_ready());
-            Delay::new(Instant::now() + max_idle).and_then(move |()| {
-                // Send a request after the deadline has fired but before the
-                // dispatch future is polled. Ensure that the request is admitted, resetting idleness.
-                tx.try_send({
-                    let (tx, _rx) = oneshot::channel();
-                    super::InFlight { request: (), tx }
-                })
-                .ok()
-                .expect("request not sent");
-
-                assert!(dispatch.poll().unwrap().is_not_ready());
-                assert!(
-                    ready_rx.get_ref().as_ref().unwrap().is_not_ready(),
-                    "Did not advertise readiness to consumers"
-                );
-
-                handle.allow(1);
-                assert!(dispatch.poll().unwrap().is_not_ready());
-                assert!(
-                    ready_rx.get_ref().as_ref().unwrap().is_ready(),
-                    "Did not advertise readiness to consumers"
-                );
-                assert!(dispatch.current_idle.is_some(), "Idle timeout not reset");
-
-                Delay::new(Instant::now() + max_idle).map(move |()| {
-                    assert!(dispatch.poll().unwrap().is_not_ready(),);
-                    assert!(
-                        dispatch.inner.is_none(),
-                        "Did not drop inner service after timeout."
-                    );
-                    assert!(
-                        ready_rx.get_ref().is_err(),
-                        "Did not advertise an error to consumers."
-                    );
-                    drop(ready_rx);
-                    assert!(
-                        dispatch.poll().unwrap().is_ready(),
-                        "Did not complete after idle timeout."
-                    );
-                    drop((tx, handle));
-                })
-            })
-        })
-    }
-
-    fn run<F, R>(f: F)
-    where
-        F: FnOnce() -> R + 'static,
-        R: future::IntoFuture<Item = ()> + 'static,
-    {
-        tokio::runtime::current_thread::run(future::lazy(f).map_err(|_| panic!("Failed")));
+        .ok()
+        .expect("request not sent");
+
+        assert!(dispatch.poll().unwrap().is_not_ready());
+        assert!(
+            ready_rx.get_ref().as_ref().unwrap().is_not_ready(),
+            "Did not advertise readiness to consumers"
+        );
+
+        handle.allow(1);
+        assert!(dispatch.poll().unwrap().is_not_ready());
+        assert!(
+            ready_rx.get_ref().as_ref().unwrap().is_ready(),
+            "Did not advertise readiness to consumers"
+        );
+        assert!(dispatch.current_idle.is_some(), "Idle timeout not reset");
+
+        delay_for(max_idle).await;
+        assert!(dispatch.poll().unwrap().is_not_ready(),);
+        assert!(
+            dispatch.inner.is_none(),
+            "Did not drop inner service after timeout."
+        );
+        assert!(
+            ready_rx.get_ref().is_err(),
+            "Did not advertise an error to consumers."
+        );
+        drop(ready_rx);
+        assert!(
+            dispatch.poll().unwrap().is_ready(),
+            "Did not complete after idle timeout."
+        );
+        drop((tx, handle));
     }
 }