--- conflicted
+++ resolved
@@ -45,13 +45,8 @@
     type Service = Buffer<Req, S::Future>;
 
     fn layer(&self, inner: S) -> Self::Service {
-<<<<<<< HEAD
-        let (buffer, dispatch) = crate::new(inner, self.capacity);
+        let (buffer, dispatch) = crate::new(inner, self.capacity, self.idle_timeout);
         tokio::spawn(dispatch.in_current_span());
-=======
-        let (buffer, dispatch) = crate::new(inner, self.capacity, self.idle_timeout);
-        tokio::spawn(dispatch.in_current_span().map_err(|n| match n {}));
->>>>>>> 106f1184
         buffer
     }
 }