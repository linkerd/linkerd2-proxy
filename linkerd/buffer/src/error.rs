use linkerd2_error::Error;
use std::sync::Arc;
use std::time::Duration;

#[derive(Copy, Clone, Debug)]
pub struct Closed(pub(crate) ());

#[derive(Clone, Debug)]
pub struct ServiceError(pub(crate) Arc<Error>);

#[derive(Copy, Clone, Debug)]
pub struct IdleError(pub(crate) Duration);

// === impl Closed ===

impl std::fmt::Display for Closed {
    fn fmt(&self, f: &mut std::fmt::Formatter<'_>) -> std::fmt::Result {
        write!(f, "closed")
    }
}

impl std::error::Error for Closed {}

// === impl ServiceError ===

impl ServiceError {
    pub fn inner(&self) -> &Error {
        self.0.as_ref()
    }
}

impl std::fmt::Display for ServiceError {
    fn fmt(&self, f: &mut std::fmt::Formatter<'_>) -> std::fmt::Result {
        self.0.as_ref().fmt(f)
    }
}

impl std::error::Error for ServiceError {
    fn source(&self) -> Option<&(dyn std::error::Error + 'static)> {
        Some(&**self.0.as_ref())
    }
<<<<<<< HEAD
}
=======
}

// === impl IdleError ===

impl<'a> std::fmt::Display for IdleError {
    fn fmt(&self, fmt: &mut std::fmt::Formatter<'_>) -> std::fmt::Result {
        let secs = self.0.as_secs();
        let subsec_ms = self.0.subsec_nanos() as f64 / 1_000_000f64;
        if secs == 0 {
            write!(fmt, "Service idled out after {}ms", subsec_ms)
        } else {
            write!(fmt, "Service idled out after {}s", secs as f64 + subsec_ms)
        }
    }
}

impl std::error::Error for IdleError {}
>>>>>>> 106f1184
<|MERGE_RESOLUTION|>--- conflicted
+++ resolved
@@ -39,9 +39,6 @@
     fn source(&self) -> Option<&(dyn std::error::Error + 'static)> {
         Some(&**self.0.as_ref())
     }
-<<<<<<< HEAD
-}
-=======
 }
 
 // === impl IdleError ===
@@ -58,5 +55,4 @@
     }
 }
 
-impl std::error::Error for IdleError {}
->>>>>>> 106f1184
+impl std::error::Error for IdleError {}