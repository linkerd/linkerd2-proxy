#![deny(warnings, rust_2018_idioms)]
<<<<<<< HEAD
use linkerd_error::Error;
use linkerd_stack::Proxy;
=======

use linkerd2_error::Error;
use linkerd2_stack::Proxy;
>>>>>>> 53536ce1
use pin_project::pin_project;
use std::future::Future;
use std::pin::Pin;
use std::task::{Context, Poll};
use std::time::Duration;
use tokio::time;

pub mod error;
mod failfast;

pub use self::failfast::{FailFast, FailFastError};

/// A timeout that wraps an underlying operation.
#[derive(Debug, Clone)]
pub struct Timeout<T> {
    inner: T,
    duration: Option<Duration>,
}

#[pin_project(project = TimeoutFutureProj)]
pub enum TimeoutFuture<F> {
    Passthru(#[pin] F),
    Timeout(#[pin] time::Timeout<F>, Duration),
}

//===== impl Timeout =====

impl<T> Timeout<T> {
    /// Construct a new `Timeout` wrapping `inner`.
    pub fn new(inner: T, duration: Duration) -> Self {
        Timeout {
            inner,
            duration: Some(duration),
        }
    }

    pub fn passthru(inner: T) -> Self {
        Timeout {
            inner,
            duration: None,
        }
    }
}

impl<P, S, Req> Proxy<Req, S> for Timeout<P>
where
    P: Proxy<Req, S>,
    S: tower::Service<P::Request>,
{
    type Request = P::Request;
    type Response = P::Response;
    type Error = Error;
    type Future = TimeoutFuture<P::Future>;

    fn proxy(&self, svc: &mut S, req: Req) -> Self::Future {
        let inner = self.inner.proxy(svc, req);
        match self.duration {
            None => TimeoutFuture::Passthru(inner),
            Some(t) => TimeoutFuture::Timeout(time::timeout(t, inner), t),
        }
    }
}

impl<S, Req> tower::Service<Req> for Timeout<S>
where
    S: tower::Service<Req>,
    S::Error: Into<Error>,
{
    type Response = S::Response;
    type Error = Error;
    type Future = TimeoutFuture<S::Future>;

    fn poll_ready(&mut self, cx: &mut Context<'_>) -> Poll<Result<(), Self::Error>> {
        self.inner.poll_ready(cx).map_err(Into::into)
    }

    fn call(&mut self, req: Req) -> Self::Future {
        let inner = self.inner.call(req);
        match self.duration {
            None => TimeoutFuture::Passthru(inner),
            Some(t) => TimeoutFuture::Timeout(time::timeout(t, inner), t),
        }
    }
}

impl<F, T, E> Future for TimeoutFuture<F>
where
    F: Future<Output = Result<T, E>>,
    E: Into<Error>,
{
    type Output = Result<T, Error>;
    fn poll(self: Pin<&mut Self>, cx: &mut Context<'_>) -> Poll<Self::Output> {
        match self.project() {
            TimeoutFutureProj::Passthru(f) => f.poll(cx).map_err(Into::into),
            TimeoutFutureProj::Timeout(f, duration) => {
                // If the `timeout` future failed, the error is aways "elapsed";
                // errors from the underlying future will be in the success arm.
                let ready = futures::ready!(f.poll(cx))
                    .map_err(|_| error::ResponseTimeout(*duration).into());
                // If the inner future failed but the timeout was not elapsed,
                // then `ready` will be an `Ok(Err(e))`, so we need to convert
                // the inner error as well.
                let ready = ready.and_then(|x| x.map_err(Into::into));
                Poll::Ready(ready)
            }
        }
    }
}<|MERGE_RESOLUTION|>--- conflicted
+++ resolved
@@ -1,12 +1,6 @@
 #![deny(warnings, rust_2018_idioms)]
-<<<<<<< HEAD
 use linkerd_error::Error;
 use linkerd_stack::Proxy;
-=======
-
-use linkerd2_error::Error;
-use linkerd2_stack::Proxy;
->>>>>>> 53536ce1
 use pin_project::pin_project;
 use std::future::Future;
 use std::pin::Pin;
@@ -32,7 +26,7 @@
     Timeout(#[pin] time::Timeout<F>, Duration),
 }
 
-//===== impl Timeout =====
+// === impl Timeout ===
 
 impl<T> Timeout<T> {
     /// Construct a new `Timeout` wrapping `inner`.
