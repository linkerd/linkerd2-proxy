//! A `Service` middleware that applies arbitrary-user provided logic to each
//! target before it is issued to an inner service.

#![deny(warnings, rust_2018_idioms)]

use futures::{future, prelude::*};
use linkerd2_error::Error;
use linkerd2_stack::layer;
use std::task::{Context, Poll};

<<<<<<< HEAD
pub trait RequestFilter<Req> {
=======
pub trait FilterRequest<Req> {
>>>>>>> fb6e5bd6
    type Request;

    fn filter(&self, request: Req) -> Result<Self::Request, Error>;
}

#[derive(Clone, Debug)]
<<<<<<< HEAD
pub struct Service<I, S> {
=======
pub struct RequestFilter<I, S> {
>>>>>>> fb6e5bd6
    filter: I,
    service: S,
}

<<<<<<< HEAD
// === impl Service ===

impl<I, S> Service<I, S> {
=======
// === impl RequestFilter ===

impl<I, S> RequestFilter<I, S> {
>>>>>>> fb6e5bd6
    pub fn new(filter: I, service: S) -> Self {
        Self { filter, service }
    }

    pub fn layer(filter: I) -> impl layer::Layer<S, Service = Self> + Clone
    where
        I: Clone,
    {
        layer::mk(move |inner| Self::new(filter.clone(), inner))
    }
}

impl<T, F, S> tower::Service<T> for RequestFilter<F, S>
where
<<<<<<< HEAD
    I: RequestFilter<T>,
    S: tower::Service<I::Request>,
=======
    F: FilterRequest<T>,
    S: tower::Service<F::Request>,
>>>>>>> fb6e5bd6
    S::Error: Into<Error>,
{
    type Response = S::Response;
    type Error = Error;
    type Future = future::Either<
        future::ErrInto<S::Future, Error>,
        future::Ready<Result<S::Response, Error>>,
    >;

    fn poll_ready(&mut self, cx: &mut Context<'_>) -> Poll<Result<(), Self::Error>> {
        self.service.poll_ready(cx).map_err(Into::into)
    }

    fn call(&mut self, request: T) -> Self::Future {
        match self.filter.filter(request) {
            Ok(req) => {
                tracing::trace!("accepted");
                future::Either::Left(self.service.call(req).err_into::<Error>())
            }
            Err(e) => {
                tracing::trace!("rejected");
                future::Either::Right(future::err(e))
            }
        }
    }
}<|MERGE_RESOLUTION|>--- conflicted
+++ resolved
@@ -8,35 +8,21 @@
 use linkerd2_stack::layer;
 use std::task::{Context, Poll};
 
-<<<<<<< HEAD
-pub trait RequestFilter<Req> {
-=======
 pub trait FilterRequest<Req> {
->>>>>>> fb6e5bd6
     type Request;
 
     fn filter(&self, request: Req) -> Result<Self::Request, Error>;
 }
 
 #[derive(Clone, Debug)]
-<<<<<<< HEAD
-pub struct Service<I, S> {
-=======
 pub struct RequestFilter<I, S> {
->>>>>>> fb6e5bd6
     filter: I,
     service: S,
 }
 
-<<<<<<< HEAD
-// === impl Service ===
-
-impl<I, S> Service<I, S> {
-=======
 // === impl RequestFilter ===
 
 impl<I, S> RequestFilter<I, S> {
->>>>>>> fb6e5bd6
     pub fn new(filter: I, service: S) -> Self {
         Self { filter, service }
     }
@@ -51,13 +37,8 @@
 
 impl<T, F, S> tower::Service<T> for RequestFilter<F, S>
 where
-<<<<<<< HEAD
-    I: RequestFilter<T>,
-    S: tower::Service<I::Request>,
-=======
     F: FilterRequest<T>,
     S: tower::Service<F::Request>,
->>>>>>> fb6e5bd6
     S::Error: Into<Error>,
 {
     type Response = S::Response;
