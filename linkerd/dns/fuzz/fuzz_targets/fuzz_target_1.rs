#![no_main]

#[cfg(fuzzing)]
use libfuzzer_sys::fuzz_target;

#[cfg(fuzzing)]
fuzz_target!(|data: &[u8]| {
    let _ = tracing_subscriber::fmt::try_init();
    if let Ok(s) = std::str::from_utf8(data) {
<<<<<<< HEAD
        tokio::runtime::Runtime::new()
            .unwrap()
            .block_on(linkerd_dns::fuzz_logic::fuzz_entry(s))
=======
        tracing::info!(data = ?s, "running with input");
        let rt = tokio::runtime::Runtime::new().unwrap();
        rt.block_on(linkerd_dns::fuzz_logic::fuzz_entry(s))
>>>>>>> 5dec0de7
    }
});<|MERGE_RESOLUTION|>--- conflicted
+++ resolved
@@ -7,14 +7,9 @@
 fuzz_target!(|data: &[u8]| {
     let _ = tracing_subscriber::fmt::try_init();
     if let Ok(s) = std::str::from_utf8(data) {
-<<<<<<< HEAD
+        tracing::info!(data = ?s, "running with input");
         tokio::runtime::Runtime::new()
             .unwrap()
             .block_on(linkerd_dns::fuzz_logic::fuzz_entry(s))
-=======
-        tracing::info!(data = ?s, "running with input");
-        let rt = tokio::runtime::Runtime::new().unwrap();
-        rt.block_on(linkerd_dns::fuzz_logic::fuzz_entry(s))
->>>>>>> 5dec0de7
     }
 });