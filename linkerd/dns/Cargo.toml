[package]
name = "linkerd-dns"
version = "0.1.0"
authors = ["Linkerd Developers <cncf-linkerd-dev@lists.cncf.io>"]
license = "Apache-2.0"
edition = "2018"
publish = false

[dependencies]
futures = "0.3.9"
<<<<<<< HEAD
linkerd-dns-name = { path = "./name" }
linkerd-error = { path = "../error" }
tracing = "0.1.22"
tokio = { version = "1", features = ["rt", "sync", "time"] }
pin-project = "0.4"
=======
linkerd2-dns-name = { path = "./name" }
linkerd2-error = { path = "../error" }
tracing = "0.1.22"
tokio = { version = "1", features = ["rt", "sync", "time"] }
pin-project = "1"
>>>>>>> 53536ce1

[dependencies.trust-dns-resolver]
version = "0.20.0"
default-features = false
features = ["system-config", "tokio-runtime"]<|MERGE_RESOLUTION|>--- conflicted
+++ resolved
@@ -8,19 +8,11 @@
 
 [dependencies]
 futures = "0.3.9"
-<<<<<<< HEAD
 linkerd-dns-name = { path = "./name" }
 linkerd-error = { path = "../error" }
 tracing = "0.1.22"
 tokio = { version = "1", features = ["rt", "sync", "time"] }
-pin-project = "0.4"
-=======
-linkerd2-dns-name = { path = "./name" }
-linkerd2-error = { path = "../error" }
-tracing = "0.1.22"
-tokio = { version = "1", features = ["rt", "sync", "time"] }
 pin-project = "1"
->>>>>>> 53536ce1
 
 [dependencies.trust-dns-resolver]
 version = "0.20.0"
