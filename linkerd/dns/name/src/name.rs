--- conflicted
+++ resolved
@@ -14,11 +14,7 @@
 // ACTION OF CONTRACT, NEGLIGENCE OR OTHER TORTIOUS ACTION, ARISING OUT OF
 // OR IN CONNECTION WITH THE USE OR PERFORMANCE OF THIS SOFTWARE.
 
-<<<<<<< HEAD
-use std::{convert::TryFrom, fmt, ops::Deref};
-=======
 use std::{fmt, ops::Deref};
->>>>>>> 27587f5e
 use thiserror::Error;
 
 /// A DNS Name suitable for use in the TLS Server Name Indication (SNI)
@@ -44,19 +40,9 @@
 /// are specified in [RFC 5280 Section 7.2], except that underscores are also
 /// allowed.
 ///
-<<<<<<< HEAD
-/// `Eq`, `PartialEq`, etc. are not implemented because name comparison
-/// frequently should be done case-insensitively and/or with other caveats that
-/// depend on the specific circumstances in which the comparison is done.
-///
-/// [RFC 5280 Section 7.2]: https://tools.ietf.org/html/rfc5280#section-7.2
-#[derive(Clone, Copy, Debug)]
-pub struct NameRef<'a>(&'a [u8]);
-=======
 /// [RFC 5280 Section 7.2]: https://tools.ietf.org/html/rfc5280#section-7.2
 #[derive(Clone, Copy, Debug, Eq, Hash)]
 pub struct NameRef<'a>(&'a str);
->>>>>>> 27587f5e
 
 #[derive(Copy, Clone, Debug, Eq, PartialEq, Error)]
 #[error("invalid DNS name")]
@@ -96,40 +82,14 @@
     pub fn without_trailing_dot(&self) -> &str {
         self.as_str().trim_end_matches('.')
     }
-
-<<<<<<< HEAD
-    #[inline]
-    pub fn as_ref(&self) -> NameRef<'_> {
-        NameRef(self.0.as_bytes())
-=======
+}
+
 impl fmt::Display for Name {
     fn fmt(&self, f: &mut fmt::Formatter<'_>) -> Result<(), fmt::Error> {
         self.0.fmt(f)
->>>>>>> 27587f5e
-    }
-
-<<<<<<< HEAD
-    pub fn as_str(&self) -> &str {
-        self.0.as_str()
-    }
-
-    pub fn as_bytes(&self) -> &[u8] {
-        self.0.as_bytes()
-    }
-}
-
-impl fmt::Display for Name {
-    fn fmt(&self, f: &mut fmt::Formatter<'_>) -> Result<(), fmt::Error> {
-        self.0.fmt(f)
-    }
-}
-
-impl<'a> TryFrom<&'a [u8]> for Name {
-    type Error = InvalidName;
-    fn try_from(s: &[u8]) -> Result<Self, Self::Error> {
-        let n = NameRef::try_from_ascii(s)?;
-        Ok(n.to_owned())
-=======
+    }
+}
+
 impl std::str::FromStr for Name {
     type Err = InvalidName;
 
@@ -160,7 +120,6 @@
 
         let s = std::str::from_utf8(dns_name).map_err(|_| InvalidName)?;
         Ok(Self(s))
->>>>>>> 27587f5e
     }
 
     pub fn try_from_ascii_str(n: &'a str) -> Result<Self, InvalidName> {
@@ -185,57 +144,19 @@
     }
 }
 
-<<<<<<< HEAD
-impl Deref for Name {
-    type Target = str;
-
-    #[inline]
-    fn deref(&self) -> &str {
-        self.0.as_str()
-    }
-}
-
-impl Deref for NameRef<'_> {
-    type Target = [u8];
-    #[inline]
-    fn deref(&self) -> &[u8] {
-        self.0
-    }
-}
-
-impl<'a> NameRef<'a> {
-    /// Constructs a `NameRef` from the given input if the input is a
-    /// syntactically-valid DNS name.
-    pub fn try_from_ascii(dns_name: &'a [u8]) -> Result<Self, InvalidName> {
-        if !is_valid_reference_dns_id(untrusted::Input::from(dns_name)) {
-            return Err(InvalidName);
-        }
-
-        Ok(Self(dns_name))
-    }
-
-    /// Constructs a `NameRef` from the given input if the input is a
-    /// syntactically-valid DNS name.
-    pub fn try_from_ascii_str(dns_name: &'a str) -> Result<Self, InvalidName> {
-        Self::try_from_ascii(dns_name.as_bytes())
-    }
-
-    /// Constructs a `Name` from this `NameRef`
-    pub fn to_owned(self) -> Name {
-        // NameRef is already guaranteed to be valid ASCII, which is a
-        // subset of UTF-8.
-        let s: &str = self.into();
-        Name(s.to_ascii_lowercase())
-    }
-}
-
-impl<'a> From<NameRef<'a>> for &'a str {
-    fn from(NameRef(d): NameRef<'a>) -> Self {
-        // The unwrap won't fail because NameRefs are guaranteed to be ASCII
-        // and ASCII is a subset of UTF-8.
-        core::str::from_utf8(d).unwrap()
-    }
-}
+impl<'a> PartialEq<NameRef<'a>> for NameRef<'_> {
+    fn eq(&self, other: &NameRef<'a>) -> bool {
+        self.0.eq_ignore_ascii_case(other.0)
+    }
+}
+
+impl fmt::Display for NameRef<'_> {
+    fn fmt(&self, f: &mut fmt::Formatter<'_>) -> Result<(), fmt::Error> {
+        self.as_str().fmt(f)
+    }
+}
+
+// === Helpers ===
 
 fn is_valid_reference_dns_id(hostname: untrusted::Input<'_>) -> bool {
     is_valid_dns_id(hostname)
@@ -257,42 +178,6 @@
         return false;
     }
 
-=======
-impl<'a> PartialEq<NameRef<'a>> for NameRef<'_> {
-    fn eq(&self, other: &NameRef<'a>) -> bool {
-        self.0.eq_ignore_ascii_case(other.0)
-    }
-}
-
-impl fmt::Display for NameRef<'_> {
-    fn fmt(&self, f: &mut fmt::Formatter<'_>) -> Result<(), fmt::Error> {
-        self.as_str().fmt(f)
-    }
-}
-
-// === Helpers ===
-
-fn is_valid_reference_dns_id(hostname: untrusted::Input<'_>) -> bool {
-    is_valid_dns_id(hostname)
-}
-
-// https://tools.ietf.org/html/rfc5280#section-4.2.1.6:
-//
-//   When the subjectAltName extension contains a domain name system
-//   label, the domain name MUST be stored in the dNSName (an IA5String).
-//   The name MUST be in the "preferred name syntax", as specified by
-//   Section 3.5 of [RFC1034] and as modified by Section 2.1 of
-//   [RFC1123].
-//
-// https://bugzilla.mozilla.org/show_bug.cgi?id=1136616: As an exception to the
-// requirement above, underscores are also allowed in names for compatibility.
-fn is_valid_dns_id(hostname: untrusted::Input<'_>) -> bool {
-    // https://blogs.msdn.microsoft.com/oldnewthing/20120412-00/?p=7873/
-    if hostname.len() > 253 {
-        return false;
-    }
-
->>>>>>> 27587f5e
     let mut input = untrusted::Reader::new(hostname);
 
     let mut label_length = 0;
@@ -369,8 +254,6 @@
 #[cfg(test)]
 mod tests {
     use super::*;
-<<<<<<< HEAD
-=======
 
     #[test]
     fn test_parse() {
@@ -431,7 +314,6 @@
             assert_eq!(l == r, expected_result, "{:?} vs {:?}", l, r);
         }
     }
->>>>>>> 27587f5e
 
     #[test]
     fn test_is_localhost() {
@@ -469,10 +351,7 @@
             )
         }
         assert!(".".parse::<Name>().is_err());
-<<<<<<< HEAD
-=======
         assert!("..".parse::<Name>().is_err());
->>>>>>> 27587f5e
         assert!("".parse::<Name>().is_err());
     }
 }