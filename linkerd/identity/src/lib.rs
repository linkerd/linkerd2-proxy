--- conflicted
+++ resolved
@@ -3,7 +3,7 @@
 
 use std::{convert::TryFrom, fmt, fs, io, str::FromStr, sync::Arc, time::SystemTime};
 use thiserror::Error;
-<<<<<<< HEAD
+use tokio_rustls::rustls;
 use tracing::debug;
 
 #[cfg(feature = "rustls-tls")]
@@ -12,10 +12,6 @@
 #[cfg(not(feature = "rustls-tls"))]
 #[path = "imp/openssl.rs"]
 mod imp;
-=======
-use tokio_rustls::rustls;
-use tracing::{debug, warn};
->>>>>>> d10ed8fe
 
 #[cfg(any(test, feature = "test-util"))]
 pub mod test_util;
