--- conflicted
+++ resolved
@@ -15,54 +15,6 @@
 
 pub use self::service::Layer;
 
-<<<<<<< HEAD
-=======
-#[derive(Clone, Debug)]
-pub struct WeightedAddr {
-    pub addr: NameAddr,
-    pub weight: u32,
-}
-
-#[derive(Clone, Debug, Default)]
-pub struct Routes {
-    pub routes: Vec<(RequestMatch, Route)>,
-    pub dst_overrides: Vec<WeightedAddr>,
-}
-
-pub type Receiver = watch::Receiver<Routes>;
-pub type Sender = watch::Sender<Routes>;
-
-/// Watches a destination's Routes.
-///
-/// The stream updates with all routes for the given destination. The stream
-/// never ends and cannot fail.
-pub trait GetRoutes<T> {
-    type Error: Into<Error>;
-    type Future: Future<Output = Result<Receiver, Self::Error>>;
-
-    fn poll_ready(&mut self, cx: &mut Context<'_>) -> Poll<Result<(), Self::Error>>;
-
-    fn get_routes(&mut self, target: T) -> Self::Future;
-}
-
-impl<T, S> GetRoutes<T> for S
-where
-    S: tower::Service<T, Response = watch::Receiver<Routes>>,
-    S::Error: Into<Error>,
-{
-    type Error = S::Error;
-    type Future = S::Future;
-
-    fn poll_ready(&mut self, cx: &mut Context<'_>) -> Poll<Result<(), Self::Error>> {
-        tower::Service::poll_ready(self, cx)
-    }
-
-    fn get_routes(&mut self, target: T) -> Self::Future {
-        tower::Service::call(self, target)
-    }
-}
-
->>>>>>> e56bbecb
 /// Implemented by target types that may be combined with a Route.
 pub trait WithRoute {
     type Route;
@@ -76,15 +28,6 @@
     fn dst_mut(&mut self) -> &mut Addr;
 }
 
-<<<<<<< HEAD
-/// Implemented by target types that may have a `NameAddr` destination that
-/// can be discovered via `GetProfile`.
-pub trait HasDestination {
-    fn destination(&self) -> Addr;
-}
-
-=======
->>>>>>> e56bbecb
 #[derive(Clone, Debug, Default, PartialEq, Eq, Hash)]
 pub struct Route {
     labels: Labels,
