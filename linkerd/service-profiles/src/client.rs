--- conflicted
+++ resolved
@@ -132,15 +132,9 @@
         Poll::Ready(Ok(()))
     }
 
-<<<<<<< HEAD
-    fn call(&mut self, dst: T) -> Self::Future {
-        let request = api::GetDestination {
-            path: dst.to_string(),
-=======
     fn call(&mut self, t: T) -> Self::Future {
         let request = api::GetDestination {
             path: t.to_string(),
->>>>>>> 63419129
             context_token: self.context_token.clone(),
             ..Default::default()
         };
