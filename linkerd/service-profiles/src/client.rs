--- conflicted
+++ resolved
@@ -1,11 +1,4 @@
-<<<<<<< HEAD
-use crate::{
-    http::{RequestMatch, ResponseClass, ResponseMatch, Route},
-    Profile, Receiver, Target,
-};
-=======
 use crate::{http, Profile, Receiver, Target};
->>>>>>> ca2fd599
 use api::destination_client::DestinationClient;
 use futures::{future, prelude::*, ready, select_biased};
 use http_body::Body as HttpBody;
@@ -96,11 +89,7 @@
 where
     // These bounds aren't *required* here, they just help detect the problem
     // earlier (as Client::new), instead of when trying to passing a `Client`
-<<<<<<< HEAD
-    // to something that wants `impl GetRoutes`.
-=======
     // to something that wants `impl GetProfile`.
->>>>>>> ca2fd599
     S: GrpcService<BoxBody> + Clone + Send + 'static,
     S::ResponseBody: Send,
     <S::ResponseBody as Body>::Data: Send,
@@ -345,22 +334,14 @@
 fn convert_route(
     orig: api::Route,
     retry_budget: Option<&Arc<Budget>>,
-<<<<<<< HEAD
-) -> Option<(RequestMatch, Route)> {
-=======
 ) -> Option<(http::RequestMatch, http::Route)> {
->>>>>>> ca2fd599
     let req_match = orig.condition.and_then(convert_req_match)?;
     let rsp_classes = orig
         .response_classes
         .into_iter()
         .filter_map(convert_rsp_class)
         .collect();
-<<<<<<< HEAD
-    let mut route = Route::new(orig.metrics_labels.into_iter(), rsp_classes);
-=======
     let mut route = http::Route::new(orig.metrics_labels.into_iter(), rsp_classes);
->>>>>>> ca2fd599
     if orig.is_retryable {
         set_route_retry(&mut route, retry_budget);
     }
@@ -370,19 +351,6 @@
     Some((req_match, route))
 }
 
-<<<<<<< HEAD
-fn convert_dst_override(
-    api::WeightedDst { authority, weight }: api::WeightedDst,
-) -> Option<Target> {
-    if weight == 0 {
-        return None;
-    }
-    let addr = Addr::from_str(authority.as_str()).ok()?;
-    Some(Target { addr, weight })
-}
-
-fn set_route_retry(route: &mut Route, retry_budget: Option<&Arc<Budget>>) {
-=======
 fn convert_dst_override(orig: api::WeightedDst) -> Option<Target> {
     if orig.weight == 0 {
         return None;
@@ -395,7 +363,6 @@
 }
 
 fn set_route_retry(route: &mut http::Route, retry_budget: Option<&Arc<Budget>>) {
->>>>>>> ca2fd599
     let budget = match retry_budget {
         Some(budget) => budget.clone(),
         None => {
@@ -407,11 +374,7 @@
     route.set_retries(budget);
 }
 
-<<<<<<< HEAD
-fn set_route_timeout(route: &mut Route, timeout: Result<Duration, Duration>) {
-=======
 fn set_route_timeout(route: &mut http::Route, timeout: Result<Duration, Duration>) {
->>>>>>> ca2fd599
     match timeout {
         Ok(dur) => {
             route.set_timeout(dur);
@@ -422,21 +385,6 @@
     }
 }
 
-<<<<<<< HEAD
-fn convert_req_match(orig: api::RequestMatch) -> Option<RequestMatch> {
-    let m = match orig.r#match? {
-        api::request_match::Match::All(ms) => {
-            let ms = ms.matches.into_iter().filter_map(convert_req_match);
-            RequestMatch::All(ms.collect())
-        }
-        api::request_match::Match::Any(ms) => {
-            let ms = ms.matches.into_iter().filter_map(convert_req_match);
-            RequestMatch::Any(ms.collect())
-        }
-        api::request_match::Match::Not(m) => {
-            let m = convert_req_match(*m)?;
-            RequestMatch::Not(Box::new(m))
-=======
 fn convert_req_match(orig: api::RequestMatch) -> Option<http::RequestMatch> {
     let m = match orig.r#match? {
         api::request_match::Match::All(ms) => {
@@ -450,7 +398,6 @@
         api::request_match::Match::Not(m) => {
             let m = convert_req_match(*m)?;
             http::RequestMatch::Not(Box::new(m))
->>>>>>> ca2fd599
         }
         api::request_match::Match::Path(api::PathMatch { regex }) => {
             let regex = regex.trim();
@@ -463,40 +410,23 @@
                     Regex::new(&re).ok()?
                 }
             };
-<<<<<<< HEAD
-            RequestMatch::Path(re)
-        }
-        api::request_match::Match::Method(mm) => {
-            let m = mm.r#type.and_then(|m| (&m).try_into().ok())?;
-            RequestMatch::Method(m)
-=======
             http::RequestMatch::Path(re)
         }
         api::request_match::Match::Method(mm) => {
             let m = mm.r#type.and_then(|m| (&m).try_into().ok())?;
             http::RequestMatch::Method(m)
->>>>>>> ca2fd599
         }
     };
 
     Some(m)
 }
 
-<<<<<<< HEAD
-fn convert_rsp_class(orig: api::ResponseClass) -> Option<ResponseClass> {
-    let c = orig.condition.and_then(convert_rsp_match)?;
-    Some(ResponseClass::new(orig.is_failure, c))
-}
-
-fn convert_rsp_match(orig: api::ResponseMatch) -> Option<ResponseMatch> {
-=======
 fn convert_rsp_class(orig: api::ResponseClass) -> Option<http::ResponseClass> {
     let c = orig.condition.and_then(convert_rsp_match)?;
     Some(http::ResponseClass::new(orig.is_failure, c))
 }
 
 fn convert_rsp_match(orig: api::ResponseMatch) -> Option<http::ResponseMatch> {
->>>>>>> ca2fd599
     let m = match orig.r#match? {
         api::response_match::Match::All(ms) => {
             let ms = ms
@@ -507,11 +437,7 @@
             if ms.is_empty() {
                 return None;
             }
-<<<<<<< HEAD
-            ResponseMatch::All(ms)
-=======
             http::ResponseMatch::All(ms)
->>>>>>> ca2fd599
         }
         api::response_match::Match::Any(ms) => {
             let ms = ms
@@ -522,28 +448,16 @@
             if ms.is_empty() {
                 return None;
             }
-<<<<<<< HEAD
-            ResponseMatch::Any(ms)
-        }
-        api::response_match::Match::Not(m) => {
-            let m = convert_rsp_match(*m)?;
-            ResponseMatch::Not(Box::new(m))
-=======
             http::ResponseMatch::Any(ms)
         }
         api::response_match::Match::Not(m) => {
             let m = convert_rsp_match(*m)?;
             http::ResponseMatch::Not(Box::new(m))
->>>>>>> ca2fd599
         }
         api::response_match::Match::Status(range) => {
             let min = ::http::StatusCode::from_u16(range.min as u16).ok()?;
             let max = ::http::StatusCode::from_u16(range.max as u16).ok()?;
-<<<<<<< HEAD
-            ResponseMatch::Status { min, max }
-=======
             http::ResponseMatch::Status { min, max }
->>>>>>> ca2fd599
         }
     };
 
