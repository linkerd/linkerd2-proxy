#![deny(rust_2018_idioms, clippy::disallowed_methods, clippy::disallowed_types)]
#![forbid(unsafe_code)]

use ahash::AHashSet;
use futures::Stream;
use linkerd_addr::{Addr, NameAddr};
use linkerd_error::Error;
use linkerd_proxy_api_resolve::Metadata;
use once_cell::sync::Lazy;
use std::{
    fmt,
    future::Future,
    net::SocketAddr,
    pin::Pin,
    str::FromStr,
    sync::Arc,
    task::{Context, Poll},
};
use thiserror::Error;
use tokio::sync::watch;
use tower::util::{Oneshot, ServiceExt};

mod client;
mod default;
pub mod discover;
pub mod http;
mod proto;
pub mod tcp;

pub use self::client::Client;

#[derive(Clone, Debug)]
pub struct Receiver(pub tokio::sync::watch::Receiver<Profile>);

#[derive(Debug)]
pub struct ReceiverStream {
    inner: tokio_stream::wrappers::WatchStream<Profile>,
}

#[derive(Clone, Debug)]
pub struct Profile {
    pub addr: Option<LogicalAddr>,
    pub http_routes: http::RouteSet,
    pub tcp_routes: tcp::RouteSet,
    /// A list of all target backend addresses on this profile and its routes.
    pub target_addrs: AHashSet<NameAddr>,
    pub opaque_protocol: bool,
    pub endpoint: Option<(SocketAddr, Metadata)>,
}
/// A profile lookup target.
#[derive(Clone, Hash, Eq, PartialEq)]
pub struct LookupAddr(pub Addr);

/// A bound logical service address
#[derive(Clone, Hash, Eq, PartialEq)]
pub struct LogicalAddr(pub NameAddr);

#[derive(Clone, PartialEq, Eq, Hash)]
pub struct Target {
    pub addr: NameAddr,
    pub weight: u32,
}
<<<<<<< HEAD
#[derive(Clone, Debug, PartialEq, Eq, Hash)]
pub struct Targets(Arc<[Target]>);
=======

#[derive(Clone, Debug, PartialEq, Eq, Hash)]
pub struct Targets(Arc<[Target]>);

>>>>>>> e6ee9b46
#[derive(Clone, Debug)]
pub struct GetProfileService<P>(P);

#[derive(Debug, Error)]
pub enum DiscoveryRejected {
    #[error("discovery rejected by control plane: {0}")]
    Remote(
        #[from]
        #[source]
        tonic::Status,
    ),
    #[error("discovery rejected: {0}")]
    Message(&'static str),
}

/// Watches a destination's Profile.
pub trait GetProfile<T> {
    type Error: Into<Error>;
    type Future: Future<Output = Result<Option<Receiver>, Self::Error>>;

    fn get_profile(&mut self, target: T) -> Self::Future;

    fn into_service(self) -> GetProfileService<Self>
    where
        Self: Sized,
    {
        GetProfileService(self)
    }
}

impl<T, S> GetProfile<T> for S
where
    S: tower::Service<T, Response = Option<Receiver>> + Clone,
    S::Error: Into<Error>,
{
    type Error = S::Error;
    type Future = Oneshot<S, T>;

    #[inline]
    fn get_profile(&mut self, target: T) -> Self::Future {
        self.clone().oneshot(target)
    }
}

impl<T, P> tower::Service<T> for GetProfileService<P>
where
    P: GetProfile<T>,
{
    type Response = Option<Receiver>;
    type Error = P::Error;
    type Future = P::Future;

    fn poll_ready(&mut self, _: &mut Context<'_>) -> Poll<Result<(), Self::Error>> {
        Poll::Ready(Ok(()))
    }

    #[inline]
    fn call(&mut self, target: T) -> Self::Future {
        self.0.get_profile(target)
    }
}

// === impl Receiver ===

impl From<watch::Receiver<Profile>> for Receiver {
    fn from(inner: watch::Receiver<Profile>) -> Self {
        Self(inner)
    }
}

impl From<Receiver> for watch::Receiver<Profile> {
    fn from(Receiver(inner): Receiver) -> watch::Receiver<Profile> {
        inner
    }
}

impl Receiver {
    pub fn borrow_and_update(&mut self) -> watch::Ref<'_, Profile> {
        self.0.borrow_and_update()
    }

    pub async fn changed(&mut self) -> Result<(), watch::error::RecvError> {
        self.0.changed().await
    }

    pub fn logical_addr(&self) -> Option<LogicalAddr> {
        self.0.borrow().addr.clone()
    }

    pub fn is_opaque_protocol(&self) -> bool {
        self.0.borrow().opaque_protocol
    }

    pub fn endpoint(&self) -> Option<(SocketAddr, Metadata)> {
        self.0.borrow().endpoint.clone()
    }
}

// === impl ReceiverStream ===

impl From<Receiver> for ReceiverStream {
    fn from(Receiver(rx): Receiver) -> Self {
        let inner = tokio_stream::wrappers::WatchStream::new(rx);
        ReceiverStream { inner }
    }
}

impl Stream for ReceiverStream {
    type Item = Profile;

    #[inline]
    fn poll_next(mut self: Pin<&mut Self>, cx: &mut Context<'_>) -> Poll<Option<Self::Item>> {
        Pin::new(&mut self.inner).poll_next(cx)
    }
}

// === impl Profile ===

impl linkerd_stack::Param<http::RouteSet> for Profile {
    fn param(&self) -> http::RouteSet {
        self.http_routes.clone()
    }
}

impl linkerd_stack::Param<tcp::RouteSet> for Profile {
    fn param(&self) -> tcp::RouteSet {
        self.tcp_routes.clone()
    }
}

impl Default for Profile {
    fn default() -> Self {
        static DEFAULT_HTTP_ROUTES: Lazy<http::RouteSet> =
            Lazy::new(|| vec![Default::default()].into());
        static DEFAULT_TCP_ROUTES: Lazy<tcp::RouteSet> =
            Lazy::new(|| vec![Default::default()].into());
        Self {
            addr: None,
            http_routes: DEFAULT_HTTP_ROUTES.clone(),
            tcp_routes: DEFAULT_TCP_ROUTES.clone(),
            target_addrs: Default::default(),
            opaque_protocol: false,
            endpoint: None,
        }
    }
}

// === impl LookupAddr ===

impl fmt::Display for LookupAddr {
    fn fmt(&self, f: &mut fmt::Formatter<'_>) -> fmt::Result {
        self.0.fmt(f)
    }
}

impl fmt::Debug for LookupAddr {
    fn fmt(&self, f: &mut fmt::Formatter<'_>) -> fmt::Result {
        write!(f, "LookupAddr({})", self.0)
    }
}

impl FromStr for LookupAddr {
    type Err = <Addr as FromStr>::Err;

    fn from_str(s: &str) -> Result<Self, Self::Err> {
        Addr::from_str(s).map(LookupAddr)
    }
}

impl From<Addr> for LookupAddr {
    fn from(a: Addr) -> Self {
        Self(a)
    }
}

impl From<LookupAddr> for Addr {
    fn from(LookupAddr(addr): LookupAddr) -> Addr {
        addr
    }
}

// === impl LogicalAddr ===

impl fmt::Display for LogicalAddr {
    fn fmt(&self, f: &mut fmt::Formatter<'_>) -> fmt::Result {
        self.0.fmt(f)
    }
}

impl fmt::Debug for LogicalAddr {
    fn fmt(&self, f: &mut fmt::Formatter<'_>) -> fmt::Result {
        write!(f, "LogicalAddr({})", self.0)
    }
}

impl FromStr for LogicalAddr {
    type Err = <NameAddr as FromStr>::Err;

    fn from_str(s: &str) -> Result<Self, Self::Err> {
        NameAddr::from_str(s).map(LogicalAddr)
    }
}

impl From<NameAddr> for LogicalAddr {
    fn from(na: NameAddr) -> Self {
        Self(na)
    }
}

impl From<LogicalAddr> for NameAddr {
    fn from(LogicalAddr(na): LogicalAddr) -> NameAddr {
        na
    }
}

// === impl Target ===

impl fmt::Debug for Target {
    fn fmt(&self, f: &mut fmt::Formatter<'_>) -> fmt::Result {
        f.debug_struct("Target")
            .field("addr", &format_args!("{}", self.addr))
            .field("weight", &self.weight)
            .finish()
    }
}

// === impl Targets ===

impl Targets {
    #[inline]
    pub fn iter(&self) -> std::slice::Iter<'_, Target> {
        self.0.iter()
    }
<<<<<<< HEAD
=======

    #[inline]
    pub fn is_empty(&self) -> bool {
        self.0.is_empty()
    }
>>>>>>> e6ee9b46
}

impl Default for Targets {
    fn default() -> Self {
        static NO_TARGETS: Lazy<Targets> = Lazy::new(|| Targets(Arc::new([])));
        NO_TARGETS.clone()
    }
}

impl FromIterator<Target> for Targets {
    fn from_iter<I: IntoIterator<Item = Target>>(iter: I) -> Self {
        let targets = iter.into_iter().collect::<Vec<_>>().into();
        Self(targets)
    }
}

impl AsRef<[Target]> for Targets {
    #[inline]
    fn as_ref(&self) -> &[Target] {
        &self.0
    }
}

impl<'a> IntoIterator for &'a Targets {
    type Item = &'a Target;
    type IntoIter = std::slice::Iter<'a, Target>;

    #[inline]
    fn into_iter(self) -> Self::IntoIter {
        self.iter()
    }
}

// === impl DiscoveryRejected ===

impl DiscoveryRejected {
    pub fn new(message: &'static str) -> Self {
        Self::Message(message)
    }

    pub fn is_rejected(err: &(dyn std::error::Error + 'static)) -> bool {
        let mut current = Some(err);
        while let Some(err) = current {
            if err.is::<Self>() {
                return true;
            }

            if let Some(status) = err.downcast_ref::<tonic::Status>() {
                let code = status.code();
                return
                    // Address is not resolveable
                    code == tonic::Code::InvalidArgument
                    // Unexpected cluster state
                    || code == tonic::Code::FailedPrecondition;
            }

            current = err.source();
        }
        false
    }
}<|MERGE_RESOLUTION|>--- conflicted
+++ resolved
@@ -60,15 +60,10 @@
     pub addr: NameAddr,
     pub weight: u32,
 }
-<<<<<<< HEAD
+
 #[derive(Clone, Debug, PartialEq, Eq, Hash)]
 pub struct Targets(Arc<[Target]>);
-=======
-
-#[derive(Clone, Debug, PartialEq, Eq, Hash)]
-pub struct Targets(Arc<[Target]>);
-
->>>>>>> e6ee9b46
+
 #[derive(Clone, Debug)]
 pub struct GetProfileService<P>(P);
 
@@ -302,14 +297,11 @@
     pub fn iter(&self) -> std::slice::Iter<'_, Target> {
         self.0.iter()
     }
-<<<<<<< HEAD
-=======
 
     #[inline]
     pub fn is_empty(&self) -> bool {
         self.0.is_empty()
     }
->>>>>>> e6ee9b46
 }
 
 impl Default for Targets {
