--- conflicted
+++ resolved
@@ -7,11 +7,8 @@
 use linkerd2_proxy_api_resolve::Metadata;
 use std::{
     future::Future,
-<<<<<<< HEAD
+    net::SocketAddr,
     pin::Pin,
-=======
-    net::SocketAddr,
->>>>>>> 5c7db67a
     task::{Context, Poll},
 };
 use tower::util::{Oneshot, ServiceExt};
