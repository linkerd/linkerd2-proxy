<<<<<<< HEAD
use crate::{http, tcp, LogicalAddr, Profile, Target, Targets};
=======
use crate::{http, LogicalAddr, Profile, Target, Targets};
>>>>>>> e122dd01
use linkerd2_proxy_api::destination as api;
use linkerd_addr::NameAddr;
use linkerd_dns_name::Name;
use linkerd_proxy_api_resolve::pb as resolve;
use regex::Regex;
use std::{str::FromStr, sync::Arc, time::Duration};
use tower::retry::budget::Budget;
use tracing::warn;

pub(super) fn convert_profile(proto: api::DestinationProfile, port: u16) -> Profile {
    let name = Name::from_str(&proto.fully_qualified_name).ok();
<<<<<<< HEAD
    let retry_budget = proto.retry_budget.and_then(convert_retry_budget);
    let targets = proto
=======
    let addr = name.map(|n| NameAddr::from((n, port)));

    let mut targets = proto
>>>>>>> e122dd01
        .dst_overrides
        .into_iter()
        .filter_map(convert_dst_override)
        .collect::<Targets>();
<<<<<<< HEAD
    let target_addrs = targets.iter().map(|t| t.addr.clone()).collect();

    let http_routes = {
        // This has to be borrowed here so that it's not moved into the `filter_map` closure.
        let targets_ref = &targets;
        // Default route used when no routes in the profile match a request.
        let default = std::iter::once((
            http::RequestMatch::default(),
            http::Route::new(std::iter::empty(), Vec::new(), targets.clone()),
        ));
        proto
            .routes
            .into_iter()
            .filter_map(move |orig| convert_route(orig, retry_budget.as_ref(), targets_ref))
            // Populate the default route last, so that every other route is tried first.
            .chain(default)
=======
    if targets.is_empty() {
        if let Some(addr) = addr.clone() {
            targets = std::iter::once(Target { addr, weight: 1 }).collect();
        }
    }

    let http_routes = {
        let retry_budget = proto.retry_budget.and_then(convert_retry_budget);

        let ts = &targets;
        proto
            .routes
            .into_iter()
            .filter_map(move |orig| convert_route(orig, retry_budget.as_ref(), ts))
>>>>>>> e122dd01
            .collect()
    };

    let endpoint = proto.endpoint.and_then(|e| {
        let labels = std::collections::HashMap::new();
        resolve::to_addr_meta(e, &labels)
    });

<<<<<<< HEAD
    // ServiceProfiles don't define TCP routes, generate a single match which
    // matches all TCP connections but still uses the list of targets from the profile.
    let tcp_routes =
        std::iter::once((tcp::RequestMatch::default(), tcp::Route::new(targets))).collect();

=======
>>>>>>> e122dd01
    Profile {
        addr: addr.map(LogicalAddr),
        http_routes,
<<<<<<< HEAD
        tcp_routes,
        opaque_protocol: proto.opaque_protocol,
        target_addrs,
=======
        opaque_protocol: proto.opaque_protocol,
        target_addrs: targets.iter().map(|t| t.addr.clone()).collect(),
        tcp_targets: targets,
>>>>>>> e122dd01
        endpoint,
    }
}

fn convert_route(
    orig: api::Route,
    retry_budget: Option<&Arc<Budget>>,
    targets: &Targets,
) -> Option<(http::RequestMatch, http::Route)> {
    let req_match = orig.condition.and_then(convert_req_match)?;
    let rsp_classes = orig
        .response_classes
        .into_iter()
        .filter_map(convert_rsp_class)
        .collect();
    let mut route = http::Route::new(
        orig.metrics_labels.into_iter(),
        rsp_classes,
        targets.clone(),
    );
    if orig.is_retryable {
        set_route_retry(&mut route, retry_budget);
    }
    if let Some(timeout) = orig.timeout {
        set_route_timeout(&mut route, timeout.try_into());
    }
    Some((req_match, route))
}

fn convert_dst_override(orig: api::WeightedDst) -> Option<Target> {
    if orig.weight == 0 {
        return None;
    }
    let addr = NameAddr::from_str(orig.authority.as_str()).ok()?;
    Some(Target {
        addr,
        weight: orig.weight,
    })
}

fn set_route_retry(route: &mut http::Route, retry_budget: Option<&Arc<Budget>>) {
    let budget = match retry_budget {
        Some(budget) => budget.clone(),
        None => {
            warn!("retry_budget is missing: {:?}", route);
            return;
        }
    };

    route.set_retries(budget);
}

fn set_route_timeout(
    route: &mut http::Route,
    timeout: Result<Duration, prost_types::DurationError>,
) {
    match timeout {
        Ok(dur) => {
            route.set_timeout(dur);
        }
        Err(error) => {
            warn!(%error, "error setting timeout for route");
        }
    }
}

fn convert_req_match(orig: api::RequestMatch) -> Option<http::RequestMatch> {
    let m = match orig.r#match? {
        api::request_match::Match::All(ms) => {
            let ms = ms.matches.into_iter().filter_map(convert_req_match);
            http::RequestMatch::All(ms.collect())
        }
        api::request_match::Match::Any(ms) => {
            let ms = ms.matches.into_iter().filter_map(convert_req_match);
            http::RequestMatch::Any(ms.collect())
        }
        api::request_match::Match::Not(m) => {
            let m = convert_req_match(*m)?;
            http::RequestMatch::Not(Box::new(m))
        }
        api::request_match::Match::Path(api::PathMatch { regex }) => {
            let regex = regex.trim();
            let re = match (regex.starts_with('^'), regex.ends_with('$')) {
                (true, true) => Regex::new(regex).ok()?,
                (hd_anchor, tl_anchor) => {
                    let hd = if hd_anchor { "" } else { "^" };
                    let tl = if tl_anchor { "" } else { "$" };
                    let re = format!("{}{}{}", hd, regex, tl);
                    Regex::new(&re).ok()?
                }
            };
            http::RequestMatch::Path(re.into())
        }
        api::request_match::Match::Method(mm) => {
            let m = mm.r#type.and_then(|m| m.try_into().ok())?;
            http::RequestMatch::Method(m)
        }
    };

    Some(m)
}

fn convert_rsp_class(orig: api::ResponseClass) -> Option<http::ResponseClass> {
    let c = orig.condition.and_then(convert_rsp_match)?;
    Some(http::ResponseClass::new(orig.is_failure, c))
}

fn convert_rsp_match(orig: api::ResponseMatch) -> Option<http::ResponseMatch> {
    let m = match orig.r#match? {
        api::response_match::Match::All(ms) => {
            let ms = ms
                .matches
                .into_iter()
                .filter_map(convert_rsp_match)
                .collect::<Vec<_>>();
            if ms.is_empty() {
                return None;
            }
            http::ResponseMatch::All(ms)
        }
        api::response_match::Match::Any(ms) => {
            let ms = ms
                .matches
                .into_iter()
                .filter_map(convert_rsp_match)
                .collect::<Vec<_>>();
            if ms.is_empty() {
                return None;
            }
            http::ResponseMatch::Any(ms)
        }
        api::response_match::Match::Not(m) => {
            let m = convert_rsp_match(*m)?;
            http::ResponseMatch::Not(Box::new(m))
        }
        api::response_match::Match::Status(range) => {
            let min = ::http::StatusCode::from_u16(range.min as u16).ok()?;
            let max = ::http::StatusCode::from_u16(range.max as u16).ok()?;
            http::ResponseMatch::Status { min, max }
        }
    };

    Some(m)
}

fn convert_retry_budget(orig: api::RetryBudget) -> Option<Arc<Budget>> {
    let min_retries = if orig.min_retries_per_second <= i32::MAX as u32 {
        orig.min_retries_per_second
    } else {
        warn!(
            "retry_budget min_retries_per_second overflow: {:?}",
            orig.min_retries_per_second
        );
        return None;
    };

    let retry_ratio = orig.retry_ratio;
    if !(0.0..=1000.0).contains(&retry_ratio) {
        warn!("retry_budget retry_ratio invalid: {:?}", retry_ratio);
        return None;
    }

    let ttl = match orig.ttl {
        Some(pb_dur) => {
            if pb_dur.nanos > 1_000_000_000 {
                warn!("retry_budget nanos must not exceed 1s");
                return None;
            }
            if pb_dur.seconds < 0 || pb_dur.nanos < 0 {
                warn!("retry_budget ttl negative");
                return None;
            }
            match pb_dur.try_into() {
                Ok(dur) => {
                    if dur > Duration::from_secs(60) || dur < Duration::from_secs(1) {
                        warn!("retry_budget ttl invalid: {:?}", dur);
                        return None;
                    }
                    dur
                }
                Err(negative) => {
                    warn!("retry_budget ttl negative: {:?}", negative);
                    return None;
                }
            }
        }
        None => {
            warn!("retry_budget ttl missing");
            return None;
        }
    };

    Some(Arc::new(Budget::new(ttl, min_retries, retry_ratio)))
}

#[cfg(test)]
mod tests {
    use super::*;
    use quickcheck::*;

    quickcheck! {
        fn retry_budget_from_proto(
            min_retries_per_second: u32,
            retry_ratio: f32,
            seconds: i64,
            nanos: i32
        ) -> bool {
            let proto = api::RetryBudget {
                min_retries_per_second,
                retry_ratio,
                ttl: Some(prost_types::Duration {
                    seconds,
                    nanos,
                }),
            };
            // Ensure we don't panic.
            convert_retry_budget(proto);
            true
        }
    }
}<|MERGE_RESOLUTION|>--- conflicted
+++ resolved
@@ -1,8 +1,4 @@
-<<<<<<< HEAD
 use crate::{http, tcp, LogicalAddr, Profile, Target, Targets};
-=======
-use crate::{http, LogicalAddr, Profile, Target, Targets};
->>>>>>> e122dd01
 use linkerd2_proxy_api::destination as api;
 use linkerd_addr::NameAddr;
 use linkerd_dns_name::Name;
@@ -14,51 +10,33 @@
 
 pub(super) fn convert_profile(proto: api::DestinationProfile, port: u16) -> Profile {
     let name = Name::from_str(&proto.fully_qualified_name).ok();
-<<<<<<< HEAD
-    let retry_budget = proto.retry_budget.and_then(convert_retry_budget);
-    let targets = proto
-=======
     let addr = name.map(|n| NameAddr::from((n, port)));
 
     let mut targets = proto
->>>>>>> e122dd01
         .dst_overrides
         .into_iter()
         .filter_map(convert_dst_override)
         .collect::<Targets>();
-<<<<<<< HEAD
-    let target_addrs = targets.iter().map(|t| t.addr.clone()).collect();
+    if targets.is_empty() {
+        if let Some(addr) = addr.clone() {
+            targets = std::iter::once(Target { addr, weight: 1 }).collect();
+        }
+    }
 
     let http_routes = {
-        // This has to be borrowed here so that it's not moved into the `filter_map` closure.
-        let targets_ref = &targets;
         // Default route used when no routes in the profile match a request.
         let default = std::iter::once((
             http::RequestMatch::default(),
             http::Route::new(std::iter::empty(), Vec::new(), targets.clone()),
         ));
+        let retry_budget = proto.retry_budget.and_then(convert_retry_budget);
+        let tgts = &targets;
         proto
             .routes
             .into_iter()
-            .filter_map(move |orig| convert_route(orig, retry_budget.as_ref(), targets_ref))
+            .filter_map(move |orig| convert_route(orig, retry_budget.as_ref(), tgts))
             // Populate the default route last, so that every other route is tried first.
             .chain(default)
-=======
-    if targets.is_empty() {
-        if let Some(addr) = addr.clone() {
-            targets = std::iter::once(Target { addr, weight: 1 }).collect();
-        }
-    }
-
-    let http_routes = {
-        let retry_budget = proto.retry_budget.and_then(convert_retry_budget);
-
-        let ts = &targets;
-        proto
-            .routes
-            .into_iter()
-            .filter_map(move |orig| convert_route(orig, retry_budget.as_ref(), ts))
->>>>>>> e122dd01
             .collect()
     };
 
@@ -67,26 +45,19 @@
         resolve::to_addr_meta(e, &labels)
     });
 
-<<<<<<< HEAD
+    let target_addrs = targets.iter().map(|t| t.addr.clone()).collect();
+
     // ServiceProfiles don't define TCP routes, generate a single match which
     // matches all TCP connections but still uses the list of targets from the profile.
     let tcp_routes =
         std::iter::once((tcp::RequestMatch::default(), tcp::Route::new(targets))).collect();
 
-=======
->>>>>>> e122dd01
     Profile {
         addr: addr.map(LogicalAddr),
         http_routes,
-<<<<<<< HEAD
         tcp_routes,
         opaque_protocol: proto.opaque_protocol,
         target_addrs,
-=======
-        opaque_protocol: proto.opaque_protocol,
-        target_addrs: targets.iter().map(|t| t.addr.clone()).collect(),
-        tcp_targets: targets,
->>>>>>> e122dd01
         endpoint,
     }
 }
