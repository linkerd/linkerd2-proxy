--- conflicted
+++ resolved
@@ -10,15 +10,9 @@
 
 [target.'cfg(fuzzing)'.dependencies]
 libfuzzer-sys = "0.4"
-<<<<<<< HEAD
 linkerd-addr = { path = ".." }
-=======
 tracing = "0.1.23"
 tracing-subscriber = "0.2.17"
-
-[dependencies.linkerd-addr]
-path = ".."
->>>>>>> 5dec0de7
 
 # Prevent this from interfering with workspaces
 [workspace]
