--- conflicted
+++ resolved
@@ -5,15 +5,10 @@
 
 #[cfg(fuzzing)]
 fuzz_target!(|data: &[u8]| {
-<<<<<<< HEAD
+    let _ = tracing_subscriber::fmt::try_init();
+    tracing::info!(?data, "running with input");
+
     tokio::runtime::Runtime::new()
         .unwrap()
         .block_on(fuzz_entry_raw(data));
-=======
-    let _ = tracing_subscriber::fmt::try_init();
-    tracing::info!(?data, "running with input");
-
-    let rt = tokio::runtime::Runtime::new().unwrap();
-    rt.block_on(fuzz_entry_raw(data));
->>>>>>> 5dec0de7
 });