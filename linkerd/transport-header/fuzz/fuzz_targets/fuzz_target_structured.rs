#![no_main]

<<<<<<< HEAD
#[cfg(fuzzing)]
use {libfuzzer_sys::fuzz_target, linkerd_transport_header::fuzz_logic::*};

#[cfg(fuzzing)]
fuzz_target!(|inp: TransportHeaderSpec| {
    tokio::runtime::Runtime::new()
        .unwrap()
        .block_on(fuzz_entry_structured(inp));
=======
fuzz_target!(|inp: TransportHeaderSpec| {
    let _ = tracing_subscriber::fmt::try_init();
    tracing::info!(spec = ?inp, "running with input");

    let rt = tokio::runtime::Runtime::new().unwrap();
    rt.block_on(fuzz_entry_structured(inp));
>>>>>>> 5dec0de7
});<|MERGE_RESOLUTION|>--- conflicted
+++ resolved
@@ -1,20 +1,14 @@
 #![no_main]
 
-<<<<<<< HEAD
 #[cfg(fuzzing)]
 use {libfuzzer_sys::fuzz_target, linkerd_transport_header::fuzz_logic::*};
 
 #[cfg(fuzzing)]
 fuzz_target!(|inp: TransportHeaderSpec| {
+    let _ = tracing_subscriber::fmt::try_init();
+    tracing::info!(spec = ?inp, "running with input");
+
     tokio::runtime::Runtime::new()
         .unwrap()
         .block_on(fuzz_entry_structured(inp));
-=======
-fuzz_target!(|inp: TransportHeaderSpec| {
-    let _ = tracing_subscriber::fmt::try_init();
-    tracing::info!(spec = ?inp, "running with input");
-
-    let rt = tokio::runtime::Runtime::new().unwrap();
-    rt.block_on(fuzz_entry_structured(inp));
->>>>>>> 5dec0de7
 });