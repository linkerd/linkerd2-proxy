[package]
name = "linkerd-error-respond"
version = "0.1.0"
authors = ["Linkerd Developers <cncf-linkerd-dev@lists.cncf.io>"]
license = "Apache-2.0"
edition = "2018"
publish = false


[dependencies]
futures = "0.3.9"
<<<<<<< HEAD
linkerd-error = { path = "../error" }
tower = { version = "0.4.1", default-features = false }
pin-project = "0.4"
=======
linkerd2-error = { path = "../error" }
tower = { version = "0.4.1", default-features = false }
pin-project = "1"
>>>>>>> 53536ce1
<|MERGE_RESOLUTION|>--- conflicted
+++ resolved
@@ -9,12 +9,6 @@
 
 [dependencies]
 futures = "0.3.9"
-<<<<<<< HEAD
 linkerd-error = { path = "../error" }
 tower = { version = "0.4.1", default-features = false }
-pin-project = "0.4"
-=======
-linkerd2-error = { path = "../error" }
-tower = { version = "0.4.1", default-features = false }
-pin-project = "1"
->>>>>>> 53536ce1
+pin-project = "1"