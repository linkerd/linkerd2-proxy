--- conflicted
+++ resolved
@@ -17,11 +17,7 @@
 use tokio_rustls::client::TlsStream;
 use tracing::{debug, trace};
 
-<<<<<<< HEAD
-/// A marker type for target server identities.
-=======
 /// A newtype for target server identities.
->>>>>>> 0d6471c4
 #[derive(Clone, Debug, Eq, PartialEq, Hash)]
 pub struct ServerId(pub id::Name);
 
@@ -42,10 +38,7 @@
     NotProvidedByServiceDiscovery,
 }
 
-<<<<<<< HEAD
-=======
 /// Indicates whether the target server endpoint has a known TLS identity.
->>>>>>> 0d6471c4
 pub type ConditionalServerId = Conditional<ServerId, NoServerId>;
 
 pub type Config = Arc<rustls::ClientConfig>;
