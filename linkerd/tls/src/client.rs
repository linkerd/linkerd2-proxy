use crate::{HasNegotiatedProtocol, NegotiatedProtocolRef};
use futures::prelude::*;
use linkerd_conditional::Conditional;
use linkerd_identity as id;
use linkerd_io as io;
use linkerd_stack::{layer, NewService, Oneshot, Param, Service, ServiceExt};
use std::{
    fmt,
    future::Future,
    ops::Deref,
    pin::Pin,
    str::FromStr,
    task::{Context, Poll},
};
use tracing::debug;

/// A newtype for target server identities.
#[derive(Clone, Debug, Eq, PartialEq, Hash)]
pub struct ServerId(pub id::Name);

/// A stack parameter that configures a `Client` to establish a TLS connection.
#[derive(Clone, Debug, Eq, PartialEq, Hash)]
pub struct ClientTls {
    pub server_id: ServerId,
    pub alpn: Option<AlpnProtocols>,
}

/// A stack param that configures the available ALPN protocols.
#[derive(Clone, Eq, PartialEq, Hash)]
pub struct AlpnProtocols(pub Vec<Vec<u8>>);

#[derive(Copy, Clone, Debug, Eq, PartialEq, Hash)]
pub enum NoClientTls {
    /// Identity is administratively disabled.
    Disabled,

    /// No TLS is wanted because the connection is a loopback connection which
    /// doesn't need or support TLS.
    Loopback,

    /// The destination service didn't give us the identity, which is its way
    /// of telling us that we shouldn't do TLS for this endpoint.
    NotProvidedByServiceDiscovery,

    /// No discovery was attempted.
    IngressWithoutOverride,
}

/// A stack paramater that indicates whether the target server endpoint has a
/// known TLS identity.
pub type ConditionalClientTls = Conditional<ClientTls, NoClientTls>;

#[derive(Clone, Debug)]
pub struct Client<L, C> {
    identity: L,
    inner: C,
}

#[pin_project::pin_project(project = ConnectProj)]
#[derive(Debug)]
pub enum Connect<F, I, H: Service<I>> {
    Connect(#[pin] F, Option<H>),
    Handshake(#[pin] Oneshot<H, I>),
}

// === impl ClientTls ===

impl From<ServerId> for ClientTls {
    fn from(server_id: ServerId) -> Self {
        Self {
            server_id,
            alpn: None,
        }
    }
}

// === impl Client ===

impl<L: Clone, C> Client<L, C> {
    pub fn layer(identity: L) -> impl layer::Layer<C, Service = Self> + Clone {
        layer::mk(move |inner| Self {
            inner,
            identity: identity.clone(),
        })
    }
}

impl<T, L, H, C> Service<T> for Client<L, C>
where
    T: Param<ConditionalClientTls>,
    L: NewService<ClientTls, Service = H>,
    C: Service<T, Error = io::Error>,
    C::Response: io::AsyncRead + io::AsyncWrite + Send + Unpin,
    C::Future: Send + 'static,
    H: Service<C::Response, Error = io::Error> + Send + 'static,
    H::Response: io::AsyncRead + io::AsyncWrite + Send + Unpin + HasNegotiatedProtocol,
    H::Future: Send + 'static,
{
    type Response = io::EitherIo<C::Response, H::Response>;
    type Error = io::Error;
    type Future = Connect<C::Future, C::Response, H>;

    #[inline]
    fn poll_ready(&mut self, cx: &mut Context<'_>) -> Poll<Result<(), Self::Error>> {
        self.inner.poll_ready(cx)
    }

    fn call(&mut self, target: T) -> Self::Future {
        let handshake = match target.param() {
            Conditional::Some(tls) => Some(self.identity.new_service(tls)),
            Conditional::None(reason) => {
                debug!(%reason, "Peer does not support TLS");
                None
            }
        };

        let connect = self.inner.call(target);
<<<<<<< HEAD
        Connect::Connect(connect, handshake)
    }
}

impl<F, I, H> Future for Connect<F, I, H>
where
    F: TryFuture<Ok = I, Error = io::Error>,
    H: Service<I, Error = io::Error>,
    H::Response: HasNegotiatedProtocol,
{
    type Output = io::Result<io::EitherIo<I, H::Response>>;

    fn poll(mut self: Pin<&mut Self>, cx: &mut Context<'_>) -> Poll<Self::Output> {
        loop {
            match self.as_mut().project() {
                ConnectProj::Connect(fut, tls) => {
                    let io = futures::ready!(fut.try_poll(cx))?;
                    match tls.take() {
                        None => return Poll::Ready(Ok(io::EitherIo::Left(io))),
                        Some(tls) => self.set(Connect::Handshake(tls.oneshot(io))),
                    }
                }
                ConnectProj::Handshake(fut) => {
                    let io = futures::ready!(fut.try_poll(cx))?;
                    debug!(
                        alpn = io
                            .negotiated_protocol()
                            .and_then(|NegotiatedProtocolRef(p)| std::str::from_utf8(p).ok())
                            .map(tracing::field::display)
                    );
                    return Poll::Ready(Ok(io::EitherIo::Right(io)));
                }
=======
        Either::Right(Box::pin(async move {
            let io = connect.await?;
            let sni = webpki::DNSNameRef::try_from_ascii(server_id.as_bytes())
                .expect("identity must be a valid DNS-like name");
            let io = handshake.connect(sni, io).await?;
            if let Some(alpn) = io.get_ref().1.get_alpn_protocol() {
                debug!(alpn = ?std::str::from_utf8(alpn));
>>>>>>> 27587f5e
            }
        }
    }
}

// === impl ServerId ===

impl From<id::Name> for ServerId {
    fn from(n: id::Name) -> Self {
        Self(n)
    }
}

impl From<ServerId> for id::Name {
    fn from(ServerId(name): ServerId) -> id::Name {
        name
    }
}

impl Deref for ServerId {
    type Target = id::Name;
<<<<<<< HEAD
=======

>>>>>>> 27587f5e
    fn deref(&self) -> &id::Name {
        &self.0
    }
}

impl FromStr for ServerId {
    type Err = id::InvalidName;
    fn from_str(s: &str) -> Result<Self, Self::Err> {
        id::Name::from_str(s).map(ServerId)
    }
}

impl fmt::Display for ServerId {
    fn fmt(&self, f: &mut fmt::Formatter<'_>) -> fmt::Result {
        self.0.fmt(f)
    }
}

// === impl NoClientTls ===

impl fmt::Display for NoClientTls {
    fn fmt(&self, f: &mut fmt::Formatter<'_>) -> fmt::Result {
        match self {
            Self::Disabled => write!(f, "disabled"),
            Self::Loopback => write!(f, "loopback"),
            Self::NotProvidedByServiceDiscovery => {
                write!(f, "not_provided_by_service_discovery")
            }
            Self::IngressWithoutOverride => {
                write!(f, "ingress_without_override")
            }
        }
    }
}

// === impl AlpnProtocols ===

impl fmt::Debug for AlpnProtocols {
    fn fmt(&self, f: &mut fmt::Formatter<'_>) -> fmt::Result {
        let mut dbg = f.debug_tuple("AlpnProtocols");
        for p in self.0.iter() {
            if let Ok(s) = std::str::from_utf8(p) {
                dbg.field(&s);
            } else {
                dbg.field(p);
            }
        }
        dbg.finish()
    }
}<|MERGE_RESOLUTION|>--- conflicted
+++ resolved
@@ -115,7 +115,6 @@
         };
 
         let connect = self.inner.call(target);
-<<<<<<< HEAD
         Connect::Connect(connect, handshake)
     }
 }
@@ -148,15 +147,6 @@
                     );
                     return Poll::Ready(Ok(io::EitherIo::Right(io)));
                 }
-=======
-        Either::Right(Box::pin(async move {
-            let io = connect.await?;
-            let sni = webpki::DNSNameRef::try_from_ascii(server_id.as_bytes())
-                .expect("identity must be a valid DNS-like name");
-            let io = handshake.connect(sni, io).await?;
-            if let Some(alpn) = io.get_ref().1.get_alpn_protocol() {
-                debug!(alpn = ?std::str::from_utf8(alpn));
->>>>>>> 27587f5e
             }
         }
     }
@@ -178,10 +168,7 @@
 
 impl Deref for ServerId {
     type Target = id::Name;
-<<<<<<< HEAD
-=======
-
->>>>>>> 27587f5e
+
     fn deref(&self) -> &id::Name {
         &self.0
     }
