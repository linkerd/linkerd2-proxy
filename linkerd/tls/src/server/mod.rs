mod client_hello;

use crate::{
    HasNegotiatedProtocol, LocalId, NegotiatedProtocol, NegotiatedProtocolRef, ServerId,
    TlsAcceptor,
};
use bytes::BytesMut;
use futures::prelude::*;
use linkerd_conditional::Conditional;
use linkerd_error::Error;
use linkerd_identity as id;
<<<<<<< HEAD
use linkerd_io::{self as io, AsyncReadExt, EitherIo, PeerAddr, PrefixedIo, ReadBuf};
use linkerd_stack::{layer, NewService, Param};
=======
use linkerd_io::{self as io, AsyncReadExt, EitherIo, PrefixedIo};
use linkerd_stack::{layer, ExtractParam, InsertParam, NewService, Param};
>>>>>>> d10ed8fe
use std::{
    fmt,
    net::SocketAddr,
    pin::Pin,
    str::FromStr,
    sync::Arc,
    task::{Context, Poll},
};
use thiserror::Error;
use tokio::time::{self, Duration};
<<<<<<< HEAD
=======
use tokio_rustls::rustls::{self, Session};
pub use tokio_rustls::server::TlsStream;
>>>>>>> d10ed8fe
use tower::util::ServiceExt;
use tracing::{debug, trace, warn};

use crate::imp;

#[derive(Debug)]
pub struct TlsStream<IO>(imp::server::TlsStream<IO>);

impl<IO> TlsStream<IO> {
    pub fn client_identity(&self) -> Option<ClientId> {
        self.0.client_identity()
    }
}

impl<IO> From<imp::server::TlsStream<IO>> for TlsStream<IO> {
    fn from(stream: imp::server::TlsStream<IO>) -> Self {
        TlsStream(stream)
    }
}

impl<IO> io::AsyncRead for TlsStream<IO>
where
    IO: io::AsyncRead + io::AsyncWrite + Unpin,
{
    fn poll_read(
        mut self: Pin<&mut Self>,
        cx: &mut Context<'_>,
        buf: &mut ReadBuf<'_>,
    ) -> Poll<io::Result<()>> {
        Pin::new(&mut self.0).poll_read(cx, buf)
    }
}

impl<IO> io::AsyncWrite for TlsStream<IO>
where
    IO: io::AsyncRead + io::AsyncWrite + Unpin,
{
    fn poll_write(
        mut self: Pin<&mut Self>,
        cx: &mut Context<'_>,
        buf: &[u8],
    ) -> Poll<io::Result<usize>> {
        Pin::new(&mut self.0).poll_write(cx, buf)
    }

    fn poll_flush(mut self: Pin<&mut Self>, cx: &mut Context<'_>) -> Poll<io::Result<()>> {
        Pin::new(&mut self.0).poll_flush(cx)
    }

    fn poll_shutdown(mut self: Pin<&mut Self>, cx: &mut Context<'_>) -> Poll<io::Result<()>> {
        Pin::new(&mut self.0).poll_shutdown(cx)
    }
}

impl<IO: PeerAddr> PeerAddr for TlsStream<IO> {
    fn peer_addr(&self) -> io::Result<SocketAddr> {
        self.0.peer_addr()
    }
}

impl<IO> HasNegotiatedProtocol for TlsStream<IO> {
    #[inline]
    fn negotiated_protocol(&self) -> Option<NegotiatedProtocolRef<'_>> {
        self.0.negotiated_protocol()
    }
}

pub type Config = Arc<id::ServerConfig>;

/// Produces a server config that fails to handshake all connections.
pub fn empty_config() -> Config {
    Arc::new(id::ServerConfig::empty())
}

/// A newtype for remote client idenities.
#[derive(Clone, Debug, Eq, PartialEq, Hash)]
pub struct ClientId(pub id::Name);

/// Indicates a serverside connection's TLS status.
#[derive(Clone, Debug, Eq, PartialEq, Hash)]
pub enum ServerTls {
    Established {
        client_id: Option<ClientId>,
        negotiated_protocol: Option<NegotiatedProtocol>,
    },
    Passthru {
        sni: ServerId,
    },
}

#[derive(Copy, Clone, Debug, Eq, PartialEq, Hash)]
pub enum NoServerTls {
    /// Identity is administratively disabled.
    Disabled,

    /// No TLS is wanted because the connection is a loopback connection which
    /// doesn't need or support TLS.
    Loopback,

    /// No TLS is wanted because the connection is a loopback connection which
    /// doesn't need or support TLS.
    PortSkipped,

    // No TLS Client Hello detected
    NoClientHello,
}

/// Indicates whether TLS was established on an accepted connection.
pub type ConditionalServerTls = Conditional<ServerTls, NoServerTls>;

type DetectIo<T> = EitherIo<T, PrefixedIo<T>>;

pub type Io<T> = EitherIo<TlsStream<DetectIo<T>>, DetectIo<T>>;

#[derive(Clone, Debug)]
pub struct NewDetectTls<P, L, N> {
    inner: N,
    params: P,
    _local_identity: std::marker::PhantomData<fn() -> L>,
}

#[derive(Copy, Clone, Debug)]
pub struct Timeout(pub Duration);

#[derive(Clone, Debug, Error)]
#[error("TLS detection timed out")]
pub struct ServerTlsTimeoutError(());

#[derive(Clone, Debug)]
pub struct DetectTls<T, P, L, N> {
    target: T,
    local_identity: Option<L>,
    timeout: Timeout,
    params: P,
    inner: N,
}

// The initial peek buffer is statically allocated on the stack and is fairly small; but it is
// large enough to hold the ~300B ClientHello sent by proxies.
const PEEK_CAPACITY: usize = 512;

// A larger fallback buffer is allocated onto the heap if the initial peek buffer is
// insufficient. This is the same value used in HTTP detection.
const BUFFER_CAPACITY: usize = 8192;

impl<P, L, N> NewDetectTls<P, L, N> {
    pub fn new(params: P, inner: N) -> Self {
        Self {
            inner,
            params,
            _local_identity: std::marker::PhantomData,
        }
    }

    pub fn layer(params: P) -> impl layer::Layer<N, Service = Self> + Clone
    where
        P: Clone,
    {
        layer::mk(move |inner| Self::new(params.clone(), inner))
    }
}

impl<T, P, L, N> NewService<T> for NewDetectTls<P, L, N>
where
    P: ExtractParam<Timeout, T> + ExtractParam<Option<L>, T> + Clone,
    N: Clone,
{
    type Service = DetectTls<T, P, L, N>;

    fn new_service(&self, target: T) -> Self::Service {
        let timeout = self.params.extract_param(&target);
        let local_identity = self.params.extract_param(&target);
        DetectTls {
            target,
            local_identity,
            timeout,
            params: self.params.clone(),
            inner: self.inner.clone(),
        }
    }
}

impl<I, T, P, L, N, NSvc> tower::Service<I> for DetectTls<T, P, L, N>
where
    I: io::Peek + io::AsyncRead + io::AsyncWrite + Send + Sync + Unpin + 'static,
    T: Clone + Send + 'static,
    P: InsertParam<ConditionalServerTls, T> + Clone + Send + Sync + 'static,
    P::Target: Send + 'static,
    L: Param<LocalId> + Param<Config>,
    N: NewService<P::Target, Service = NSvc> + Clone + Send + 'static,
    NSvc: tower::Service<Io<I>, Response = ()> + Send + 'static,
    NSvc::Error: Into<Error>,
    NSvc::Future: Send,
{
    type Response = ();
    type Error = Error;
    type Future = Pin<Box<dyn Future<Output = Result<(), Error>> + Send + 'static>>;

    fn poll_ready(&mut self, _: &mut Context<'_>) -> Poll<Result<(), Self::Error>> {
        Poll::Ready(Ok(()))
    }

    fn call(&mut self, io: I) -> Self::Future {
        let target = self.target.clone();
        let params = self.params.clone();
        let new_accept = self.inner.clone();

        match self.local_identity.as_ref() {
            Some(local) => {
                let config: Config = local.param();
                let LocalId(local_id) = local.param();

                // Detect the SNI from a ClientHello (or timeout).
                let Timeout(timeout) = self.timeout;
                let detect = time::timeout(timeout, detect_sni(io));
                Box::pin(async move {
                    let (sni, io) = detect.await.map_err(|_| ServerTlsTimeoutError(()))??;

                    let (peer, io) = match sni {
                        // If we detected an SNI matching this proxy, terminate TLS.
                        Some(ServerId(id)) if id == local_id => {
                            trace!("Identified local SNI");
                            let (peer, io) = handshake(config, io).await?;
                            (Conditional::Some(peer), EitherIo::Left(io))
                        }
                        // If we detected another SNI, continue proxying the
                        // opaque stream.
                        Some(sni) => {
                            debug!(%sni, "Identified foreign SNI");
                            let peer = ServerTls::Passthru { sni };
                            (Conditional::Some(peer), EitherIo::Right(io))
                        }
                        // If no TLS was detected, continue proxying the stream.
                        None => (
                            Conditional::None(NoServerTls::NoClientHello),
                            EitherIo::Right(io),
                        ),
                    };

                    let svc = new_accept.new_service(params.insert_param(peer, target));
                    svc.oneshot(io).err_into::<Error>().await
                })
            }

            None => {
                let peer = Conditional::None(NoServerTls::Disabled);
                let svc = new_accept.new_service(params.insert_param(peer, target));
                Box::pin(
                    svc.oneshot(EitherIo::Right(EitherIo::Left(io)))
                        .err_into::<Error>(),
                )
            }
        }
    }
}

/// Peek or buffer the provided stream to determine an SNI value.
async fn detect_sni<I>(mut io: I) -> io::Result<(Option<ServerId>, DetectIo<I>)>
where
    I: io::Peek + io::AsyncRead + io::AsyncWrite + Send + Sync + Unpin,
{
    // First, try to use MSG_PEEK to read the SNI from the TLS ClientHello.
    // Because peeked data does not need to be retained, we use a static
    // buffer to prevent needless heap allocation.
    //
    // Anecdotally, the ClientHello sent by Linkerd proxies is <300B. So a
    // ~500B byte buffer is more than enough.
    let mut buf = [0u8; PEEK_CAPACITY];
    let sz = io.peek(&mut buf).await?;
    debug!(sz, "Peeked bytes from TCP stream");
    // Peek may return 0 bytes if the socket is not peekable.
    if sz > 0 {
        match client_hello::parse_sni(&buf) {
            Ok(sni) => {
                return Ok((sni, EitherIo::Left(io)));
            }

            Err(client_hello::Incomplete) => {}
        }
    }

    // Peeking didn't return enough data, so instead we'll allocate more
    // capacity and try reading data from the socket.
    debug!("Attempting to buffer TLS ClientHello after incomplete peek");
    let mut buf = BytesMut::with_capacity(BUFFER_CAPACITY);
    debug!(buf.capacity = %buf.capacity(), "Reading bytes from TCP stream");
    while io.read_buf(&mut buf).await? != 0 {
        debug!(buf.len = %buf.len(), "Read bytes from TCP stream");
        match client_hello::parse_sni(buf.as_ref()) {
            Ok(sni) => {
                return Ok((sni, EitherIo::Right(PrefixedIo::new(buf.freeze(), io))));
            }

            Err(client_hello::Incomplete) => {
                if buf.capacity() == 0 {
                    // If we can't buffer an entire TLS ClientHello, it
                    // almost definitely wasn't initiated by another proxy,
                    // at least.
                    warn!("Buffer insufficient for TLS ClientHello");
                    break;
                }
                // Continue if there is still buffer capacity.
            }
        }
    }

    trace!("Could not read TLS ClientHello via buffering");
    let io = EitherIo::Right(PrefixedIo::new(buf.freeze(), io));
    Ok((None, io))
}

async fn handshake<T>(tls_config: Config, io: T) -> io::Result<(ServerTls, TlsStream<T>)>
where
    T: io::AsyncRead + io::AsyncWrite + Unpin,
{
    let io = TlsAcceptor::from(tls_config).accept(io).await?;

    // Determine the peer's identity, if it exist.
    let client_id = io.client_identity();
    // Extract the negotiated protocol for the stream.
    let negotiated_protocol = io.negotiated_protocol().map(|p| p.to_owned());

    debug!(client.id = ?client_id, alpn = ?negotiated_protocol, "Accepted TLS connection");
    let tls = ServerTls::Established {
        client_id,
        negotiated_protocol,
    };
    Ok((tls, io))
}

// === impl ClientId ===

impl From<id::Name> for ClientId {
    fn from(n: id::Name) -> Self {
        Self(n)
    }
}

impl From<ClientId> for id::Name {
    fn from(ClientId(name): ClientId) -> id::Name {
        name
    }
}

impl AsRef<id::Name> for ClientId {
    fn as_ref(&self) -> &id::Name {
        &self.0
    }
}

impl fmt::Display for ClientId {
    fn fmt(&self, f: &mut fmt::Formatter<'_>) -> fmt::Result {
        self.0.fmt(f)
    }
}

impl FromStr for ClientId {
    type Err = id::InvalidName;
    fn from_str(s: &str) -> Result<Self, Self::Err> {
        id::Name::from_str(s).map(Self)
    }
}

// === impl NoClientId ===

impl fmt::Display for NoServerTls {
    fn fmt(&self, f: &mut fmt::Formatter<'_>) -> fmt::Result {
        match self {
            Self::Disabled => write!(f, "disabled"),
            Self::Loopback => write!(f, "loopback"),
            Self::PortSkipped => write!(f, "port_skipped"),
            Self::NoClientHello => write!(f, "no_tls_from_remote"),
        }
    }
}

#[cfg(test)]
mod tests {
    use io::AsyncWriteExt;

    use super::*;
    use std::str::FromStr;

    #[tokio::test(flavor = "current_thread")]
    async fn detect_buffered() {
        let _trace = linkerd_tracing::test::trace_init();

        let (mut client_io, server_io) = tokio::io::duplex(1024);
        let input = include_bytes!("testdata/curl-example-com-client-hello.bin");
        let len = input.len();
        let client_task = tokio::spawn(async move {
            client_io
                .write_all(&*input)
                .await
                .expect("Write must suceed");
        });

        let (sni, io) = detect_sni(server_io)
            .await
            .expect("SNI detection must not fail");

        let identity = id::Name::from_str("example.com").unwrap();
        assert_eq!(sni, Some(ServerId(identity)));

        match io {
            EitherIo::Left(_) => panic!("Detected IO should be buffered"),
            EitherIo::Right(io) => assert_eq!(io.prefix().len(), len, "All data must be buffered"),
        }

        client_task.await.expect("Client must not fail");
    }
}

#[cfg(fuzzing)]
pub mod fuzz_logic {
    use super::*;

    pub fn fuzz_entry(input: &[u8]) {
        let _ = client_hello::parse_sni(input);
    }
}<|MERGE_RESOLUTION|>--- conflicted
+++ resolved
@@ -9,13 +9,8 @@
 use linkerd_conditional::Conditional;
 use linkerd_error::Error;
 use linkerd_identity as id;
-<<<<<<< HEAD
 use linkerd_io::{self as io, AsyncReadExt, EitherIo, PeerAddr, PrefixedIo, ReadBuf};
-use linkerd_stack::{layer, NewService, Param};
-=======
-use linkerd_io::{self as io, AsyncReadExt, EitherIo, PrefixedIo};
 use linkerd_stack::{layer, ExtractParam, InsertParam, NewService, Param};
->>>>>>> d10ed8fe
 use std::{
     fmt,
     net::SocketAddr,
@@ -26,11 +21,6 @@
 };
 use thiserror::Error;
 use tokio::time::{self, Duration};
-<<<<<<< HEAD
-=======
-use tokio_rustls::rustls::{self, Session};
-pub use tokio_rustls::server::TlsStream;
->>>>>>> d10ed8fe
 use tower::util::ServiceExt;
 use tracing::{debug, trace, warn};
 
