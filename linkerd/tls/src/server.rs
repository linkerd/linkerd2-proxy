use crate::conditional_accept;
use bytes::BytesMut;
use futures::prelude::*;
use linkerd_conditional::Conditional;
use linkerd_dns_name as dns;
use linkerd_error::Error;
use linkerd_identity as id;
use linkerd_io::{self as io, AsyncReadExt, EitherIo, PrefixedIo};
use linkerd_stack::{layer, NewService};
use std::{
    fmt,
    pin::Pin,
    str::FromStr,
    sync::Arc,
    task::{Context, Poll},
    time::Duration,
};
use tokio_rustls::server::TlsStream;
use tower::util::ServiceExt;
use tracing::{debug, trace, warn};

pub type Config = Arc<rustls::ServerConfig>;

/// Produces a server config that fails to handshake all connections.
pub fn empty_config() -> Config {
    let verifier = rustls::NoClientAuth::new();
    Arc::new(rustls::ServerConfig::new(verifier))
}

<<<<<<< HEAD
/// A marker type for remote client idenities..
=======
/// A newtype for remote client idenities..
>>>>>>> 0d6471c4
#[derive(Clone, Debug, Eq, PartialEq, Hash)]
pub struct ClientId(pub id::Name);

#[derive(Copy, Clone, Debug, Eq, PartialEq, Hash)]
pub enum NoTls {
    /// Identity is administratively disabled.
    Disabled,

    /// No TLS is wanted because the connection is a loopback connection which
    /// doesn't need or support TLS.
    Loopback,

    /// No TLS is wanted because the connection is a loopback connection which
    /// doesn't need or support TLS.
    PortSkipped,

    // TLS not established by the remote client.
    NoTlsFromRemote,
}

<<<<<<< HEAD
=======
/// Indicates whether TLS was established on an accepted connection.
///
/// Note that the client may not provide an identity if it has not yet
/// provisioned a certificate.
>>>>>>> 0d6471c4
pub type ConditionalTls = Conditional<Option<ClientId>, NoTls>;

// TODO sni name
pub type Meta<T> = (ConditionalTls, T);

pub type Io<T> = EitherIo<PrefixedIo<T>, TlsStream<PrefixedIo<T>>>;

pub type Connection<T, I> = (Meta<T>, Io<I>);

#[derive(Clone, Debug)]
pub struct NewDetectTls<L, A> {
    local_identity: Option<L>,
    inner: A,
    timeout: Duration,
}

#[derive(Clone, Debug)]
pub struct DetectTimeout(());

#[derive(Clone, Debug)]
pub struct DetectTls<T, L, N> {
    target: T,
    local_identity: Option<L>,
    inner: N,
    timeout: Duration,
}

// The initial peek buffer is statically allocated on the stack and is fairly small; but it is
// large enough to hold the ~300B ClientHello sent by proxies.
const PEEK_CAPACITY: usize = 512;

// A larger fallback buffer is allocated onto the heap if the initial peek buffer is
// insufficient. This is the same value used in HTTP detection.
const BUFFER_CAPACITY: usize = 8192;

impl<I, N> NewDetectTls<I, N> {
    pub fn new(local_identity: Option<I>, inner: N, timeout: Duration) -> Self {
        Self {
            local_identity,
            inner,
            timeout,
        }
    }

    pub fn layer(
        local_identity: Option<I>,
        timeout: Duration,
    ) -> impl layer::Layer<N, Service = Self> + Clone
    where
        I: Clone,
    {
        layer::mk(move |inner| Self::new(local_identity.clone(), inner, timeout))
    }
}

impl<T, L, N> NewService<T> for NewDetectTls<L, N>
where
    L: Clone,
    for<'l> &'l L: Into<id::LocalId> + Into<Config>,
    N: NewService<Meta<T>> + Clone,
{
    type Service = DetectTls<T, L, N>;

    fn new_service(&mut self, target: T) -> Self::Service {
        DetectTls {
            target,
            local_identity: self.local_identity.clone(),
            inner: self.inner.clone(),
            timeout: self.timeout,
        }
    }
}

impl<I, L, N, NSvc, T> tower::Service<I> for DetectTls<T, L, N>
where
    I: io::Peek + io::AsyncRead + io::AsyncWrite + Send + Sync + Unpin + 'static,
    for<'l> &'l L: Into<id::LocalId> + Into<Config>,
    N: NewService<Meta<T>, Service = NSvc> + Clone + Send + 'static,
    NSvc: tower::Service<Io<I>, Response = ()> + Send + 'static,
    NSvc::Error: Into<Error>,
    NSvc::Future: Send,
    T: Clone + Send + 'static,
{
    type Response = ();
    type Error = Error;
    type Future = Pin<Box<dyn Future<Output = Result<(), Error>> + Send + 'static>>;

    fn poll_ready(&mut self, _: &mut Context<'_>) -> Poll<Result<(), Self::Error>> {
        Poll::Ready(Ok(()))
    }

    fn call(&mut self, io: I) -> Self::Future {
        let target = self.target.clone();
        let mut new_accept = self.inner.clone();

        match self.local_identity.as_ref() {
            Some(local) => {
                let config: Config = local.into();
                let id::LocalId(local_id) = local.into();
                let timeout = tokio::time::sleep(self.timeout);

                Box::pin(async move {
                    let (peer, io) = tokio::select! {
                        res = detect(io, config, local_id) => { res? }
                        () = timeout => {
                            return Err(DetectTimeout(()).into());
                        }
                    };
                    new_accept
                        .new_service((peer, target))
                        .oneshot(io)
                        .err_into::<Error>()
                        .await
                })
            }

            None => {
                let peer = Conditional::None(NoTls::Disabled);
                let svc = new_accept.new_service((peer, target));
                Box::pin(svc.oneshot(EitherIo::Left(io.into())).err_into::<Error>())
            }
        }
    }
}

async fn detect<I>(
    mut io: I,
    tls_config: Config,
    local_id: id::Name,
) -> io::Result<(ConditionalTls, Io<I>)>
where
    I: io::Peek + io::AsyncRead + io::AsyncWrite + Send + Sync + Unpin,
{
    const NO_TLS_META: ConditionalTls = Conditional::None(NoTls::NoTlsFromRemote);

    // First, try to use MSG_PEEK to read the SNI from the TLS ClientHello.
    // Because peeked data does not need to be retained, we use a static
    // buffer to prevent needless heap allocation.
    //
    // Anecdotally, the ClientHello sent by Linkerd proxies is <300B. So a
    // ~500B byte buffer is more than enough.
    let mut buf = [0u8; PEEK_CAPACITY];
    let sz = io.peek(&mut buf).await?;
    debug!(sz, "Peeked bytes from TCP stream");
    match conditional_accept::match_client_hello(&buf, &local_id) {
        conditional_accept::Match::Matched => {
            trace!("Identified matching SNI via peek");
            // Terminate the TLS stream.
            let (peer_id, tls) = handshake(tls_config, PrefixedIo::from(io)).await?;
            return Ok((peer_id, EitherIo::Right(tls)));
        }

        conditional_accept::Match::NotMatched => {
            trace!("Not a matching TLS ClientHello");
            return Ok((NO_TLS_META, EitherIo::Left(io.into())));
        }

        conditional_accept::Match::Incomplete => {}
    }

    // Peeking didn't return enough data, so instead we'll allocate more
    // capacity and try reading data from the socket.
    debug!("Attempting to buffer TLS ClientHello after incomplete peek");
    let mut buf = BytesMut::with_capacity(BUFFER_CAPACITY);
    debug!(buf.capacity = %buf.capacity(), "Reading bytes from TCP stream");
    while io.read_buf(&mut buf).await? != 0 {
        debug!(buf.len = %buf.len(), "Read bytes from TCP stream");
        match conditional_accept::match_client_hello(buf.as_ref(), &local_id) {
            conditional_accept::Match::Matched => {
                trace!("Identified matching SNI via buffered read");
                // Terminate the TLS stream.
                let (peer_id, tls) =
                    handshake(tls_config.clone(), PrefixedIo::new(buf.freeze(), io)).await?;
                return Ok((peer_id, EitherIo::Right(tls)));
            }

            conditional_accept::Match::NotMatched => break,

            conditional_accept::Match::Incomplete => {
                if buf.capacity() == 0 {
                    // If we can't buffer an entire TLS ClientHello, it
                    // almost definitely wasn't initiated by another proxy,
                    // at least.
                    warn!("Buffer insufficient for TLS ClientHello");
                    break;
                }
            }
        }
    }

    trace!("Could not read TLS ClientHello via buffering");
    let io = EitherIo::Left(PrefixedIo::new(buf.freeze(), io));
    Ok((NO_TLS_META, io))
}

async fn handshake<T>(
    tls_config: Config,
    io: T,
) -> io::Result<(ConditionalTls, tokio_rustls::server::TlsStream<T>)>
where
    T: io::AsyncRead + io::AsyncWrite + Unpin,
{
    let tls = tokio_rustls::TlsAcceptor::from(tls_config)
        .accept(io)
        .await?;

    // Determine the peer's identity, if it exist.
    let client_id = client_identity(&tls);

    trace!(client.id = ?client_id, "Accepted TLS connection");
    Ok((Conditional::Some(client_id), tls))
}

fn client_identity<S>(tls: &tokio_rustls::server::TlsStream<S>) -> Option<ClientId> {
    use rustls::Session;
    use webpki::GeneralDNSNameRef;

    let (_io, session) = tls.get_ref();
    let certs = session.get_peer_certificates()?;
    let c = certs.first().map(rustls::Certificate::as_ref)?;
    let end_cert = webpki::EndEntityCert::from(c).ok()?;
    let dns_names = end_cert.dns_names().ok()?;

    match dns_names.first()? {
        GeneralDNSNameRef::DNSName(n) => {
            Some(ClientId(id::Name::from(dns::Name::from(n.to_owned()))))
        }
        GeneralDNSNameRef::Wildcard(_) => {
            // Wildcards can perhaps be handled in a future path...
            None
        }
    }
}

impl fmt::Display for DetectTimeout {
    fn fmt(&self, f: &mut fmt::Formatter<'_>) -> fmt::Result {
        write!(f, "TLS detection timeout")
    }
}

impl std::error::Error for DetectTimeout {}

// === impl ClientId ===

impl From<id::Name> for ClientId {
    fn from(n: id::Name) -> Self {
        Self(n)
    }
}

impl Into<id::Name> for ClientId {
    fn into(self) -> id::Name {
        self.0
    }
}

impl AsRef<id::Name> for ClientId {
    fn as_ref(&self) -> &id::Name {
        &self.0
    }
}

impl fmt::Display for ClientId {
    fn fmt(&self, f: &mut fmt::Formatter<'_>) -> fmt::Result {
        self.0.fmt(f)
    }
}

impl FromStr for ClientId {
    type Err = id::InvalidName;
    fn from_str(s: &str) -> Result<Self, Self::Err> {
        id::Name::from_str(s).map(Self)
    }
}

// === impl NoClientId ===

impl fmt::Display for NoTls {
    fn fmt(&self, f: &mut fmt::Formatter<'_>) -> fmt::Result {
        match self {
            Self::Disabled => write!(f, "disabled"),
            Self::Loopback => write!(f, "loopback"),
            Self::PortSkipped => write!(f, "port_skipped"),
            Self::NoTlsFromRemote => write!(f, "no_tls_from_remote"),
        }
    }
}<|MERGE_RESOLUTION|>--- conflicted
+++ resolved
@@ -27,11 +27,7 @@
     Arc::new(rustls::ServerConfig::new(verifier))
 }
 
-<<<<<<< HEAD
-/// A marker type for remote client idenities..
-=======
 /// A newtype for remote client idenities..
->>>>>>> 0d6471c4
 #[derive(Clone, Debug, Eq, PartialEq, Hash)]
 pub struct ClientId(pub id::Name);
 
@@ -52,13 +48,10 @@
     NoTlsFromRemote,
 }
 
-<<<<<<< HEAD
-=======
 /// Indicates whether TLS was established on an accepted connection.
 ///
 /// Note that the client may not provide an identity if it has not yet
 /// provisioned a certificate.
->>>>>>> 0d6471c4
 pub type ConditionalTls = Conditional<Option<ClientId>, NoTls>;
 
 // TODO sni name
