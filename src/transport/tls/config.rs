use std::{
    self,
    fs::File,
    io::{self, Cursor, Read},
    path::PathBuf,
    sync::Arc,
    time::Duration,
};

use super::{
    cert_resolver::CertResolver,
    Identity,

    rustls,
    untrusted,
    webpki,
};
use conditional::Conditional;
use telemetry::sensor;

use futures::{future, stream, Future, Stream};
use futures_watch::{Store, Watch};
use ring::signature;

/// Not-yet-validated settings that are used for both TLS clients and TLS
/// servers.
///
/// The trust anchors are stored in PEM format because, in Kubernetes, they are
/// stored in a ConfigMap, and until very recently Kubernetes cannot store
/// binary data in ConfigMaps. Also, PEM is the most interoperable way to
/// distribute trust anchors, especially if it is desired to support multiple
/// trust anchors at once.
///
/// The end-entity certificate and private key are in DER format because they
/// are stored in the secret store where space utilization is a concern, and
/// because PEM doesn't offer any advantages.
#[derive(Clone, Debug)]
pub struct CommonSettings {
    /// The trust anchors as concatenated PEM-encoded X.509 certificates.
    pub trust_anchors: PathBuf,

    /// The end-entity certificate as a DER-encoded X.509 certificate.
    pub end_entity_cert: PathBuf,

    /// The private key in DER-encoded PKCS#8 form.
    pub private_key: PathBuf,

    /// The identity of the pod being proxied (as opposed to the psuedo-service
    /// exposed on the proxy's control port).
    pub pod_identity: Identity,

    /// The identity of the controller, if given.
    pub controller_identity: Conditional<Identity, ReasonForNoIdentity>,
}

/// Validated configuration common between TLS clients and TLS servers.
#[derive(Debug)]
struct CommonConfig {
    root_cert_store: rustls::RootCertStore,
    cert_resolver: Arc<CertResolver>,
}

/// Validated configuration for TLS servers.
#[derive(Clone)]
pub struct ClientConfig(pub(super) Arc<rustls::ClientConfig>);

/// XXX: `rustls::ClientConfig` doesn't implement `Debug` yet.
impl std::fmt::Debug for ClientConfig {
    fn fmt(&self, f: &mut std::fmt::Formatter) -> Result<(), std::fmt::Error> {
        f.debug_struct("ClientConfig")
            .finish()
    }
}

/// Validated configuration for TLS servers.
#[derive(Clone)]
pub struct ServerConfig(pub(super) Arc<rustls::ServerConfig>);

pub type ClientConfigWatch = Watch<Conditional<ClientConfig, ReasonForNoTls>>;
pub type ServerConfigWatch = Watch<ServerConfig>;

/// The configuration in effect for a client (`ClientConfig`) or server
/// (`ServerConfig`) TLS connection.
#[derive(Clone, Debug)]
pub struct ConnectionConfig<C> where C: Clone {
    pub identity: Identity,
    pub config: C,
}

#[derive(Clone, Copy, Debug, Eq, Hash, PartialEq)]
pub enum ReasonForNoTls {
    /// TLS is disabled.
    Disabled,

    /// TLS was enabled but the configuration isn't available (yet).
    NoConfig,

    /// The endpoint's TLS identity is unknown. Without knowing its identity
    /// we can't validate its certificate.
    NoIdentity(ReasonForNoIdentity),

    /// The connection is between the proxy and the service
    InternalTraffic,

    /// The connection isn't TLS or it is TLS but not intended to be handled
    /// by the proxy.
    NotProxyTls,

    /// We fell back to plaintext because the TLS handshake failed.
    HandshakeFailed,
}

#[derive(Clone, Copy, Debug, Eq, Hash, PartialEq)]
pub enum ReasonForNoIdentity {
    /// The connection is a non-HTTP connection so we don't know anything
    /// about the destination besides its address.
    NotHttp,

    /// The connection is for HTTP but the HTTP request doesn't have an
    /// authority so we can't extract the identity from it.
    NoAuthorityInHttpRequest,

    /// The destination service didn't give us the identity, which is its way
    /// of telling us that we shouldn't do TLS for this endpoint.
    NotProvidedByServiceDiscovery,

    /// No TLS is wanted because the connection is a loopback connection which
    /// doesn't need or support TLS.
    Loopback,

    /// The proxy wasn't configured with the identity.
    NotConfigured,

    /// We haven't implemented the mechanism to construct a TLs identity for
    /// the tap psuedo-service yet.
    NotImplementedForTap,

    /// We haven't implemented the mechanism to construct a TLs identity for
    /// the metrics psuedo-service yet.
    NotImplementedForMetrics,
}

impl From<ReasonForNoIdentity> for ReasonForNoTls {
    fn from(r: ReasonForNoIdentity) -> Self {
        ReasonForNoTls::NoIdentity(r)
    }
}

pub type ConditionalConnectionConfig<C> = Conditional<ConnectionConfig<C>, ReasonForNoTls>;
pub type ConditionalClientConfig = Conditional<ClientConfig, ReasonForNoTls>;

#[derive(Clone, Debug)]
pub enum Error {
    Io(PathBuf, Option<i32>),
    FailedToParseTrustAnchors(Option<webpki::Error>),
    EndEntityCertIsNotValid(rustls::TLSError),
    InvalidPrivateKey,
}

impl CommonSettings {
    fn paths(&self) -> [&PathBuf; 3] {
        [
            &self.trust_anchors,
            &self.end_entity_cert,
            &self.private_key,
        ]
    }

    /// Stream changes to the files described by this `CommonSettings`.
    ///
    /// The returned stream consists of each subsequent successfully loaded
    /// `CommonSettings` after each change. If the settings could not be
    /// reloaded (i.e., they were malformed), nothing is sent.
    fn stream_changes(
        self,
        interval: Duration,
        mut sensor: sensor::TlsConfig,
    ) -> impl Stream<Item = CommonConfig, Error = ()>
    {
        let paths = self.paths().iter()
            .map(|&p| p.clone())
            .collect::<Vec<_>>();
        // Generate one "change" immediately before starting to watch
        // the files, so that we'll try to load them now if they exist.
        stream::once(Ok(()))
            .chain(::fs_watch::stream_changes(paths, interval))
            .filter_map(move |_| {
                match CommonConfig::load_from_disk(&self) {
                    Err(e) => {
                        warn!("error reloading TLS config: {:?}, falling back", e);
                        sensor.failed(e);
                        None
                    },
                    Ok(cfg) => {
                        sensor.reloaded();
                        Some(cfg)
                    }
                }
            })
    }

}

impl CommonConfig {
    /// Loads a configuration from the given files and validates it. If an
    /// error is returned then the caller should try again after the files are
    /// updated.
    ///
    /// In a valid configuration, all the files need to be in sync with each
    /// other. For example, the private key file must contain the private
    /// key for the end-entity certificate, and the end-entity certificate
    /// must be issued by the CA represented by a certificate in the
    /// trust anchors file. Since filesystem operations are not atomic, we
    /// need to check for this consistency.
    fn load_from_disk(settings: &CommonSettings) -> Result<Self, Error> {
        let root_cert_store = load_file_contents(&settings.trust_anchors)
            .and_then(|file_contents| {
                let mut root_cert_store = rustls::RootCertStore::empty();
                let (added, skipped) = root_cert_store.add_pem_file(&mut Cursor::new(file_contents))
                    .map_err(|err| {
                        error!("error parsing trust anchors file: {:?}", err);
                        Error::FailedToParseTrustAnchors(None)
                    })?;
                if skipped != 0 {
                    warn!("skipped {} trust anchors in trust anchors file", skipped);
                }
                if added > 0 {
                    Ok(root_cert_store)
                } else {
                    error!("no valid trust anchors in trust anchors file");
                    Err(Error::FailedToParseTrustAnchors(None))
                }
            })?;

        let end_entity_cert = load_file_contents(&settings.end_entity_cert)?;

        // XXX: Assume there are no intermediates since there is no way to load
        // them yet.
        let cert_chain = vec![rustls::Certificate(end_entity_cert)];

        // Load the private key after we've validated the certificate.
        let private_key = load_file_contents(&settings.private_key)?;
        let private_key = untrusted::Input::from(&private_key);

        // Ensure the certificate is valid for the services we terminate for
        // TLS. This assumes that server cert validation does the same or
        // more validation than client cert validation.
        //
        // XXX: Rustls currently only provides access to a
        // `ServerCertVerifier` through
        // `rustls::ClientConfig::get_verifier()`.
        //
        // XXX: Once `rustls::ServerCertVerified` is exposed in Rustls's
        // safe API, remove the `map(|_| ())` below.
        //
        // TODO: Restrict accepted signatutre algorithms.
        let certificate_was_validated =
            rustls::ClientConfig::new().get_verifier().verify_server_cert(
                    &root_cert_store,
                    &cert_chain,
                    settings.pod_identity.as_dns_name_ref(),
                    &[]) // No OCSP
                .map(|_| ())
                .map_err(|err| {
                    error!("validating certificate failed for {:?}: {}", settings.pod_identity, err);
                    Error::EndEntityCertIsNotValid(err)
                })?;

        // `CertResolver::new` is responsible for verifying that the
        // private key is the right one for the certificate.
        let cert_resolver = CertResolver::new(certificate_was_validated, cert_chain, private_key)?;

        info!("loaded TLS configuration.");

        Ok(Self {
            root_cert_store,
            cert_resolver: Arc::new(cert_resolver),
        })
    }

    fn empty() -> Self {
        Self {
            root_cert_store: rustls::RootCertStore::empty(),
            cert_resolver: Arc::new(CertResolver::empty()),
        }
    }

}

// A Future that, when polled, checks for config updates and publishes them.
pub type PublishConfigs = Box<Future<Item = (), Error = ()> + Send>;

/// Watches for client and server TLS configuration.
///
<<<<<<< HEAD
/// If all references are dropped to _either_ the `client` or `server` watches,
/// all updates will cease for both config watches.
pub struct ConfigWatch {
    pub client: ClientConfigWatch,
    pub server: ServerConfigWatch,
    client_store: Store<Conditional<ClientConfig, ReasonForNoTls>>,
    server_store: Store<Conditional<ServerConfig, ReasonForNoTls>>,
    settings: Conditional<CommonSettings, ReasonForNoTls>,
}

impl ConfigWatch {
    pub fn new(settings: Conditional<CommonSettings, ReasonForNoTls>) -> Self {
        let reason = match settings {
            Conditional::Some(_) => ReasonForNoTls::NoConfig,
            Conditional::None(reason) => reason,
        };
        let (client, client_store) = Watch::new(Conditional::None(reason));
        let (server, server_store) = Watch::new(Conditional::None(reason));
        ConfigWatch {
            client,
            server,
            client_store,
            server_store,
            settings,
        }
    }

    /// Returns a task to drive updates.
    ///
    /// The returned task Future is expected to never complete. If TLS is
    /// disabled then an empty future is returned.
    pub fn start(self, sensor: sensor::TlsConfig) -> PublishConfigs {
        let settings = match self.settings {
            Conditional::Some(settings) => settings,
            Conditional::None(_) => {
                return Box::new(future::empty())
            },
        };

        let (client_store, server_store) = (self.client_store, self.server_store);

        let changes = settings.stream_changes(Duration::from_secs(1), sensor);

        // `Store::store` will return an error iff all watchers have been dropped,
        // so we'll use `fold` to cancel the forwarding future. Eventually, we can
        // also use the fold to continue tracking previous states if we need to do
        // that.
        let f = changes
            .fold(
                (client_store, server_store),
                |(mut client_store, mut server_store), ref config| {
                    client_store
                        .store(Conditional::Some(ClientConfig::from(config)))
                        .map_err(|_| trace!("all client config watchers dropped"))?;
                    server_store
                        .store(Conditional::Some(ServerConfig::from(config)))
                        .map_err(|_| trace!("all server config watchers dropped"))?;
                    Ok((client_store, server_store))
                })
            .then(|_| {
                error!("forwarding to tls config watches finished.");
                Err(())
            });

        // This function and `ServerConfig::no_tls` return `Box<Future<...>>`
        // rather than `impl Future<...>` so that they can have the _same_ return
        // types (impl Traits are not the same type unless the original
        // non-anonymized type was the same).
        Box::new(f)
    }
=======
/// The returned task Future is expected to never complete.
///
/// If there are no TLS settings, then empty watches are returned. In this case, the
/// Future is never notified.
///
/// If all references are dropped to _either_ the client or server config watches, all
/// updates will cease for both config watches.
pub fn watch_for_config_changes(
    settings: Conditional<&CommonSettings, ReasonForNoTls>,
    sensor: sensor::TlsConfig,
) -> (ClientConfigWatch, Conditional<ServerConfigWatch, ReasonForNoTls>, PublishConfigs)
{
    let settings = if let Conditional::Some(settings) = settings {
        settings.clone()
    } else {
        let (client_watch, _) = Watch::new(Conditional::None(ReasonForNoTls::Disabled));
        let server_watch = Conditional::None(ReasonForNoTls::Disabled);
        let no_future = future::empty();
        return (client_watch, server_watch, Box::new(no_future));
    };

    let changes = settings.stream_changes(Duration::from_secs(1), sensor);
    let no_config_yet = CommonConfig::empty();
    let (client_watch, client_store) =
        // TODO: Should this also have the empty cert resolver instead?
        Watch::new(Conditional::None(ReasonForNoTls::NoConfig));
    let (server_watch, server_store) = Watch::new(ServerConfig::from(&no_config_yet));

    // `Store::store` will return an error iff all watchers have been dropped,
    // so we'll use `fold` to cancel the forwarding future. Eventually, we can
    // also use the fold to continue tracking previous states if we need to do
    // that.
    let f = changes
        .fold(
            (client_store, server_store),
            |(mut client_store, mut server_store), ref config| {
                client_store
                    .store(Conditional::Some(ClientConfig::from(config)))
                    .map_err(|_| trace!("all client config watchers dropped"))?;
                server_store
                    .store(ServerConfig::from(config))
                    .map_err(|_| trace!("all server config watchers dropped"))?;
                Ok((client_store, server_store))
            })
        .then(|_| {
            error!("forwarding to tls config watches finished.");
            Err(())
        });

    // This function and `ServerConfig::no_tls` return `Box<Future<...>>`
    // rather than `impl Future<...>` so that they can have the _same_ return
    // types (impl Traits are not the same type unless the original
    // non-anonymized type was the same).
    (client_watch, Conditional::Some(server_watch), Box::new(f))
>>>>>>> 30a48a7d
}

impl ClientConfig {
    fn from(common: &CommonConfig) -> Self {
        let mut config = rustls::ClientConfig::new();
        set_common_settings(&mut config.versions);

        // XXX: Rustls's built-in verifiers don't let us tweak things as fully
        // as we'd like (e.g. controlling the set of trusted signature
        // algorithms), but they provide good enough defaults for now.
        // TODO: lock down the verification further.
        // TODO: Change Rustls's API to Avoid needing to clone `root_cert_store`.
        config.root_store = common.root_cert_store.clone();

        // Disable session resumption for the time-being until resumption is
        // more tested.
        config.enable_tickets = false;

        // Enable client authentication if and only if we were configured for
        // it.
        config.client_auth_cert_resolver = common.cert_resolver.clone();

        ClientConfig(Arc::new(config))
    }

    /// Some tests aren't set up to do TLS yet, but we require a
    /// `ClientConfigWatch`. We can't use `#[cfg(test)]` here because the
    /// benchmarks use this.
    pub fn no_tls() -> ClientConfigWatch {
        let (watch, _) = Watch::new(Conditional::None(ReasonForNoTls::Disabled));
        watch
    }
}

impl ServerConfig {
    fn from(common: &CommonConfig) -> Self {
        // Ask TLS clients for a certificate and accept any certificate issued
        // by our trusted CA(s).
        //
        // Initially, also allow TLS clients that don't have a client
        // certificate too, to minimize risk. TODO: Use
        // `AllowAnyAuthenticatedClient` to require a valid certificate.
        //
        // XXX: Rustls's built-in verifiers don't let us tweak things as fully
        // as we'd like (e.g. controlling the set of trusted signature
        // algorithms), but they provide good enough defaults for now.
        // TODO: lock down the verification further.
        //
        // TODO: Change Rustls's API to Avoid needing to clone `root_cert_store`.
        let client_cert_verifier =
            rustls::AllowAnyAnonymousOrAuthenticatedClient::new(common.root_cert_store.clone());

        let mut config = rustls::ServerConfig::new(client_cert_verifier);
        set_common_settings(&mut config.versions);
        config.cert_resolver = common.cert_resolver.clone();
        ServerConfig(Arc::new(config))
    }
}

fn load_file_contents(path: &PathBuf) -> Result<Vec<u8>, Error> {
    fn load_file(path: &PathBuf) -> Result<Vec<u8>, io::Error> {
        let mut result = Vec::new();
        let mut file = File::open(path)?;
        loop {
            match file.read_to_end(&mut result) {
                Ok(_) => {
                    return Ok(result);
                },
                Err(e) => {
                    if e.kind() != io::ErrorKind::Interrupted {
                        return Err(e);
                    }
                },
            }
        }
    }

    load_file(path)
        .map(|contents| {
            trace!("loaded file {:?}", path);
            contents
        })
        .map_err(|e| {
            error!("error loading {}: {}", path.display(), e);
            Error::Io(path.clone(), e.raw_os_error())
        })
}

fn set_common_settings(versions: &mut Vec<rustls::ProtocolVersion>) {
    // Only enable TLS 1.2 until TLS 1.3 is stable.
    *versions = vec![rustls::ProtocolVersion::TLSv1_2]

    // XXX: Rustls doesn't provide a good way to customize the cipher suite
    // support, so just use its defaults, which are still pretty good.
    // TODO: Expand Rustls's API to allow us to clearly whitelist the cipher
    // suites we want to enable.
}

// Keep these in sync.
pub(super) static SIGNATURE_ALG_RING_SIGNING: &signature::SigningAlgorithm =
    &signature::ECDSA_P256_SHA256_ASN1_SIGNING;
pub(super) const SIGNATURE_ALG_RUSTLS_SCHEME: rustls::SignatureScheme =
    rustls::SignatureScheme::ECDSA_NISTP256_SHA256;
pub(super) const SIGNATURE_ALG_RUSTLS_ALGORITHM: rustls::internal::msgs::enums::SignatureAlgorithm =
    rustls::internal::msgs::enums::SignatureAlgorithm::ECDSA;

#[cfg(test)]
mod test_util {
    use std::path::PathBuf;

    use conditional::Conditional;
    use tls::{CommonSettings, Identity, ReasonForNoIdentity};

    pub struct Strings {
        pub identity: &'static str,
        pub trust_anchors: &'static str,
        pub end_entity_cert: &'static str,
        pub private_key: &'static str,
    }

    pub static FOO_NS1: Strings = Strings {
        identity: "foo.deployment.ns1.linkerd-managed.linkerd.svc.cluster.local",
        trust_anchors: "ca1.pem",
        end_entity_cert: "foo-ns1-ca1.crt",
        private_key: "foo-ns1-ca1.p8",
    };

    impl Strings {
        pub fn to_settings(&self) -> CommonSettings {
            let dir = PathBuf::from("src/transport/tls/testdata");
            CommonSettings {
                pod_identity: Identity::from_sni_hostname(self.identity.as_bytes()).unwrap(),
                controller_identity: Conditional::None(ReasonForNoIdentity::NotConfigured),
                trust_anchors: dir.join(self.trust_anchors),
                end_entity_cert: dir.join(self.end_entity_cert),
                private_key: dir.join(self.private_key),
            }
        }
    }
}

#[cfg(test)]
mod tests {
    use tls::{ClientConfig, ServerConfig};
    use super::{CommonConfig, Error, test_util::*};

    #[test]
    fn can_construct_client_and_server_config_from_valid_settings() {
        let settings = FOO_NS1.to_settings();
        let common = CommonConfig::load_from_disk(&settings).unwrap();
        let _: ClientConfig = ClientConfig::from(&common); // infallible
        let _: ServerConfig = ServerConfig::from(&common); // infallible
    }

    #[test]
    fn recognize_ca_did_not_issue_cert() {
        let settings = Strings {
            trust_anchors: "ca2.pem",
            ..FOO_NS1
        }.to_settings();
        match CommonConfig::load_from_disk(&settings) {
            Err(Error::EndEntityCertIsNotValid(_)) => (),
            r => unreachable!("CommonConfig::load_from_disk returned {:?}", r),
        }
    }

    #[test]
    fn recognize_cert_is_not_valid_for_identity() {
        let settings = Strings {
            end_entity_cert: "bar-ns1-ca1.crt",
            private_key: "bar-ns1-ca1.p8",
            ..FOO_NS1
        }.to_settings();
        match CommonConfig::load_from_disk(&settings) {
            Err(Error::EndEntityCertIsNotValid(_)) => (),
            r => unreachable!("CommonConfig::load_from_disk returned {:?}", r),
        }
    }

    // XXX: The check that this tests hasn't been implemented yet.
    #[test]
    #[should_panic]
    fn recognize_private_key_is_not_valid_for_cert() {
        let settings = Strings {
            private_key: "bar-ns1-ca1.p8",
            ..FOO_NS1
        }.to_settings();
        match CommonConfig::load_from_disk(&settings) {
            Err(_) => (), // // TODO: Err(Error::InvalidPrivateKey) > (),
            r => unreachable!("CommonConfig::load_from_disk returned {:?}", r),
        }
    }
}<|MERGE_RESOLUTION|>--- conflicted
+++ resolved
@@ -292,25 +292,30 @@
 
 /// Watches for client and server TLS configuration.
 ///
-<<<<<<< HEAD
 /// If all references are dropped to _either_ the `client` or `server` watches,
 /// all updates will cease for both config watches.
 pub struct ConfigWatch {
     pub client: ClientConfigWatch,
-    pub server: ServerConfigWatch,
+    pub server: Conditional<ServerConfigWatch, ReasonForNoTls>,
     client_store: Store<Conditional<ClientConfig, ReasonForNoTls>>,
-    server_store: Store<Conditional<ServerConfig, ReasonForNoTls>>,
+    server_store: Store<ServerConfig>,
     settings: Conditional<CommonSettings, ReasonForNoTls>,
 }
 
 impl ConfigWatch {
     pub fn new(settings: Conditional<CommonSettings, ReasonForNoTls>) -> Self {
-        let reason = match settings {
-            Conditional::Some(_) => ReasonForNoTls::NoConfig,
-            Conditional::None(reason) => reason,
+        let (server_watch, server_store) = {
+            let empty = CommonConfig::empty();
+            Watch::new(ServerConfig::from(&empty))
         };
-        let (client, client_store) = Watch::new(Conditional::None(reason));
-        let (server, server_store) = Watch::new(Conditional::None(reason));
+
+        let (client_reason, server) = match settings {
+            Conditional::Some(_) => (ReasonForNoTls::NoConfig, Conditional::Some(server_watch)),
+            Conditional::None(reason) => (reason, Conditional::None(reason)),
+        };
+
+        let (client, client_store) = Watch::new(Conditional::None(client_reason));
+
         ConfigWatch {
             client,
             server,
@@ -348,7 +353,7 @@
                         .store(Conditional::Some(ClientConfig::from(config)))
                         .map_err(|_| trace!("all client config watchers dropped"))?;
                     server_store
-                        .store(Conditional::Some(ServerConfig::from(config)))
+                        .store(ServerConfig::from(config))
                         .map_err(|_| trace!("all server config watchers dropped"))?;
                     Ok((client_store, server_store))
                 })
@@ -363,62 +368,6 @@
         // non-anonymized type was the same).
         Box::new(f)
     }
-=======
-/// The returned task Future is expected to never complete.
-///
-/// If there are no TLS settings, then empty watches are returned. In this case, the
-/// Future is never notified.
-///
-/// If all references are dropped to _either_ the client or server config watches, all
-/// updates will cease for both config watches.
-pub fn watch_for_config_changes(
-    settings: Conditional<&CommonSettings, ReasonForNoTls>,
-    sensor: sensor::TlsConfig,
-) -> (ClientConfigWatch, Conditional<ServerConfigWatch, ReasonForNoTls>, PublishConfigs)
-{
-    let settings = if let Conditional::Some(settings) = settings {
-        settings.clone()
-    } else {
-        let (client_watch, _) = Watch::new(Conditional::None(ReasonForNoTls::Disabled));
-        let server_watch = Conditional::None(ReasonForNoTls::Disabled);
-        let no_future = future::empty();
-        return (client_watch, server_watch, Box::new(no_future));
-    };
-
-    let changes = settings.stream_changes(Duration::from_secs(1), sensor);
-    let no_config_yet = CommonConfig::empty();
-    let (client_watch, client_store) =
-        // TODO: Should this also have the empty cert resolver instead?
-        Watch::new(Conditional::None(ReasonForNoTls::NoConfig));
-    let (server_watch, server_store) = Watch::new(ServerConfig::from(&no_config_yet));
-
-    // `Store::store` will return an error iff all watchers have been dropped,
-    // so we'll use `fold` to cancel the forwarding future. Eventually, we can
-    // also use the fold to continue tracking previous states if we need to do
-    // that.
-    let f = changes
-        .fold(
-            (client_store, server_store),
-            |(mut client_store, mut server_store), ref config| {
-                client_store
-                    .store(Conditional::Some(ClientConfig::from(config)))
-                    .map_err(|_| trace!("all client config watchers dropped"))?;
-                server_store
-                    .store(ServerConfig::from(config))
-                    .map_err(|_| trace!("all server config watchers dropped"))?;
-                Ok((client_store, server_store))
-            })
-        .then(|_| {
-            error!("forwarding to tls config watches finished.");
-            Err(())
-        });
-
-    // This function and `ServerConfig::no_tls` return `Box<Future<...>>`
-    // rather than `impl Future<...>` so that they can have the _same_ return
-    // types (impl Traits are not the same type unless the original
-    // non-anonymized type was the same).
-    (client_watch, Conditional::Some(server_watch), Box::new(f))
->>>>>>> 30a48a7d
 }
 
 impl ClientConfig {
