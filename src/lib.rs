#![deny(warnings, rust_2018_idioms)]
#![recursion_limit = "128"]

<<<<<<< HEAD
extern crate byteorder;
extern crate bytes;
extern crate env_logger;
#[macro_use]
extern crate futures;
extern crate futures_mpsc_lossy;
extern crate futures_watch;
extern crate h2;
extern crate http;
extern crate http_body;
extern crate httparse;
extern crate hyper;
extern crate ipnet;
#[cfg(target_os = "linux")]
extern crate libc;
#[macro_use]
extern crate log;
extern crate indexmap;
#[cfg(target_os = "linux")]
extern crate procinfo;
extern crate prost;
extern crate prost_types;
#[cfg(test)]
#[macro_use]
extern crate quickcheck;
extern crate rand;
extern crate regex;
extern crate tokio;
extern crate tokio_timer;
extern crate tower;
extern crate tower_grpc;
extern crate tower_util;
extern crate try_lock;

#[macro_use]
extern crate linkerd2_metrics;
extern crate linkerd2_never as never;
extern crate linkerd2_proxy_api as api;
extern crate linkerd2_task as task;
extern crate linkerd2_timeout as timeout;

// `linkerd2_metrics` is needed to satisfy the macro, but this is nicer to use internally.
use self::linkerd2_metrics as metrics;

=======
>>>>>>> 28042c8b
mod addr;
pub mod app;
mod conditional;
pub mod control;
mod dns;
mod drain;
mod identity;
mod kafka;
pub mod logging;
mod proxy;
mod svc;
mod tap;
pub mod telemetry;
pub mod transport;

use self::addr::{Addr, NameAddr};
use self::conditional::Conditional;

pub use self::logging::trace;
pub use self::transport::SoOriginalDst;<|MERGE_RESOLUTION|>--- conflicted
+++ resolved
@@ -1,53 +1,6 @@
 #![deny(warnings, rust_2018_idioms)]
 #![recursion_limit = "128"]
 
-<<<<<<< HEAD
-extern crate byteorder;
-extern crate bytes;
-extern crate env_logger;
-#[macro_use]
-extern crate futures;
-extern crate futures_mpsc_lossy;
-extern crate futures_watch;
-extern crate h2;
-extern crate http;
-extern crate http_body;
-extern crate httparse;
-extern crate hyper;
-extern crate ipnet;
-#[cfg(target_os = "linux")]
-extern crate libc;
-#[macro_use]
-extern crate log;
-extern crate indexmap;
-#[cfg(target_os = "linux")]
-extern crate procinfo;
-extern crate prost;
-extern crate prost_types;
-#[cfg(test)]
-#[macro_use]
-extern crate quickcheck;
-extern crate rand;
-extern crate regex;
-extern crate tokio;
-extern crate tokio_timer;
-extern crate tower;
-extern crate tower_grpc;
-extern crate tower_util;
-extern crate try_lock;
-
-#[macro_use]
-extern crate linkerd2_metrics;
-extern crate linkerd2_never as never;
-extern crate linkerd2_proxy_api as api;
-extern crate linkerd2_task as task;
-extern crate linkerd2_timeout as timeout;
-
-// `linkerd2_metrics` is needed to satisfy the macro, but this is nicer to use internally.
-use self::linkerd2_metrics as metrics;
-
-=======
->>>>>>> 28042c8b
 mod addr;
 pub mod app;
 mod conditional;
