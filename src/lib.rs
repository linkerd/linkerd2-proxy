--- conflicted
+++ resolved
@@ -7,13 +7,8 @@
 use linkerd2_identity as identity;
 use linkerd2_metrics as metrics;
 use linkerd2_proxy_api as api;
-<<<<<<< HEAD
 use linkerd2_proxy_api_resolve as api_resolve;
-use linkerd2_proxy_core::{self as core, drain, Error};
-=======
 use linkerd2_proxy_core::{self as core, drain};
-use linkerd2_proxy_resolve as resolve;
->>>>>>> 7687680c
 use linkerd2_task as task;
 
 pub mod app;
