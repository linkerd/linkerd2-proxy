use std::{
    collections::HashMap,
    fmt::{self, Write},
    hash,
    sync::Arc,
};

use http;

use ctx;
use conditional::Conditional;
use super::prom::FmtLabels;
use transport::tls;

#[derive(Clone, Debug, Eq, PartialEq, Hash)]
pub struct RequestLabels {

    /// Was the request in the inbound or outbound direction?
    direction: Direction,

    // Additional labels identifying the destination service of an outbound
    // request, provided by service discovery.
    outbound_labels: Option<DstLabels>,

    /// The value of the `:authority` (HTTP/2) or `Host` (HTTP/1.1) header of
    /// the request.
    authority: Authority,

    /// Whether or not the request was made over TLS.
    tls_status: TlsStatus,
}

#[derive(Clone, Debug, Eq, PartialEq, Hash)]
pub struct ResponseLabels {

    request_labels: RequestLabels,

    /// The HTTP status code of the response.
    status_code: StatusCode,

    /// The value of the grpc-status trailer. Only applicable to response
    /// metrics for gRPC responses.
    grpc_status: Option<GrpcStatus>,

    /// Was the response a success or failure?
    classification: Classification,
}

#[derive(Copy, Clone, Debug, Eq, PartialEq, Hash)]
pub enum Classification {
    Success,
    Failure,
}

#[derive(Copy, Clone, Debug, Eq, PartialEq, Hash)]
pub struct Direction(ctx::Proxy);

#[derive(Clone, Debug, Eq, PartialEq)]
pub struct DstLabels {
    formatted: Arc<str>,
    original: Arc<HashMap<String, String>>,
}

#[derive(Copy, Clone, Debug, Eq, PartialEq, Hash)]
pub struct TlsStatus(ctx::transport::TlsStatus);

#[derive(Clone, Debug, Eq, PartialEq, Hash)]
struct Authority(Option<http::uri::Authority>);

#[derive(Copy, Clone, Debug, Eq, PartialEq, Hash)]
struct StatusCode(u16);

#[derive(Copy, Clone, Debug, Eq, PartialEq, Hash)]
struct GrpcStatus(u32);

// ===== impl RequestLabels =====

impl RequestLabels {
    pub fn new(req: &ctx::http::Request) -> Self {
        let direction = Direction::new(req.server.proxy);

        let outbound_labels = req.dst_labels().cloned();

        let authority = req.uri
            .authority_part()
            .cloned();

        RequestLabels {
            direction,
            outbound_labels,
            authority: Authority(authority),
            tls_status: TlsStatus(req.tls_status()),
        }
    }

    #[cfg(test)]
    pub fn tls_status(&self) -> TlsStatus {
        self.tls_status
    }
}

impl FmtLabels for RequestLabels {
    fn fmt_labels(&self, f: &mut fmt::Formatter) -> fmt::Result {
        let labels = (((&self.authority,
            &self.direction),
            self.outbound_labels.as_ref()),
            &self.tls_status);
        labels.fmt_labels(f)
    }
}

impl<'a> FmtLabels for Authority {
    fn fmt_labels(&self, f: &mut fmt::Formatter) -> fmt::Result {
        match self.0 {
            Some(ref a) => write!(f, "authority=\"{}\"", a),
            None => write!(f, "authority=\"\""),
        }
    }
}


// ===== impl ResponseLabels =====

impl ResponseLabels {

    pub fn new(rsp: &ctx::http::Response, grpc_status_code: Option<u32>) -> Self {
        let request_labels = RequestLabels::new(&rsp.request);
        let classification = Classification::classify(rsp, grpc_status_code);
        ResponseLabels {
            request_labels,
            status_code: StatusCode(rsp.status.as_u16()),
            grpc_status: grpc_status_code.map(GrpcStatus),
            classification,
        }
    }

    /// Called when the response stream has failed.
    pub fn fail(rsp: &ctx::http::Response) -> Self {
        let request_labels = RequestLabels::new(&rsp.request);
        ResponseLabels {
            request_labels,
            // TODO: is it correct to always treat this as 500?
            // Alternatively, the status_code field could be made optional...
            status_code: StatusCode(500),
            grpc_status: None,
            classification: Classification::Failure,
        }
    }

    #[cfg(test)]
    pub fn tls_status(&self) -> TlsStatus {
        self.request_labels.tls_status
    }
}

impl FmtLabels for ResponseLabels {
    fn fmt_labels(&self, f: &mut fmt::Formatter) -> fmt::Result {
        let l = (((&self.request_labels,
            &self.classification),
            &self.status_code),
            self.grpc_status.as_ref());
        l.fmt_labels(f)
    }
}

impl FmtLabels for StatusCode {
    fn fmt_labels(&self, f: &mut fmt::Formatter) -> fmt::Result {
        write!(f, "status_code=\"{}\"", self.0)
    }
}

impl FmtLabels for GrpcStatus {
    fn fmt_labels(&self, f: &mut fmt::Formatter) -> fmt::Result {
        write!(f, "grpc_status_code=\"{}\"", self.0)
    }
}

// ===== impl Classification =====

impl Classification {

    fn grpc_status(code: u32) -> Self {
        if code == 0 {
            // XXX: are gRPC status codes indicating client side errors
            //      "successes" or "failures?
            Classification::Success
        } else {
            Classification::Failure
        }
    }

    fn http_status(status: &http::StatusCode) -> Self {
        if status.is_server_error() {
            Classification::Failure
        } else {
            Classification::Success
        }
    }

    fn classify(rsp: &ctx::http::Response, grpc_status: Option<u32>) -> Self {
        grpc_status.map(Classification::grpc_status)
            .unwrap_or_else(|| Classification::http_status(&rsp.status))
    }
}

impl FmtLabels for Classification {
    fn fmt_labels(&self, f: &mut fmt::Formatter) -> fmt::Result {
        match self {
            &Classification::Success => f.pad("classification=\"success\""),
            &Classification::Failure => f.pad("classification=\"failure\""),
        }
    }
}

// ===== impl Direction =====

impl Direction {
    pub fn new(ctx: ctx::Proxy) -> Self {
        Direction(ctx)
    }
}

<<<<<<< HEAD
impl FmtLabels for Direction {
    fn fmt_labels(&self, f: &mut fmt::Formatter) -> fmt::Result {
        match self {
            &Direction::Inbound => f.pad("direction=\"inbound\""),
            &Direction::Outbound => f.pad("direction=\"outbound\""),
=======
impl fmt::Display for Direction {
    fn fmt(&self, f: &mut fmt::Formatter) -> fmt::Result {
        match self.0 {
            ctx::Proxy::Inbound => f.pad("direction=\"inbound\""),
            ctx::Proxy::Outbound => f.pad("direction=\"outbound\""),
>>>>>>> 6dde18cf
        }
    }
}

// ===== impl DstLabels ====

impl DstLabels {
    pub fn new<I, S>(labels: I) -> Option<Self>
    where
        I: IntoIterator<Item=(S, S)>,
        S: fmt::Display,
    {
        let mut labels = labels.into_iter();

        if let Some((k, v)) = labels.next() {
            let mut original = HashMap::new();

            // Format the first label pair without a leading comma, since we
            // don't know where it is in the output labels at this point.
            let mut s = format!("dst_{}=\"{}\"", k, v);
            original.insert(format!("{}", k), format!("{}", v));

            // Format subsequent label pairs with leading commas, since
            // we know that we already formatted the first label pair.
            for (k, v) in labels {
                write!(s, ",dst_{}=\"{}\"", k, v)
                    .expect("writing to string should not fail");
                original.insert(format!("{}", k), format!("{}", v));
            }

            Some(DstLabels {
                formatted: Arc::from(s),
                original: Arc::new(original),
            })
        } else {
            // The iterator is empty; return None
            None
        }
    }

    pub fn as_map(&self) -> &HashMap<String, String> {
        &self.original
    }

    pub fn as_str(&self) -> &str {
        &self.formatted
    }
}

// Simply hash the formatted string and no other fields on `DstLabels`.
impl hash::Hash for DstLabels {
    fn hash<H: hash::Hasher>(&self, state: &mut H) {
        self.formatted.hash(state)
    }
}

impl FmtLabels for DstLabels {
    fn fmt_labels(&self, f: &mut fmt::Formatter) -> fmt::Result {
        fmt::Display::fmt(&self.formatted, f)
    }
}

// ===== impl TlsStatus =====

impl FmtLabels for TlsStatus {
    fn fmt_labels(&self, f: &mut fmt::Formatter) -> fmt::Result {
        match self.0 {
            Conditional::None(tls::ReasonForNoTls::NoIdentity(why)) =>
                write!(f, "tls=\"no_identity\",no_tls_reason=\"{}\"", why),
            status => write!(f, "tls=\"{}\"", status),
        }
    }
}

impl From<ctx::transport::TlsStatus> for TlsStatus {
    fn from(tls: ctx::transport::TlsStatus) -> Self {
        TlsStatus(tls)
    }
}

#[cfg(test)]
impl Into<ctx::transport::TlsStatus> for TlsStatus {
    fn into(self) -> ctx::transport::TlsStatus {
        self.0
    }
}

impl fmt::Display for tls::ReasonForNoIdentity {
    fn fmt(&self, f: &mut fmt::Formatter) -> fmt::Result {
        match self {
            tls::ReasonForNoIdentity::NotHttp => f.pad("not_http"),
            tls::ReasonForNoIdentity::NoAuthorityInHttpRequest =>
                f.pad("no_authority_in_http_request"),
            tls::ReasonForNoIdentity::NotProvidedByServiceDiscovery =>
                f.pad("not_provided_by_service_discovery"),
            tls::ReasonForNoIdentity::Loopback => f.pad("loopback"),
            tls::ReasonForNoIdentity::NotConfigured => f.pad("not_configured"),
            tls::ReasonForNoIdentity::NotImplementedForTap =>
                f.pad("not_implemented_for_tap"),
            tls::ReasonForNoIdentity::NotImplementedForMetrics =>
                f.pad("not_implemented_for_metrics"),
        }
    }
}<|MERGE_RESOLUTION|>--- conflicted
+++ resolved
@@ -220,19 +220,11 @@
     }
 }
 
-<<<<<<< HEAD
 impl FmtLabels for Direction {
     fn fmt_labels(&self, f: &mut fmt::Formatter) -> fmt::Result {
-        match self {
-            &Direction::Inbound => f.pad("direction=\"inbound\""),
-            &Direction::Outbound => f.pad("direction=\"outbound\""),
-=======
-impl fmt::Display for Direction {
-    fn fmt(&self, f: &mut fmt::Formatter) -> fmt::Result {
         match self.0 {
             ctx::Proxy::Inbound => f.pad("direction=\"inbound\""),
             ctx::Proxy::Outbound => f.pad("direction=\"outbound\""),
->>>>>>> 6dde18cf
         }
     }
 }
