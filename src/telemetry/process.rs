--- conflicted
+++ resolved
@@ -1,12 +1,7 @@
 use std::fmt;
 use std::time::{SystemTime, UNIX_EPOCH};
 
-<<<<<<< HEAD
-use ctx;
 use super::metrics::{Gauge, prom::FmtPrometheus};
-=======
-use super::metrics::Gauge;
->>>>>>> 6dde18cf
 
 use self::system::System;
 
