--- conflicted
+++ resolved
@@ -439,13 +439,7 @@
                 //add_remote_ip_on_rsp, add_server_id_on_rsp,
             };
             use proxy::{
-<<<<<<< HEAD
-                http::{
-                    balance, canonicalize, header_from_target, identity_from_header, metrics, retry,
-                },
-=======
-                http::{balance, canonicalize, fallback, header_from_target, metrics, retry},
->>>>>>> f0ef7753
+                http::{balance, canonicalize, fallback, header_from_target, identity_from_header, metrics, retry},
                 resolve,
             };
 
