--- conflicted
+++ resolved
@@ -450,10 +450,6 @@
             // 6. Strips any `l5d-server-id` that may have been received from
             //    the server, before we apply our own.
             let endpoint_stack = svc::builder()
-<<<<<<< HEAD
-                .layer(buffer::layer(max_in_flight))
-=======
->>>>>>> 61db2e77
                 .layer(metrics::layer::<_, classify::Response>(
                     endpoint_http_metrics,
                 ))
@@ -489,7 +485,6 @@
                 .layer(retry::layer(retry_http_metrics.clone()))
                 .layer(metrics::layer::<_, classify::Response>(retry_http_metrics))
                 .layer(insert_target::layer());
-<<<<<<< HEAD
 
             let balancer = svc::builder()
                 .layer(
@@ -521,8 +516,6 @@
                 .layer(buffer::layer(max_in_flight))
                 .layer(pending::layer())
                 .service(endpoint_stack);
-=======
->>>>>>> 61db2e77
 
             // A per-`DstAddr` stack that does the following:
             //
@@ -540,14 +533,7 @@
                 ))
                 .layer(buffer::layer(max_in_flight))
                 .layer(pending::layer())
-<<<<<<< HEAD
                 .service(balancer);
-=======
-                .layer(balance::layer(EWMA_DEFAULT_RTT, EWMA_DECAY))
-                .layer(resolve::layer(Resolve::new(resolver)))
-                .layer(pending::layer())
-                .service(endpoint_stack);
->>>>>>> 61db2e77
 
             // Routes request using the `DstAddr` extension.
             //
