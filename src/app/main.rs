use super::admin::{self, Admin, Readiness};
use super::classify::{self, Class};
use super::control;
use super::metric_labels::{ControlLabels, EndpointLabels, RouteLabels};
use super::profiles::Client as ProfilesClient;
use super::{config::Config, identity};
use super::{handle_time, inbound, outbound, tap::serve_tap};
<<<<<<< HEAD
use crate::opencensus::SpanExporter;
use crate::proxy::{self, http::metrics as http_metrics, reconnect};
use crate::svc::{self, LayerExt};
use crate::transport::{self, connect, keepalive, tls, GetOriginalDst, Listen};
use crate::{dns, drain, logging, metrics::FmtMetrics, tap, task, telemetry, trace, Conditional};
use futures::{self, future, Future, Stream};
use opencensus_proto::agent::common::v1 as oc;

use std::collections::HashMap;
=======
use crate::proxy::{self, http::metrics as http_metrics};
use crate::svc::{self, LayerExt};
use crate::transport::{self, connect, keepalive, tls, GetOriginalDst, Listen};
use crate::{dns, drain, logging, metrics::FmtMetrics, tap, task, telemetry, trace, Conditional};
use futures::{self, future, Future};
use linkerd2_reconnect as reconnect;
>>>>>>> 15a943d3
use std::net::SocketAddr;
use std::thread;
use std::time::{Duration, SystemTime};
use tokio::runtime::current_thread;
use tokio::sync::mpsc;
use tracing::{debug, error, info, trace};

/// Runs a sidecar proxy.
///
/// The proxy binds two listeners:
///
/// - a private socket (TCP or UNIX) for outbound requests to other instances;
/// - and a public socket (TCP and optionally TLS) for inbound requests from other
///   instances.
///
/// The public listener forwards requests to a local socket (TCP or UNIX).
///
/// The private listener routes requests to service-discovery-aware load-balancer.
///
pub struct Main<G> {
    proxy_parts: ProxyParts<G>,
    runtime: task::MainRuntime,
}

struct ProxyParts<G> {
    config: Config,
    identity: tls::Conditional<(identity::Local, identity::CrtKeySender)>,

    start_time: SystemTime,
    trace_level: trace::LevelHandle,

    admin_listener: Listen<identity::Local, ()>,
    control_listener: Option<(Listen<identity::Local, ()>, identity::Name)>,

    inbound_listener: Listen<identity::Local, G>,
    outbound_listener: Listen<identity::Local, G>,
}

impl<G> Main<G>
where
    G: GetOriginalDst + Clone + Send + 'static,
{
    pub fn new<R>(
        config: Config,
        trace_level: trace::LevelHandle,
        get_original_dst: G,
        runtime: R,
    ) -> Self
    where
        R: Into<task::MainRuntime>,
    {
        let start_time = SystemTime::now();

        let identity = config.identity_config.as_ref().map(identity::Local::new);
        let local_identity = identity.as_ref().map(|(l, _)| l.clone());

        let control_listener = config.control_listener.as_ref().map(|cl| {
            let listener = Listen::bind(cl.listener.addr, local_identity.clone())
                .expect("dst_svc listener bind");

            (listener, cl.tap_svc_name.clone())
        });

        let admin_listener = Listen::bind(config.admin_listener.addr, local_identity.clone())
            .expect("metrics listener bind");

        let outbound_listener = Listen::bind(
            config.outbound_listener.addr,
            Conditional::None(tls::ReasonForNoPeerName::Loopback.into()),
        )
        .expect("outbound listener bind")
        .with_original_dst(get_original_dst.clone())
        .without_protocol_detection_for(config.outbound_ports_disable_protocol_detection.clone());

        let inbound_listener = Listen::bind(config.inbound_listener.addr, local_identity)
            .expect("inbound listener bind")
            .with_original_dst(get_original_dst.clone())
            .without_protocol_detection_for(
                config.inbound_ports_disable_protocol_detection.clone(),
            );

        let runtime = runtime.into();

        let proxy_parts = ProxyParts {
            config,
            identity,
            start_time,
            trace_level,
            inbound_listener,
            outbound_listener,
            control_listener,
            admin_listener,
        };

        Main {
            proxy_parts,
            runtime,
        }
    }

    pub fn control_addr(&self) -> Option<SocketAddr> {
        self.proxy_parts
            .control_listener
            .as_ref()
            .map(|l| l.0.local_addr().clone())
    }

    pub fn inbound_addr(&self) -> SocketAddr {
        self.proxy_parts.inbound_listener.local_addr()
    }

    pub fn outbound_addr(&self) -> SocketAddr {
        self.proxy_parts.outbound_listener.local_addr()
    }

    pub fn metrics_addr(&self) -> SocketAddr {
        self.proxy_parts.admin_listener.local_addr()
    }

    pub fn run_until<F>(self, shutdown_signal: F)
    where
        F: Future<Item = (), Error = ()> + Send + 'static,
    {
        let Main {
            proxy_parts,
            mut runtime,
        } = self;

        let (drain_tx, drain_rx) = drain::channel();

        runtime.spawn(futures::lazy(move || {
            proxy_parts.build_proxy_task(drain_rx);
            trace!("main task spawned");
            Ok(())
        }));

        let shutdown_signal = shutdown_signal.and_then(move |()| {
            debug!("shutdown signaled");
            drain_tx.drain()
        });

        runtime.run_until(shutdown_signal).expect("executor");

        debug!("shutdown complete");
    }
}

impl<G> ProxyParts<G>
where
    G: GetOriginalDst + Clone + Send + 'static,
{
    /// This is run inside a `futures::lazy`, so the default Executor is
    /// setup for use in here.
    fn build_proxy_task(self, drain_rx: drain::Watch) {
        let ProxyParts {
            config,
            identity,
            start_time,
            trace_level,
            control_listener,
            inbound_listener,
            outbound_listener,
            admin_listener,
        } = self;

        info!("using destination service at {:?}", config.destination_addr);
        match config.identity_config.as_ref() {
            Conditional::Some(config) => info!("using identity service at {:?}", config.svc.addr),
            Conditional::None(reason) => info!("identity is DISABLED: {}", reason),
        }
        info!("routing on {:?}", outbound_listener.local_addr());
        info!(
            "proxying on {:?} to {:?}",
            inbound_listener.local_addr(),
            config.inbound_forward
        );
        info!(
            "serving admin endpoint metrics on {:?}",
            admin_listener.local_addr(),
        );
        info!(
            "protocol detection disabled for inbound ports {:?}",
            config.inbound_ports_disable_protocol_detection,
        );
        info!(
            "protocol detection disabled for outbound ports {:?}",
            config.outbound_ports_disable_protocol_detection,
        );

        let (dns_resolver, dns_bg) = dns::Resolver::from_system_config_with(&config)
            .unwrap_or_else(|e| {
                // FIXME: DNS configuration should be infallible.
                panic!("invalid DNS configuration: {:?}", e);
            });

        let (ctl_http_metrics, ctl_http_report) = {
            let (m, r) = http_metrics::new::<ControlLabels, Class>(config.metrics_retain_idle);
            (m, r.with_prefix("control"))
        };

        let (endpoint_http_metrics, endpoint_http_report) =
            http_metrics::new::<EndpointLabels, Class>(config.metrics_retain_idle);

        let (route_http_metrics, route_http_report) = {
            let (m, r) = http_metrics::new::<RouteLabels, Class>(config.metrics_retain_idle);
            (m, r.with_prefix("route"))
        };

        let (retry_http_metrics, retry_http_report) = {
            let (m, r) = http_metrics::new::<RouteLabels, Class>(config.metrics_retain_idle);
            (m, r.with_prefix("route_actual"))
        };

        let handle_time_report = handle_time::Metrics::new();
        let inbound_handle_time = handle_time_report.inbound();
        let outbound_handle_time = handle_time_report.outbound();

        let (transport_metrics, transport_report) = transport::metrics::new();

        let report = endpoint_http_report
            .and_then(route_http_report)
            .and_then(retry_http_report)
            .and_then(transport_report)
            //.and_then(tls_config_report)
            .and_then(ctl_http_report)
            .and_then(handle_time_report)
            .and_then(telemetry::process::Report::new(start_time));

        let mut identity_daemon = None;
        let (readiness, ready_latch) = Readiness::new();
        let local_identity = match identity {
            Conditional::None(r) => {
                ready_latch.release();
                Conditional::None(r)
            }
            Conditional::Some((local_identity, crt_store)) => {
                let id_config = match config.identity_config.as_ref() {
                    Conditional::Some(c) => c.clone(),
                    Conditional::None(_) => unreachable!(),
                };

                // If the service is on localhost, use the inbound keepalive.
                // If the service. is remote, use the outbound keepalive.
                let keepalive = if id_config.svc.addr.is_loopback() {
                    config.inbound_connect_keepalive
                } else {
                    config.outbound_connect_keepalive
                };

                let svc = svc::stack(connect::svc())
                    .push(tls::client::layer(Conditional::Some(
                        id_config.trust_anchors.clone(),
                    )))
                    .push(keepalive::connect::layer(keepalive))
                    .push_timeout(config.control_connect_timeout)
                    .push(control::client::layer())
                    .push(control::resolve::layer(dns_resolver.clone()))
                    .push(reconnect::layer({
                        let backoff = config.control_backoff.clone();
                        move |_| Ok(backoff.stream())
                    }))
                    .push(http_metrics::layer::<_, classify::Response>(
                        ctl_http_metrics.clone(),
                    ))
                    .push(proxy::grpc::req_body_as_payload::layer().per_make())
                    .push(control::add_origin::layer())
                    .push_buffer_pending(
                        config.destination_buffer_capacity,
                        config.control_dispatch_timeout,
                    )
                    .into_inner()
                    .make(id_config.svc.clone());

                identity_daemon = Some(identity::Daemon::new(id_config, crt_store, svc));

                task::spawn(
                    local_identity
                        .clone()
                        .await_crt()
                        .map(move |id| {
                            ready_latch.release();
                            info!("Certified identity: {}", id.name().as_ref());
                        })
                        .map_err(|_| {
                            // The daemon task was lost?!
                            panic!("Failed to certify identity!");
                        }),
                );

                Conditional::Some(local_identity)
            }
        };

        let dst_svc = {

            // If the dst_svc is on localhost, use the inbound keepalive.
            // If the dst_svc is remote, use the outbound keepalive.
            let keepalive = if config.destination_addr.addr.is_loopback() {
                config.inbound_connect_keepalive
            } else {
                config.outbound_connect_keepalive
            };

            svc::stack(connect::svc())
                .push(tls::client::layer(local_identity.clone()))
                .push(keepalive::connect::layer(keepalive))
                .push_timeout(config.control_connect_timeout)
                .push(control::client::layer())
                .push(control::resolve::layer(dns_resolver.clone()))
                .push(reconnect::layer({
                    let backoff = config.control_backoff.clone();
                    move |_| Ok(backoff.stream())
                }))
                .push(http_metrics::layer::<_, classify::Response>(
                    ctl_http_metrics.clone(),
                ))
                .push(proxy::grpc::req_body_as_payload::layer().per_make())
                .push(control::add_origin::layer())
                .push_buffer_pending(
                    config.destination_buffer_capacity,
                    config.control_dispatch_timeout,
                )
                .into_inner()
                .make(config.destination_addr.clone())
        };

        let resolver = crate::resolve::Resolver::new(
            dst_svc.clone(),
            config.destination_get_suffixes.clone(),
            config.destination_context.clone(),
        );

        let (tap_layer, tap_grpc, tap_daemon) = tap::new();

        // Spawn a separate thread to handle the admin stuff.
        {
            let (tx, admin_shutdown_signal) = futures::sync::oneshot::channel::<()>();
            thread::Builder::new()
                .name("admin".into())
                .spawn(move || {
                    use crate::api::tap::server::TapServer;

                    let mut rt =
                        current_thread::Runtime::new().expect("initialize admin thread runtime");

                    rt.spawn(admin::serve_http(
                        "admin",
                        admin_listener,
                        Admin::new(report, readiness, trace_level),
                    ));

                    if let Some((listener, tap_svc_name)) = control_listener {
                        rt.spawn(tap_daemon.map_err(|_| ()));
                        rt.spawn(serve_tap(listener, tap_svc_name, TapServer::new(tap_grpc)));
                    }

                    rt.spawn(logging::admin().bg("dns-resolver").future(dns_bg));

                    if let Some(d) = identity_daemon {
                        rt.spawn(
                            logging::admin()
                                .bg("identity")
                                .future(d.map_err(|_| error!("identity task failed"))),
                        );
                    }

                    let shutdown = admin_shutdown_signal.then(|_| Ok::<(), ()>(()));
                    rt.block_on(shutdown).expect("admin");
                    trace!("admin shutdown finished");
                })
                .expect("initialize dst_svc api thread");
            trace!("dst_svc client thread spawned");

            // spawn a task to so that the admin shutdown signal is sent when
            // the main runtime drops (and thus this thread doesn't live forever).
            // This is mostly to help out the tests.
            let admin_shutdown = future::poll_fn(move || {
                // never ready, we only want to be dropped when the whole
                // runtime drops.
                Ok(futures::Async::NotReady)
            })
            .map(|()| drop(tx));
            task::spawn(admin_shutdown);
        }

        // Build the outbound and inbound proxies using the dst_svc client.

        let profiles_client = ProfilesClient::new(
            dst_svc,
            Duration::from_secs(3),
            config.destination_context.clone(),
        );

        let trace_collector_svc = config.trace_collector_addr.as_ref().map(|addr| {

            svc::stack(connect::svc())
                .push(tls::client::layer(local_identity.clone()))
                .push(keepalive::connect::layer(config.outbound_connect_keepalive))
                .push_timeout(config.control_connect_timeout)
                // TODO: perhaps rename from "control" to "grpc"
                .push(control::client::layer())
                .push(control::resolve::layer(dns_resolver.clone()))
                // TODO: we should have metrics of some kind, but the standard
                // HTTP metrics aren't useful for a client where we never read
                // the response.
                .push(reconnect::layer().with_backoff(config.control_backoff.clone()))
                .push(proxy::grpc::req_body_as_payload::layer().per_make())
                .push(control::add_origin::layer())
                .push_buffer_pending(
                    config.destination_buffer_capacity,
                    config.control_dispatch_timeout,
                )
                .into_inner()
                .make(addr.clone())
        });

        let (inbound_spans_tx, inbound_spans_rx) = mpsc::channel(100);
        let (outbound_spans_tx, outbound_spans_rx) = mpsc::channel(100);
        if let Some(trace_collector) = trace_collector_svc {
            let node = oc::Node {
                identifier: Some(oc::ProcessIdentifier {
                    host_name: hostname::get_hostname().unwrap_or_default(),
                    pid: 0,
                    start_timestamp: Some(start_time.into()),
                }),
                library_info: None,
                service_info: Some(oc::ServiceInfo {
                    name: "linkerd-proxy".to_string(),
                }),
                attributes: HashMap::new(),
            };
            let merged = inbound_spans_rx.select(outbound_spans_rx);
            let span_exporter = SpanExporter::new(trace_collector, node, merged);
            task::spawn(span_exporter);
        }

        let outbound_server = outbound::server(
            &config,
            local_identity.clone(),
            outbound_listener.local_addr(),
            resolver,
            dns_resolver,
            profiles_client.clone(),
            tap_layer.clone(),
            outbound_handle_time,
            endpoint_http_metrics.clone(),
            route_http_metrics.clone(),
            retry_http_metrics,
            transport_metrics.clone(),
            outbound_spans_tx,
        );

        let inbound_server = inbound::server(
            &config,
            local_identity.clone(),
            inbound_listener.local_addr(),
            profiles_client,
            tap_layer,
            inbound_handle_time,
            endpoint_http_metrics,
            route_http_metrics,
            transport_metrics,
            inbound_spans_tx,
        );

        super::proxy::spawn(outbound_listener, outbound_server, drain_rx.clone());
        super::proxy::spawn(inbound_listener, inbound_server, drain_rx);
    }
}<|MERGE_RESOLUTION|>--- conflicted
+++ resolved
@@ -5,30 +5,21 @@
 use super::profiles::Client as ProfilesClient;
 use super::{config::Config, identity};
 use super::{handle_time, inbound, outbound, tap::serve_tap};
-<<<<<<< HEAD
 use crate::opencensus::SpanExporter;
-use crate::proxy::{self, http::metrics as http_metrics, reconnect};
+use crate::proxy::{self, http::metrics as http_metrics};
 use crate::svc::{self, LayerExt};
 use crate::transport::{self, connect, keepalive, tls, GetOriginalDst, Listen};
 use crate::{dns, drain, logging, metrics::FmtMetrics, tap, task, telemetry, trace, Conditional};
 use futures::{self, future, Future, Stream};
-use opencensus_proto::agent::common::v1 as oc;
-
+use linkerd2_reconnect as reconnect;
 use std::collections::HashMap;
-=======
-use crate::proxy::{self, http::metrics as http_metrics};
-use crate::svc::{self, LayerExt};
-use crate::transport::{self, connect, keepalive, tls, GetOriginalDst, Listen};
-use crate::{dns, drain, logging, metrics::FmtMetrics, tap, task, telemetry, trace, Conditional};
-use futures::{self, future, Future};
-use linkerd2_reconnect as reconnect;
->>>>>>> 15a943d3
 use std::net::SocketAddr;
 use std::thread;
 use std::time::{Duration, SystemTime};
 use tokio::runtime::current_thread;
 use tokio::sync::mpsc;
 use tracing::{debug, error, info, trace};
+use opencensus_proto::agent::common::v1 as oc;
 
 /// Runs a sidecar proxy.
 ///
@@ -417,8 +408,7 @@
         );
 
         let trace_collector_svc = config.trace_collector_addr.as_ref().map(|addr| {
-
-            svc::stack(connect::svc())
+                svc::stack(connect::svc())
                 .push(tls::client::layer(local_identity.clone()))
                 .push(keepalive::connect::layer(config.outbound_connect_keepalive))
                 .push_timeout(config.control_connect_timeout)
@@ -428,7 +418,10 @@
                 // TODO: we should have metrics of some kind, but the standard
                 // HTTP metrics aren't useful for a client where we never read
                 // the response.
-                .push(reconnect::layer().with_backoff(config.control_backoff.clone()))
+                 .push(reconnect::layer({
+                    let backoff = config.control_backoff.clone();
+                    move |_| Ok(backoff.stream())
+                }))
                 .push(proxy::grpc::req_body_as_payload::layer().per_make())
                 .push(control::add_origin::layer())
                 .push_buffer_pending(
@@ -456,7 +449,9 @@
             };
             let merged = inbound_spans_rx.select(outbound_spans_rx);
             let span_exporter = SpanExporter::new(trace_collector, node, merged);
-            task::spawn(span_exporter);
+            task::spawn(span_exporter.map_err(|e| {
+                error!("span exporter failed: {}", e);
+            }));
         }
 
         let outbound_server = outbound::server(
