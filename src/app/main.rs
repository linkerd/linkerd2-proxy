--- conflicted
+++ resolved
@@ -3,11 +3,7 @@
 use super::metric_labels::{ControlLabels, EndpointLabels, RouteLabels};
 use super::profiles::Client as ProfilesClient;
 use super::{config::Config, identity};
-<<<<<<< HEAD
-use super::{handle_time, inbound, outbound, recover, tap::serve_tap};
-=======
 use super::{handle_time, inbound, outbound, tap::serve_tap};
->>>>>>> fab3b242
 use crate::proxy::{self, http::metrics as http_metrics};
 use crate::svc::{self, LayerExt};
 use crate::transport::{self, connect, keepalive, tls, GetOriginalDst, Listen};
@@ -272,16 +268,10 @@
                     .push_timeout(config.control_connect_timeout)
                     .push(control::client::layer())
                     .push(control::resolve::layer(dns_resolver.clone()))
-<<<<<<< HEAD
-                    .push(reconnect::layer(recover::always(
-                        config.control_backoff.clone(),
-                    )))
-=======
                     .push(reconnect::layer({
                         let backoff = config.control_backoff.clone();
                         move |_| Ok(backoff.stream())
                     }))
->>>>>>> fab3b242
                     .push(http_metrics::layer::<_, classify::Response>(
                         ctl_http_metrics.clone(),
                     ))
@@ -331,16 +321,10 @@
                 .push_timeout(config.control_connect_timeout)
                 .push(control::client::layer())
                 .push(control::resolve::layer(dns_resolver.clone()))
-<<<<<<< HEAD
-                .push(reconnect::layer(recover::always(
-                    config.control_backoff.clone(),
-                )))
-=======
                 .push(reconnect::layer({
                     let backoff = config.control_backoff.clone();
                     move |_| Ok(backoff.stream())
                 }))
->>>>>>> fab3b242
                 .push(http_metrics::layer::<_, classify::Response>(
                     ctl_http_metrics.clone(),
                 ))
