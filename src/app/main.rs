--- conflicted
+++ resolved
@@ -11,11 +11,7 @@
 use tokio::runtime::current_thread;
 use tower_h2;
 
-<<<<<<< HEAD
 use app::classify::{self, Class};
-=======
-use app::classify::{Class, ClassifyResponse};
->>>>>>> 19606bd5
 use app::metric_labels::EndpointLabels;
 use control;
 use dns;
@@ -219,59 +215,6 @@
                 )
             });
 
-<<<<<<< HEAD
-        let (resolver, resolver_bg) = control::destination::new(
-            dns_resolver.clone(),
-            config.namespaces.clone(),
-            control_host_and_port,
-            controller_tls,
-            config.control_backoff_delay,
-            config.destination_concurrency_limit,
-        );
-
-        const MAX_IN_FLIGHT: usize = 10_000;
-
-        let (drain_tx, drain_rx) = drain::channel();
-
-        let outbound = {
-            use super::outbound::{discovery::Resolve, orig_proto_upgrade, Endpoint, Recognize};
-            use proxy::{
-                http::{balance, metrics},
-                resolve,
-            };
-
-            let http_metrics = http_metrics.clone();
-
-            // As the outbound proxy accepts connections, we don't do any
-            // special transport-level handling.
-            let accept = transport_metrics.accept("outbound").bind(());
-
-            // Establishes connections to remote peers.
-            let connect = connect::Stack::new()
-                .push(proxy::timeout::layer(config.outbound_connect_timeout))
-                .push(transport_metrics.connect("outbound"));
-
-            let client_stack = connect
-                .clone()
-                .push(client::layer("out"))
-                .push(svc::stack::map_target::layer(|ep: &Endpoint| {
-                    client::Config::from(ep.clone())
-                }))
-                .push(reconnect::layer());
-
-            let endpoint_stack = client_stack
-                .push(svc::stack_per_request::layer())
-                .push(normalize_uri::layer())
-                .push(orig_proto_upgrade::layer())
-                .push(tap::layer(tap_next_id.clone(), taps.clone()))
-                .push(metrics::layer::<_, classify::Response>(http_metrics))
-                .push(classify::insert::layer())
-                .push(svc::watch::layer(tls_client_config));
-
-            let dst_router_stack = endpoint_stack
-                .push(resolve::layer(Resolve::new(resolver)))
-                .push(balance::layer())
-=======
             // TODO metrics
             let stack = connect::Stack::new()
                 .push(control::client::Layer::new())
@@ -281,7 +224,6 @@
                 .push(svc::watch::layer(tls_client_config.clone()))
                 .push(svc::stack::phantom_data::layer())
                 .push(control::add_origin::Layer::new())
->>>>>>> 19606bd5
                 .push(buffer::layer())
                 .push(limit::layer(config.destination_concurrency_limit));
 
@@ -298,77 +240,6 @@
             })
         };
 
-<<<<<<< HEAD
-        let inbound = {
-            use super::inbound::{self, Endpoint};
-            use proxy::http::metrics;
-
-            // As the inbound proxy accepts connections, we don't do any
-            // special transport-level handling.
-            let accept = transport_metrics.accept("inbound").bind(());
-
-            // Establishes connections to the local application.
-            let connect = connect::Stack::new()
-                .push(proxy::timeout::layer(config.inbound_connect_timeout))
-                .push(transport_metrics.connect("inbound"));
-
-            // A stack configured by `router::Config`, responsible for building
-            // a router made of route stacks configured by `inbound::Endpoint`.
-            //
-            // If there is no `SO_ORIGINAL_DST` for an inbound socket,
-            // `default_fwd_addr` may be used.
-            //
-            // `normalize_uri` and `stack_per_request` are applied on the stack
-            // selectively. For HTTP/2 stacks, for instance, neither service will be
-            // employed.
-            let default_fwd_addr = config.inbound_forward.map(|a| a.into());
-            let stack = connect
-                .clone()
-                .push(client::layer("in"))
-                .push(svc::stack::map_target::layer(|ep: &Endpoint| {
-                    client::Config::from(ep.clone())
-                }))
-                .push(reconnect::layer())
-                .push(svc::stack_per_request::layer())
-                .push(normalize_uri::layer())
-                .push(tap::layer(tap_next_id, taps))
-                .push(metrics::layer::<_, classify::Response>(http_metrics))
-                .push(classify::insert::layer())
-                .push(buffer::layer())
-                .push(limit::layer(MAX_IN_FLIGHT))
-                .push(router::layer(inbound::Recognize::new(default_fwd_addr)));
-
-            // Build a router using the above policy
-            let capacity = config.inbound_router_capacity;
-            let max_idle_age = config.inbound_router_max_idle_age;
-            let router = stack
-                .make(&router::Config::new("in", capacity, max_idle_age))
-                .expect("inbound router");
-
-            // As HTTP requests are accepted, we add some request extensions
-            // including metadata about the request's origin.
-            //
-            // Furthermore, HTTP/2 requests may be downgraded to HTTP/1.1 per
-            // `orig-proto` headers. This happens in the source stack so that
-            // the router need not detect whether a request _will be_ downgraded.
-            let source_stack = svc::stack::phantom_data::layer()
-                .push(inbound::orig_proto_downgrade::layer())
-                .push(insert_target::layer())
-                .push(timestamp_request_open::layer())
-                .bind(svc::shared::stack(router));
-
-            serve(
-                "in",
-                inbound_listener,
-                accept,
-                connect,
-                source_stack.map_err(|_| {}),
-                config.inbound_ports_disable_protocol_detection,
-                get_original_dst.clone(),
-                drain_rx.clone(),
-            )
-        };
-=======
         // The resolver is created in the proxy core but runs on the admin core.
         // This channel is used to move the task.
         let (resolver_bg_tx, resolver_bg_rx) = futures::sync::oneshot::channel();
@@ -419,7 +290,8 @@
                     .push(normalize_uri::layer())
                     .push(orig_proto_upgrade::layer())
                     .push(tap::layer(tap_next_id.clone(), taps.clone()))
-                    .push(metrics::layer::<_, ClassifyResponse>(http_metrics))
+                    .push(metrics::layer::<_, classify::Response>(http_metrics))
+                    .push(classify::insert::layer())
                     .push(svc::watch::layer(tls_client_config))
                     .push(buffer::layer());
 
@@ -455,10 +327,10 @@
                     drain_rx.clone(),
                 ).map_err(|e| error!("outbound proxy background task failed: {}", e))
             };
->>>>>>> 19606bd5
 
             let inbound = {
                 use super::inbound::{self, Endpoint};
+                use proxy::http::metrics;
 
                 // As the inbound proxy accepts connections, we don't do any
                 // special transport-level handling.
@@ -489,9 +361,8 @@
                     .push(svc::stack_per_request::layer())
                     .push(normalize_uri::layer())
                     .push(tap::layer(tap_next_id, taps))
-                    .push(proxy::http::metrics::layer::<_, ClassifyResponse>(
-                        http_metrics,
-                    ))
+                    .push(metrics::layer::<_, classify::Response>(http_metrics))
+                    .push(classify::insert::layer())
                     .push(buffer::layer())
                     .push(limit::layer(MAX_IN_FLIGHT))
                     .push(router::layer(inbound::Recognize::new(default_fwd_addr)));
