use bytes;
use futures::*;
use h2;
use http;
use indexmap::IndexSet;
use std::net::SocketAddr;
use std::thread;
use std::time::SystemTime;
use std::{error, fmt, io};
use tokio::executor::{self, DefaultExecutor, Executor};
use tokio::runtime::current_thread;
use tower_h2;

use app::{classify, metric_labels::EndpointLabels};
use control;
use dns;
use drain;
use futures;
use logging;
use metrics;
use proxy::{
    self, buffer,
<<<<<<< HEAD
    http::{client, insert_target, metrics::timestamp_request_open, normalize_uri, router},
    limit, reconnect, timeout,
=======
    http::{
        balance, client, insert_target, metrics::timestamp_request_open, normalize_uri, router,
    },
    limit, reconnect, timeout
>>>>>>> 6f031bdc
};
use svc::{self, Layer as _Layer, Stack as _Stack};
use tap;
use task;
use telemetry;
use transport::{self, connect, tls, BoundPort, Connection, GetOriginalDst};
use Conditional;

use super::config::Config;

/// Runs a sidecar proxy.
///
/// The proxy binds two listeners:
///
/// - a private socket (TCP or UNIX) for outbound requests to other instances;
/// - and a public socket (TCP and optionally TLS) for inbound requests from other
///   instances.
///
/// The public listener forwards requests to a local socket (TCP or UNIX).
///
/// The private listener routes requests to service-discovery-aware load-balancer.
///
pub struct Main<G> {
    config: Config,
    tls_config_watch: tls::ConfigWatch,

    start_time: SystemTime,

    control_listener: BoundPort,
    inbound_listener: BoundPort,
    outbound_listener: BoundPort,
    metrics_listener: BoundPort,

    get_original_dst: G,

    runtime: task::MainRuntime,
}

impl<G> Main<G>
where
    G: GetOriginalDst + Clone + Send + 'static,
{
    pub fn new<R>(config: Config, get_original_dst: G, runtime: R) -> Self
    where
        R: Into<task::MainRuntime>,
    {
        let start_time = SystemTime::now();

        let tls_config_watch = tls::ConfigWatch::new(config.tls_settings.clone());

        // TODO: Serve over TLS.
        let control_listener = BoundPort::new(
            config.control_listener.addr,
            Conditional::None(tls::ReasonForNoIdentity::NotImplementedForTap.into()),
        ).expect("controller listener bind");

        let inbound_listener = {
            let tls = config.tls_settings.as_ref().and_then(|settings| {
                tls_config_watch
                    .server
                    .as_ref()
                    .map(|tls_server_config| tls::ConnectionConfig {
                        server_identity: settings.pod_identity.clone(),
                        config: tls_server_config.clone(),
                    })
            });
            BoundPort::new(config.inbound_listener.addr, tls).expect("public listener bind")
        };

        let outbound_listener = BoundPort::new(
            config.outbound_listener.addr,
            Conditional::None(tls::ReasonForNoTls::InternalTraffic),
        ).expect("private listener bind");

        let runtime = runtime.into();

        // TODO: Serve over TLS.
        let metrics_listener = BoundPort::new(
            config.metrics_listener.addr,
            Conditional::None(tls::ReasonForNoIdentity::NotImplementedForMetrics.into()),
        ).expect("metrics listener bind");

        Main {
            config,
            start_time,
            tls_config_watch,
            control_listener,
            inbound_listener,
            outbound_listener,
            metrics_listener,
            get_original_dst,
            runtime,
        }
    }

    pub fn control_addr(&self) -> SocketAddr {
        self.control_listener.local_addr()
    }

    pub fn inbound_addr(&self) -> SocketAddr {
        self.inbound_listener.local_addr()
    }

    pub fn outbound_addr(&self) -> SocketAddr {
        self.outbound_listener.local_addr()
    }

    pub fn metrics_addr(&self) -> SocketAddr {
        self.metrics_listener.local_addr()
    }

    pub fn run_until<F>(self, shutdown_signal: F)
    where
        F: Future<Item = (), Error = ()> + Send + 'static,
    {
        let Main {
            config,
            start_time,
            tls_config_watch,
            control_listener,
            inbound_listener,
            outbound_listener,
            metrics_listener,
            get_original_dst,
            mut runtime,
        } = self;

        let control_host_and_port = config.control_host_and_port.clone();

        info!("using controller at {:?}", control_host_and_port);
        info!("routing on {:?}", outbound_listener.local_addr());
        info!(
            "proxying on {:?} to {:?}",
            inbound_listener.local_addr(),
            config.inbound_forward
        );
        info!(
            "serving Prometheus metrics on {:?}",
            metrics_listener.local_addr(),
        );
        info!(
            "protocol detection disabled for inbound ports {:?}",
            config.inbound_ports_disable_protocol_detection,
        );
        info!(
            "protocol detection disabled for outbound ports {:?}",
            config.outbound_ports_disable_protocol_detection,
        );

        let tap_next_id = tap::NextId::default();
        let (taps, observe) = control::Observe::new(100);
        let (http_metrics, http_report) = proxy::http::metrics::new::<
            EndpointLabels,
            classify::Class,
        >(config.metrics_retain_idle);
        let (transport_metrics, transport_report) = transport::metrics::new();

        let (tls_config_sensor, tls_config_report) = telemetry::tls_config_reload::new();

        let report = telemetry::Report::new(
            http_report,
            transport_report,
            tls_config_report,
            telemetry::process::Report::new(start_time),
        );

        let tls_client_config = tls_config_watch.client.clone();
        let tls_cfg_bg = tls_config_watch.start(tls_config_sensor);

        let controller_tls = config.tls_settings.as_ref().and_then(|settings| {
            settings
                .controller_identity
                .as_ref()
                .map(|controller_identity| tls::ConnectionConfig {
                    server_identity: controller_identity.clone(),
                    config: tls_client_config.clone(),
                })
        });

        let (dns_resolver, dns_bg) = dns::Resolver::from_system_config_and_env(&config)
            .unwrap_or_else(|e| {
                // TODO: DNS configuration should be infallible.
                panic!("invalid DNS configuration: {:?}", e);
            });

        let (resolver, resolver_bg) = control::destination::new(
            dns_resolver.clone(),
            config.namespaces.clone(),
            control_host_and_port,
            controller_tls,
            config.control_backoff_delay,
            config.destination_concurrency_limit,
        );

        const MAX_IN_FLIGHT: usize = 10_000;

        let (drain_tx, drain_rx) = drain::channel();

        let outbound = {
            use super::outbound::{discovery::Resolve, orig_proto_upgrade, tls_config, Recognize};
            use proxy::{
                http::{balance, metrics},
                resolve,
            };

            let http_metrics = http_metrics.clone();

            // As the outbound proxy accepts connections, we don't do any
            // special transport-level handling.
            let accept = transport_metrics.accept("outbound").bind(());

            // Establishes connections to remote peers.
            let connect = transport_metrics
                .connect("outbound")
                .and_then(proxy::timeout::Layer::new(config.outbound_connect_timeout))
                .bind(connect::Stack::new());

            // As HTTP requests are accepted, we add some request extensions
            // including metadata about the request's origin.
            let source_layer =
                timestamp_request_open::Layer::new().and_then(insert_target::Layer::new());

            // `normalize_uri` and `stack_per_request` are applied on the stack
            // selectively. For HTTP/2 stacks, for instance, neither service will be
            // employed.
            //
            // The TLS status of outbound requests depends on the local
            // configuration. As the local configuration changes, the inner
            // stack (including a Client) is rebuilt with the appropriate
            // settings. Stack layers above this operate on an `Endpoint` with
            // the TLS client config is marked as `NoConfig` when the endpoint
            // has a TLS identity.
            let router_stack = router::Layer::new(Recognize::new())
                .and_then(limit::Layer::new(MAX_IN_FLIGHT))
                .and_then(timeout::Layer::new(config.bind_timeout))
                .and_then(buffer::Layer::new())
<<<<<<< HEAD
                .and_then(balance::layer())
                .and_then(resolve::layer(Resolve::new(resolver)))
                .and_then(orig_proto_upgrade::Layer::new())
                .and_then(tls_config::Layer::new(tls_client_config))
                .and_then(metrics::Layer::new(http_metrics, classify::Classify))
=======
                .and_then(balance::Layer::new(outbound::discovery::Resolve::new(
                    resolver,
                )))
                .and_then(outbound::orig_proto_upgrade::Layer::new())
                .and_then(svc::watch::layer(tls_client_config))
                .and_then(proxy::http::metrics::Layer::new(
                    http_metrics,
                    classify::Classify,
                ))
>>>>>>> 6f031bdc
                .and_then(tap::Layer::new(tap_next_id.clone(), taps.clone()))
                .and_then(normalize_uri::Layer::new())
                .and_then(svc::stack_per_request::Layer::new())
                .and_then(reconnect::Layer::new())
                .and_then(client::Layer::new("out"))
                .bind(connect.clone());

            let capacity = config.outbound_router_capacity;
            let max_idle_age = config.outbound_router_max_idle_age;
            let router = router_stack
                .make(&router::Config::new("out", capacity, max_idle_age))
                .expect("outbound router");

            serve(
                "out",
                outbound_listener,
                accept,
                connect,
                source_layer.bind(svc::Shared::new(router)),
                config.outbound_ports_disable_protocol_detection,
                get_original_dst.clone(),
                drain_rx.clone(),
            )
        };

        let inbound = {
            use super::inbound;

            // As the inbound proxy accepts connections, we don't do any
            // special transport-level handling.
            let accept = transport_metrics.accept("inbound").bind(());

            // Establishes connections to the local application.
            let connect = transport_metrics
                .connect("inbound")
                .and_then(proxy::timeout::Layer::new(config.inbound_connect_timeout))
                .bind(connect::Stack::new());

            // As HTTP requests are accepted, we add some request extensions
            // including metadata about the request's origin.
            //
            // Furthermore, HTTP/2 requests may be downgraded to HTTP/1.1 per
            // `orig-proto` headers. This happens in the source stack so that
            // the router need not detect whether a request _will be_ downgraded.
            let source_layer = timestamp_request_open::Layer::new()
                .and_then(insert_target::Layer::new())
                .and_then(inbound::orig_proto_downgrade::Layer::new());

            // A stack configured by `router::Config`, responsible for building
            // a router made of route stacks configured by `inbound::Endpoint`.
            //
            // If there is no `SO_ORIGINAL_DST` for an inbound socket,
            // `default_fwd_addr` may be used.
            //
            // `normalize_uri` and `stack_per_request` are applied on the stack
            // selectively. For HTTP/2 stacks, for instance, neither service will be
            // employed.
            let default_fwd_addr = config.inbound_forward.map(|a| a.into());
            let router_layer = router::Layer::new(inbound::Recognize::new(default_fwd_addr))
                .and_then(limit::Layer::new(MAX_IN_FLIGHT))
                .and_then(buffer::Layer::new())
                .and_then(proxy::http::metrics::Layer::new(
                    http_metrics,
                    classify::Classify,
                ))
                .and_then(tap::Layer::new(tap_next_id, taps))
                .and_then(normalize_uri::Layer::new())
                .and_then(svc::stack_per_request::Layer::new());

            let client = reconnect::Layer::new()
                .and_then(client::Layer::new("in"))
                .bind(connect.clone());

            // Build a router using the above policy
            let capacity = config.inbound_router_capacity;
            let max_idle_age = config.inbound_router_max_idle_age;
            let router = router_layer
                .bind(client)
                .make(&router::Config::new("in", capacity, max_idle_age))
                .expect("inbound router");

            serve(
                "in",
                inbound_listener,
                accept,
                connect,
                source_layer.bind(svc::Shared::new(router)),
                config.inbound_ports_disable_protocol_detection,
                get_original_dst.clone(),
                drain_rx.clone(),
            )
        };

        trace!("running");

        let (_tx, admin_shutdown_signal) = futures::sync::oneshot::channel::<()>();
        {
            thread::Builder::new()
                .name("admin".into())
                .spawn(move || {
                    use api::tap::server::TapServer;

                    let mut rt =
                        current_thread::Runtime::new().expect("initialize admin thread runtime");

                    let tap = serve_tap(control_listener, TapServer::new(observe));

                    let metrics = control::serve_http(
                        "metrics",
                        metrics_listener,
                        metrics::Serve::new(report),
                    );

                    rt.spawn(::logging::admin().bg("resolver").future(resolver_bg));
                    // tap is already pushped in a logging Future.
                    rt.spawn(tap);
                    // metrics_server is already pushped in a logging Future.
                    rt.spawn(metrics);
                    rt.spawn(::logging::admin().bg("dns-resolver").future(dns_bg));

                    rt.spawn(::logging::admin().bg("tls-config").future(tls_cfg_bg));

                    let shutdown = admin_shutdown_signal.then(|_| Ok::<(), ()>(()));
                    rt.block_on(shutdown).expect("admin");
                    trace!("admin shutdown finished");
                })
                .expect("initialize controller api thread");
            trace!("controller client thread spawned");
        }

        let fut = inbound
            .join(outbound)
            .map(|_| ())
            .map_err(|err| error!("main error: {:?}", err));

        runtime.spawn(Box::new(fut));
        trace!("main task spawned");

        let shutdown_signal = shutdown_signal.and_then(move |()| {
            debug!("shutdown signaled");
            drain_tx.drain()
        });
        runtime.run_until(shutdown_signal).expect("executor");
        debug!("shutdown complete");
    }
}

fn serve<A, C, R, B, G>(
    proxy_name: &'static str,
    bound_port: BoundPort,
    accept: A,
    connect: C,
    router: R,
    disable_protocol_detection_ports: IndexSet<u16>,
    get_orig_dst: G,
    drain_rx: drain::Watch,
) -> impl Future<Item = (), Error = io::Error> + Send + 'static
where
    A: svc::Stack<proxy::server::Source, Error = ()> + Send + Clone + 'static,
    A::Value: proxy::Accept<Connection>,
    <A::Value as proxy::Accept<Connection>>::Io: Send + transport::Peek + 'static,
    C: svc::Stack<connect::Target> + Send + Clone + 'static,
    C::Error: error::Error + Send + 'static,
    C::Value: connect::Connect + Send,
    <C::Value as connect::Connect>::Connected: Send + 'static,
    <C::Value as connect::Connect>::Future: Send + 'static,
    <C::Value as connect::Connect>::Error: fmt::Debug + 'static,
    R: svc::Stack<proxy::server::Source, Error = ()> + Send + Clone + 'static,
    R::Value:
        svc::Service<Request = http::Request<proxy::http::Body>, Response = http::Response<B>>,
    R::Value: Send + 'static,
    <R::Value as svc::Service>::Error: error::Error + Send + Sync + 'static,
    <R::Value as svc::Service>::Future: Send + 'static,
    B: tower_h2::Body + Default + Send + 'static,
    B::Data: Send,
    <B::Data as ::bytes::IntoBuf>::Buf: Send,
    G: GetOriginalDst + Send + 'static,
{
    // Install the request open timestamp module at the very top of the
    // stack, in order to take the timestamp as close as possible to the
    // beginning of the request's lifetime.
    //
    // TODO replace with a metrics module that is registered to the server
    // transport.

    let listen_addr = bound_port.local_addr();
    let server = proxy::Server::new(
        proxy_name,
        listen_addr,
        get_orig_dst,
        accept,
        connect,
        router,
        disable_protocol_detection_ports,
        drain_rx.clone(),
        h2::server::Builder::default(),
    );
    let log = server.log().clone();

    let accept = {
        let fut = bound_port.listen_and_fold((), move |(), (connection, remote_addr)| {
            let s = server.serve(connection, remote_addr);
            // Logging context is configured by the server.
            let r = DefaultExecutor::current()
                .spawn(Box::new(s))
                .map_err(task::Error::into_io);
            future::result(r)
        });
        log.future(fut)
    };

    let accept_until = Cancelable {
        future: accept,
        canceled: false,
    };

    // As soon as we get a shutdown signal, the listener
    // is canceled immediately.
    drain_rx.watch(accept_until, |accept| {
        accept.canceled = true;
    })
}

/// Can cancel a future by setting a flag.
///
/// Used to 'watch' the accept futures, and close the listeners
/// as soon as the shutdown signal starts.
struct Cancelable<F> {
    future: F,
    canceled: bool,
}

impl<F> Future for Cancelable<F>
where
    F: Future<Item = ()>,
{
    type Item = ();
    type Error = F::Error;

    fn poll(&mut self) -> Poll<Self::Item, Self::Error> {
        if self.canceled {
            Ok(().into())
        } else {
            self.future.poll()
        }
    }
}

fn serve_tap<N, B>(
    bound_port: BoundPort,
    new_service: N,
) -> impl Future<Item = (), Error = ()> + 'static
where
    B: tower_h2::Body + Send + 'static,
    <B::Data as bytes::IntoBuf>::Buf: Send,
    N: svc::NewService<Request = http::Request<tower_h2::RecvBody>, Response = http::Response<B>>
        + Send
        + 'static,
    tower_h2::server::Connection<Connection, N, ::logging::ServerExecutor, B, ()>:
        Future<Item = ()>,
{
    let log = logging::admin().server("tap", bound_port.local_addr());

    let h2_builder = h2::server::Builder::default();
    let server = tower_h2::Server::new(new_service, h2_builder, log.clone().executor());
    let fut = {
        let log = log.clone();
        // TODO: serve over TLS.
        bound_port
            .listen_and_fold(server, move |server, (session, remote)| {
                let log = log.clone().with_remote(remote);
                let serve = server.serve(session).map_err(|_| ());

                let r = executor::current_thread::TaskExecutor::current()
                    .spawn_local(Box::new(log.future(serve)))
                    .map(move |_| server)
                    .map_err(task::Error::into_io);
                future::result(r)
            })
            .map_err(|err| error!("tap listen error: {}", err))
    };

    log.future(fut)
}<|MERGE_RESOLUTION|>--- conflicted
+++ resolved
@@ -20,15 +20,8 @@
 use metrics;
 use proxy::{
     self, buffer,
-<<<<<<< HEAD
     http::{client, insert_target, metrics::timestamp_request_open, normalize_uri, router},
     limit, reconnect, timeout,
-=======
-    http::{
-        balance, client, insert_target, metrics::timestamp_request_open, normalize_uri, router,
-    },
-    limit, reconnect, timeout
->>>>>>> 6f031bdc
 };
 use svc::{self, Layer as _Layer, Stack as _Stack};
 use tap;
@@ -228,7 +221,7 @@
         let (drain_tx, drain_rx) = drain::channel();
 
         let outbound = {
-            use super::outbound::{discovery::Resolve, orig_proto_upgrade, tls_config, Recognize};
+            use super::outbound::{discovery::Resolve, orig_proto_upgrade, Recognize};
             use proxy::{
                 http::{balance, metrics},
                 resolve,
@@ -265,23 +258,11 @@
                 .and_then(limit::Layer::new(MAX_IN_FLIGHT))
                 .and_then(timeout::Layer::new(config.bind_timeout))
                 .and_then(buffer::Layer::new())
-<<<<<<< HEAD
                 .and_then(balance::layer())
                 .and_then(resolve::layer(Resolve::new(resolver)))
                 .and_then(orig_proto_upgrade::Layer::new())
-                .and_then(tls_config::Layer::new(tls_client_config))
+                .and_then(svc::watch::layer(tls_client_config))
                 .and_then(metrics::Layer::new(http_metrics, classify::Classify))
-=======
-                .and_then(balance::Layer::new(outbound::discovery::Resolve::new(
-                    resolver,
-                )))
-                .and_then(outbound::orig_proto_upgrade::Layer::new())
-                .and_then(svc::watch::layer(tls_client_config))
-                .and_then(proxy::http::metrics::Layer::new(
-                    http_metrics,
-                    classify::Classify,
-                ))
->>>>>>> 6f031bdc
                 .and_then(tap::Layer::new(tap_next_id.clone(), taps.clone()))
                 .and_then(normalize_uri::Layer::new())
                 .and_then(svc::stack_per_request::Layer::new())
