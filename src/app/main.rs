--- conflicted
+++ resolved
@@ -1,8 +1,4 @@
-<<<<<<< HEAD
 use super::admin::{self, Admin, Readiness};
-=======
-use super::admin::{Admin, Readiness};
->>>>>>> 9f6483ef
 use super::classify::{self, Class};
 use super::metric_labels::{ControlLabels, EndpointLabels, RouteLabels};
 use super::profiles::Client as ProfilesClient;
@@ -11,13 +7,7 @@
 use crate::proxy::{self, http::metrics as http_metrics, reconnect};
 use crate::svc::{self, LayerExt};
 use crate::transport::{self, connect, keepalive, tls, GetOriginalDst, Listen};
-use crate::{
-<<<<<<< HEAD
-    dns, drain, logging, metrics::FmtMetrics, tap, task, telemetry, trace, Conditional,
-=======
-    control, dns, drain, logging, metrics::FmtMetrics, tap, task, telemetry, trace, Conditional,
->>>>>>> 9f6483ef
-};
+use crate::{dns, drain, logging, metrics::FmtMetrics, tap, task, telemetry, trace, Conditional};
 use futures::{self, future, Future};
 use std::net::SocketAddr;
 use std::thread;
