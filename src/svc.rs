--- conflicted
+++ resolved
@@ -1,19 +1,11 @@
 pub extern crate linkerd2_stack as stack;
 pub extern crate linkerd2_timeout;
-<<<<<<< HEAD
-extern crate tower_service;
-extern crate tower_util;
-
-pub use self::tower_service::Service;
-pub use self::tower_util::MakeService;
-=======
 
 pub use self::linkerd2_timeout::stack as timeout;
 pub use self::stack::{layer, shared, Layer, LayerExt};
 pub use tower::builder::ServiceBuilder;
 pub use tower::util::{Either, Oneshot};
 pub use tower::{service_fn as mk, MakeConnection, MakeService, Service, ServiceExt};
->>>>>>> 61db2e77
 
 pub fn builder() -> ServiceBuilder<tower::layer::util::Identity> {
     ServiceBuilder::new()
