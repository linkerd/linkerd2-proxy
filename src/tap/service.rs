<<<<<<< HEAD
use bytes::IntoBuf;
use futures::{future, Async, Future, Poll, Stream};
use h2;
use http;
use tower_h2::Body as Payload;

use super::iface::{Register, Tap, TapBody, TapRequest, TapResponse};
use super::Inspect;
use proxy::http::HasH2Reason;
=======
use bytes::{Buf, IntoBuf};
use futures::{Async, Future, Poll};
use http;
use h2;
use hyper::body::Payload;
use std::marker::PhantomData;
use std::sync::{Arc, Mutex};
use std::time::Instant;
use tokio_timer::clock;

use super::{event, NextId, Taps};
use proxy::{
    self,
    http::{h1, HasH2Reason},
};
>>>>>>> 88340cad
use svc;

/// A stack module that wraps services to record taps.
#[derive(Clone, Debug)]
pub struct Layer<R: Register> {
    registry: R,
}

/// Wraps services to record taps.
#[derive(Clone, Debug)]
pub struct Stack<R: Register, T> {
    registry: R,
    inner: T,
}

/// A middleware that records HTTP taps.
#[derive(Clone, Debug)]
pub struct Service<I, R, T, S> {
    tap_rx: R,
    taps: Vec<T>,
    inner: S,
    inspect: I,
}

/// Fetches `TapRequest`s, instruments messages to be tapped, and executes a
/// request.
pub struct ResponseFuture<I, T, A, S>
where
    I: Inspect,
    T: Tap,
    A: Payload,
    S: svc::Service<http::Request<Body<A, T::TapRequestBody>>>,
{
    state: FutState<I, T, A, S>,
}

enum FutState<
    I: Inspect,
    T: Tap,
    A: Payload,
    S: svc::Service<http::Request<Body<A, T::TapRequestBody>>>,
> {
    Taps {
        taps: future::JoinAll<Vec<T::Future>>,
        inspect: I,
        request: Option<http::Request<A>>,
        service: S,
    },
    Call {
        taps: Vec<T::TapResponse>,
        call: S::Future,
    },
}

// A `Payload` instrumented with taps.
#[derive(Debug)]
pub struct Body<B: Payload, T: TapBody> {
    inner: B,
    taps: Vec<T>,
}

// === Layer ===

impl<R> Layer<R>
where
<<<<<<< HEAD
    R: Register + Clone,
=======
    T: Clone + Into<event::Endpoint>,
    M: svc::Stack<T>,
    M::Value: svc::Service<http::Request<RequestBody<A>>, Response = http::Response<B>>,
    <M::Value as svc::Service<http::Request<RequestBody<A>>>>::Error: HasH2Reason,
    A: Payload<Error = h2::Error>,
    B: Payload<Error = h2::Error>,
>>>>>>> 88340cad
{
    pub(super) fn new(registry: R) -> Self {
        Self { registry }
    }
}

impl<R, T, M> svc::Layer<T, T, M> for Layer<R>
where
    T: Inspect + Clone,
    R: Register + Clone,
    M: svc::Stack<T>,
{
    type Value = <Stack<R, M> as svc::Stack<T>>::Value;
    type Error = M::Error;
    type Stack = Stack<R, M>;

    fn bind(&self, inner: M) -> Self::Stack {
        Stack {
            inner,
            registry: self.registry.clone(),
        }
    }
}

// === Stack ===

impl<R, T, M> svc::Stack<T> for Stack<R, M>
where
    T: Inspect + Clone,
    R: Register + Clone,
    M: svc::Stack<T>,
{
    type Value = Service<T, R::Taps, R::Tap, M::Value>;
    type Error = M::Error;

    fn make(&self, target: &T) -> Result<Self::Value, Self::Error> {
        let inner = self.inner.make(&target)?;
        let tap_rx = self.registry.clone().register();
        Ok(Service {
            inner,
            tap_rx,
            taps: Vec::default(),
            inspect: target.clone(),
        })
    }
}

// === Service ===

impl<I, R, S, T, A, B> svc::Service<http::Request<A>> for Service<I, R, T, S>
where
    I: Inspect + Clone,
    R: Stream<Item = T>,
    T: Tap,
    S: svc::Service<http::Request<Body<A, T::TapRequestBody>>, Response = http::Response<B>>
        + Clone,
    S::Error: HasH2Reason,
<<<<<<< HEAD
    A: Payload,
    B: Payload,
=======
    A: Payload<Error = h2::Error>,
    B: Payload<Error = h2::Error>,
>>>>>>> 88340cad
{
    type Response = http::Response<Body<B, T::TapResponseBody>>;
    type Error = S::Error;
    type Future = ResponseFuture<I, T, A, S>;

    fn poll_ready(&mut self) -> Poll<(), Self::Error> {
        // Load new taps from the tap server.
        while let Ok(Async::Ready(Some(t))) = self.tap_rx.poll() {
            self.taps.push(t);
        }
        // Drop taps that have been canceled or completed.
        self.taps.retain(|t| t.can_tap_more());

        self.inner.poll_ready()
    }

    fn call(&mut self, req: http::Request<A>) -> Self::Future {
        // Determine which active taps match the request and collect all of the
        // futures requesting TapRequests from the tap server.
        let mut tap_futs = Vec::new();
        for t in self.taps.iter_mut() {
            if t.should_tap(&req, &self.inspect) {
                tap_futs.push(t.tap());
            }
        }

        ResponseFuture {
            state: FutState::Taps {
                taps: future::join_all(tap_futs),
                request: Some(req),
                service: self.inner.clone(),
                inspect: self.inspect.clone(),
            },
        }
    }
}

impl<A, B, I, T, S> Future for ResponseFuture<I, T, A, S>
where
<<<<<<< HEAD
    A: Payload,
    B: Payload,
    I: Inspect,
    T: Tap,
    S: svc::Service<http::Request<Body<A, T::TapRequestBody>>, Response = http::Response<B>>,
    S::Error: HasH2Reason,
=======
    B: Payload<Error = h2::Error>,
    F: Future<Item = http::Response<B>>,
    F::Error: HasH2Reason,
>>>>>>> 88340cad
{
    type Item = http::Response<Body<B, T::TapResponseBody>>;
    type Error = S::Error;

    fn poll(&mut self) -> Poll<Self::Item, Self::Error> {
<<<<<<< HEAD
        // Drive the state machine from FutState::Taps to FutState::Call to Ready.
        loop {
            self.state = match self.state {
                FutState::Taps {
                    ref mut request,
                    ref mut service,
                    ref mut taps,
                    ref inspect,
                } => {
                    // Get all the tap requests. If there's any sort of error,
                    // continue without taps.
                    let mut taps = match taps.poll() {
                        Ok(Async::NotReady) => return Ok(Async::NotReady),
                        Ok(Async::Ready(taps)) => taps,
                        Err(_) => Vec::new(),
                    };

                    let req = request.take().expect("request must be set");

                    // Record the request as being opened in all TapRequests
                    // and then
                    let mut req_taps = Vec::with_capacity(taps.len());
                    let mut rsp_taps = Vec::with_capacity(taps.len());
                    for tap in taps.drain(..).filter_map(|t| t) {
                        let (req_tap, rsp_tap) = tap.open(&req, inspect);
                        req_taps.push(req_tap);
                        rsp_taps.push(rsp_tap);
                    }

                    // Install the request taps into the request body.
                    let req = {
                        let (head, inner) = req.into_parts();
                        let body = Body {
                            inner,
                            taps: req_taps,
                        };
                        http::Request::from_parts(head, body)
                    };

                    // Call the service with the decorated request and save the
                    // response taps for when the call completes.
                    let call = service.call(req);
                    FutState::Call {
                        call,
                        taps: rsp_taps,
                    }
                }
                FutState::Call {
                    ref mut call,
                    ref mut taps,
                } => {
                    return match call.poll() {
                        Ok(Async::NotReady) => Ok(Async::NotReady),
                        Ok(Async::Ready(rsp)) => {
                            // Tap the response headers and use the response
                            // body taps to decorate the response body.
                            let taps = taps.drain(..).map(|t| t.tap(&rsp)).collect();
                            let (head, inner) = rsp.into_parts();
                            let mut body = Body { inner, taps };
                            if body.is_end_stream() {
                                body.eos(None);
                            }
                            Ok(Async::Ready(http::Response::from_parts(head, body)))
                        }
                        Err(e) => {
                            for tap in taps.drain(..) {
                                tap.fail(&e);
                            }
                            Err(e)
                        }
                    };
=======
        let rsp = try_ready!(self.inner.poll().map_err(|e| self.tap_err(e)));
        let response_open_at = clock::now();

        let meta = self.meta.take().map(|request| event::Response {
            request,
            status: rsp.status(),
        });

        let (head, inner) = rsp.into_parts();
        let mut body = ResponseBody {
            inner,
            meta,
            taps: self.taps.take(),
            request_open_at: self.request_open_at,
            response_open_at,
            response_first_frame_at: None,
            byte_count: 0,
            frame_count: 0,
        };

        body.tap_open();
        if body.is_end_stream() {
            trace!("ResponseFuture::poll: eos");
            body.tap_eos(Some(&head.headers));
        }

        let rsp = http::Response::from_parts(head, body);
        Ok(rsp.into())
    }
}

impl<F, B> ResponseFuture<F>
where
    B: Payload,
    F: Future<Item = http::Response<B>>,
    F::Error: HasH2Reason,
{
    fn tap_err(&mut self, e: F::Error) -> F::Error {
        if let Some(request) = self.meta.take() {
            let meta = event::Response {
                request,
                status: http::StatusCode::INTERNAL_SERVER_ERROR,
            };

            if let Some(t) = self.taps.take() {
                let now = clock::now();
                if let Ok(mut taps) = t.lock() {
                    taps.inspect(&event::Event::StreamResponseFail(
                        meta,
                        event::StreamResponseFail {
                            request_open_at: self.request_open_at,
                            response_open_at: now,
                            response_first_frame_at: None,
                            response_fail_at: now,
                            error: e.h2_reason().unwrap_or(h2::Reason::INTERNAL_ERROR),
                            bytes_sent: 0,
                        },
                    ));
                }
            }
        }

        e
    }
}

// === RequestBody ===

impl<B: Payload<Error = h2::Error>> Payload for RequestBody<B> {
    type Data = B::Data;
    type Error = B::Error;

    fn is_end_stream(&self) -> bool {
        self.inner.is_end_stream()
    }

    fn poll_data(&mut self) -> Poll<Option<Self::Data>, Self::Error> {
        let poll_frame = self.inner.poll_data().map_err(|e| self.tap_err(e));
        let frame = try_ready!(poll_frame).map(|f| f.into_buf());

        if self.meta.is_some() {
            if let Some(ref f) = frame {
                self.frame_count += 1;
                self.byte_count += f.remaining();
            }
        }

        if self.inner.is_end_stream() {
            self.tap_eos(None);
        }

        Ok(Async::Ready(frame))
    }

    fn poll_trailers(&mut self) -> Poll<Option<http::HeaderMap>, Self::Error> {
        let trailers = try_ready!(self.inner.poll_trailers().map_err(|e| self.tap_err(e)));
        self.tap_eos(trailers.as_ref());
        Ok(Async::Ready(trailers))
    }
}

impl<B> RequestBody<B> {
    fn tap_open(&mut self) {
        if let Some(meta) = self.meta.as_ref() {
            if let Some(taps) = self.taps.as_ref() {
                if let Ok(mut taps) = taps.lock() {
                    taps.inspect(&event::Event::StreamRequestOpen(meta.clone()));
>>>>>>> 88340cad
                }
            };
        }
    }
}

// === Body ===

<<<<<<< HEAD
// `T` need not implement Default.
impl<B: Payload + Default, T: TapBody> Default for Body<B, T> {
=======
impl<B: Payload + Default> Default for ResponseBody<B> {
>>>>>>> 88340cad
    fn default() -> Self {
        Self {
            inner: B::default(),
            taps: Vec::default(),
        }
    }
}

<<<<<<< HEAD
impl<B: Payload, T: TapBody> Payload for Body<B, T> {
    type Data = <B::Data as IntoBuf>::Buf;
=======
impl<B: Payload<Error = h2::Error>> Payload for ResponseBody<B> {
    type Data = B::Data;
    type Error = B::Error;
>>>>>>> 88340cad

    fn is_end_stream(&self) -> bool {
        self.inner.is_end_stream()
    }

<<<<<<< HEAD
    fn poll_data(&mut self) -> Poll<Option<Self::Data>, h2::Error> {
        let poll_frame = self.inner.poll_data().map_err(|e| self.err(e));
=======
    fn poll_data(&mut self) -> Poll<Option<Self::Data>, Self::Error> {
        trace!("ResponseBody::poll_data");
        let poll_frame = self.inner.poll_data().map_err(|e| self.tap_err(e));
>>>>>>> 88340cad
        let frame = try_ready!(poll_frame).map(|f| f.into_buf());
        self.data(frame.as_ref());
        Ok(Async::Ready(frame))
    }

<<<<<<< HEAD
    fn poll_trailers(&mut self) -> Poll<Option<http::HeaderMap>, h2::Error> {
        let trailers = try_ready!(self.inner.poll_trailers().map_err(|e| self.err(e)));
        self.eos(trailers.as_ref());
=======
    fn poll_trailers(&mut self) -> Poll<Option<http::HeaderMap>, Self::Error> {
        trace!("ResponseBody::poll_trailers");
        let trailers = try_ready!(self.inner.poll_trailers().map_err(|e| self.tap_err(e)));
        self.tap_eos(trailers.as_ref());
>>>>>>> 88340cad
        Ok(Async::Ready(trailers))
    }
}

impl<B: Payload, T: TapBody> Body<B, T> {
    fn data(&mut self, frame: Option<&<B::Data as IntoBuf>::Buf>) {
        if let Some(ref f) = frame {
            for ref mut tap in self.taps.iter_mut() {
                tap.data::<<B::Data as IntoBuf>::Buf>(f);
            }
        }

        if self.inner.is_end_stream() {
            self.eos(None);
        }
    }

    fn eos(&mut self, trailers: Option<&http::HeaderMap>) {
        for tap in self.taps.drain(..) {
            tap.eos(trailers);
        }
    }

<<<<<<< HEAD
    fn err(&mut self, error: h2::Error) -> h2::Error {
        for tap in self.taps.drain(..) {
            tap.fail(&error);
=======
    fn tap_err(&mut self, e: h2::Error) -> h2::Error {
        trace!("ResponseBody::tap_err {:?}", e);

        if let Some(meta) = self.meta.take() {
            if let Some(t) = self.taps.take() {
                if let Ok(mut taps) = t.lock() {
                    taps.inspect(&event::Event::StreamResponseFail(
                        meta,
                        event::StreamResponseFail {
                            request_open_at: self.request_open_at,
                            response_open_at: self.response_open_at,
                            response_first_frame_at: self.response_first_frame_at,
                            response_fail_at: clock::now(),
                            error: e.reason().unwrap_or(h2::Reason::INTERNAL_ERROR),
                            bytes_sent: self.byte_count as u64,
                        },
                    ));
                }
            }
>>>>>>> 88340cad
        }

        error
    }
}

impl<B: Payload, T: TapBody> Drop for Body<B, T> {
    fn drop(&mut self) {
        self.eos(None);
    }
}<|MERGE_RESOLUTION|>--- conflicted
+++ resolved
@@ -1,30 +1,11 @@
-<<<<<<< HEAD
 use bytes::IntoBuf;
 use futures::{future, Async, Future, Poll, Stream};
-use h2;
 use http;
-use tower_h2::Body as Payload;
-
-use super::iface::{Register, Tap, TapBody, TapRequest, TapResponse};
+use hyper::body::Payload as HyperPayload;
+
+use super::iface::{Register, Tap, TapPayload, TapRequest, TapResponse};
 use super::Inspect;
 use proxy::http::HasH2Reason;
-=======
-use bytes::{Buf, IntoBuf};
-use futures::{Async, Future, Poll};
-use http;
-use h2;
-use hyper::body::Payload;
-use std::marker::PhantomData;
-use std::sync::{Arc, Mutex};
-use std::time::Instant;
-use tokio_timer::clock;
-
-use super::{event, NextId, Taps};
-use proxy::{
-    self,
-    http::{h1, HasH2Reason},
-};
->>>>>>> 88340cad
 use svc;
 
 /// A stack module that wraps services to record taps.
@@ -55,18 +36,21 @@
 where
     I: Inspect,
     T: Tap,
-    A: Payload,
-    S: svc::Service<http::Request<Body<A, T::TapRequestBody>>>,
+    A: HyperPayload,
+    A::Error: HasH2Reason,
+    S: svc::Service<http::Request<Payload<A, T::TapRequestPayload>>>,
 {
     state: FutState<I, T, A, S>,
 }
 
-enum FutState<
+enum FutState<I, T, A, S>
+where
     I: Inspect,
     T: Tap,
-    A: Payload,
-    S: svc::Service<http::Request<Body<A, T::TapRequestBody>>>,
-> {
+    A: HyperPayload,
+    A::Error: HasH2Reason,
+    S: svc::Service<http::Request<Payload<A, T::TapRequestPayload>>>,
+{
     Taps {
         taps: future::JoinAll<Vec<T::Future>>,
         inspect: I,
@@ -81,7 +65,12 @@
 
 // A `Payload` instrumented with taps.
 #[derive(Debug)]
-pub struct Body<B: Payload, T: TapBody> {
+pub struct Payload<B, T>
+where
+    B: HyperPayload,
+    B::Error: HasH2Reason,
+    T: TapPayload,
+{
     inner: B,
     taps: Vec<T>,
 }
@@ -90,16 +79,7 @@
 
 impl<R> Layer<R>
 where
-<<<<<<< HEAD
     R: Register + Clone,
-=======
-    T: Clone + Into<event::Endpoint>,
-    M: svc::Stack<T>,
-    M::Value: svc::Service<http::Request<RequestBody<A>>, Response = http::Response<B>>,
-    <M::Value as svc::Service<http::Request<RequestBody<A>>>>::Error: HasH2Reason,
-    A: Payload<Error = h2::Error>,
-    B: Payload<Error = h2::Error>,
->>>>>>> 88340cad
 {
     pub(super) fn new(registry: R) -> Self {
         Self { registry }
@@ -154,18 +134,17 @@
     I: Inspect + Clone,
     R: Stream<Item = T>,
     T: Tap,
-    S: svc::Service<http::Request<Body<A, T::TapRequestBody>>, Response = http::Response<B>>
+    T::TapRequestPayload: Send + 'static,
+    T::TapResponsePayload: Send + 'static,
+    S: svc::Service<http::Request<Payload<A, T::TapRequestPayload>>, Response = http::Response<B>>
         + Clone,
     S::Error: HasH2Reason,
-<<<<<<< HEAD
-    A: Payload,
-    B: Payload,
-=======
-    A: Payload<Error = h2::Error>,
-    B: Payload<Error = h2::Error>,
->>>>>>> 88340cad
-{
-    type Response = http::Response<Body<B, T::TapResponseBody>>;
+    A: HyperPayload,
+    A::Error: HasH2Reason,
+    B: HyperPayload,
+    B::Error: HasH2Reason,
+{
+    type Response = http::Response<Payload<B, T::TapResponsePayload>>;
     type Error = S::Error;
     type Future = ResponseFuture<I, T, A, S>;
 
@@ -203,24 +182,21 @@
 
 impl<A, B, I, T, S> Future for ResponseFuture<I, T, A, S>
 where
-<<<<<<< HEAD
-    A: Payload,
-    B: Payload,
     I: Inspect,
     T: Tap,
-    S: svc::Service<http::Request<Body<A, T::TapRequestBody>>, Response = http::Response<B>>,
+    T::TapRequestPayload: Send + 'static,
+    T::TapResponsePayload: Send + 'static,
+    S: svc::Service<http::Request<Payload<A, T::TapRequestPayload>>, Response = http::Response<B>>,
     S::Error: HasH2Reason,
-=======
-    B: Payload<Error = h2::Error>,
-    F: Future<Item = http::Response<B>>,
-    F::Error: HasH2Reason,
->>>>>>> 88340cad
-{
-    type Item = http::Response<Body<B, T::TapResponseBody>>;
+    A: HyperPayload,
+    A::Error: HasH2Reason,
+    B: HyperPayload,
+    B::Error: HasH2Reason,
+{
+    type Item = http::Response<Payload<B, T::TapResponsePayload>>;
     type Error = S::Error;
 
     fn poll(&mut self) -> Poll<Self::Item, Self::Error> {
-<<<<<<< HEAD
         // Drive the state machine from FutState::Taps to FutState::Call to Ready.
         loop {
             self.state = match self.state {
@@ -253,7 +229,7 @@
                     // Install the request taps into the request body.
                     let req = {
                         let (head, inner) = req.into_parts();
-                        let body = Body {
+                        let body = Payload {
                             inner,
                             taps: req_taps,
                         };
@@ -279,7 +255,7 @@
                             // body taps to decorate the response body.
                             let taps = taps.drain(..).map(|t| t.tap(&rsp)).collect();
                             let (head, inner) = rsp.into_parts();
-                            let mut body = Body { inner, taps };
+                            let mut body = Payload { inner, taps };
                             if body.is_end_stream() {
                                 body.eos(None);
                             }
@@ -292,129 +268,21 @@
                             Err(e)
                         }
                     };
-=======
-        let rsp = try_ready!(self.inner.poll().map_err(|e| self.tap_err(e)));
-        let response_open_at = clock::now();
-
-        let meta = self.meta.take().map(|request| event::Response {
-            request,
-            status: rsp.status(),
-        });
-
-        let (head, inner) = rsp.into_parts();
-        let mut body = ResponseBody {
-            inner,
-            meta,
-            taps: self.taps.take(),
-            request_open_at: self.request_open_at,
-            response_open_at,
-            response_first_frame_at: None,
-            byte_count: 0,
-            frame_count: 0,
-        };
-
-        body.tap_open();
-        if body.is_end_stream() {
-            trace!("ResponseFuture::poll: eos");
-            body.tap_eos(Some(&head.headers));
-        }
-
-        let rsp = http::Response::from_parts(head, body);
-        Ok(rsp.into())
-    }
-}
-
-impl<F, B> ResponseFuture<F>
-where
-    B: Payload,
-    F: Future<Item = http::Response<B>>,
-    F::Error: HasH2Reason,
-{
-    fn tap_err(&mut self, e: F::Error) -> F::Error {
-        if let Some(request) = self.meta.take() {
-            let meta = event::Response {
-                request,
-                status: http::StatusCode::INTERNAL_SERVER_ERROR,
-            };
-
-            if let Some(t) = self.taps.take() {
-                let now = clock::now();
-                if let Ok(mut taps) = t.lock() {
-                    taps.inspect(&event::Event::StreamResponseFail(
-                        meta,
-                        event::StreamResponseFail {
-                            request_open_at: self.request_open_at,
-                            response_open_at: now,
-                            response_first_frame_at: None,
-                            response_fail_at: now,
-                            error: e.h2_reason().unwrap_or(h2::Reason::INTERNAL_ERROR),
-                            bytes_sent: 0,
-                        },
-                    ));
-                }
-            }
-        }
-
-        e
-    }
-}
-
-// === RequestBody ===
-
-impl<B: Payload<Error = h2::Error>> Payload for RequestBody<B> {
-    type Data = B::Data;
-    type Error = B::Error;
-
-    fn is_end_stream(&self) -> bool {
-        self.inner.is_end_stream()
-    }
-
-    fn poll_data(&mut self) -> Poll<Option<Self::Data>, Self::Error> {
-        let poll_frame = self.inner.poll_data().map_err(|e| self.tap_err(e));
-        let frame = try_ready!(poll_frame).map(|f| f.into_buf());
-
-        if self.meta.is_some() {
-            if let Some(ref f) = frame {
-                self.frame_count += 1;
-                self.byte_count += f.remaining();
-            }
-        }
-
-        if self.inner.is_end_stream() {
-            self.tap_eos(None);
-        }
-
-        Ok(Async::Ready(frame))
-    }
-
-    fn poll_trailers(&mut self) -> Poll<Option<http::HeaderMap>, Self::Error> {
-        let trailers = try_ready!(self.inner.poll_trailers().map_err(|e| self.tap_err(e)));
-        self.tap_eos(trailers.as_ref());
-        Ok(Async::Ready(trailers))
-    }
-}
-
-impl<B> RequestBody<B> {
-    fn tap_open(&mut self) {
-        if let Some(meta) = self.meta.as_ref() {
-            if let Some(taps) = self.taps.as_ref() {
-                if let Ok(mut taps) = taps.lock() {
-                    taps.inspect(&event::Event::StreamRequestOpen(meta.clone()));
->>>>>>> 88340cad
                 }
             };
         }
     }
 }
 
-// === Body ===
-
-<<<<<<< HEAD
+// === Payload ===
+
 // `T` need not implement Default.
-impl<B: Payload + Default, T: TapBody> Default for Body<B, T> {
-=======
-impl<B: Payload + Default> Default for ResponseBody<B> {
->>>>>>> 88340cad
+impl<B, T> Default for Payload<B, T>
+where
+    B: HyperPayload + Default,
+    B::Error: HasH2Reason,
+    T: TapPayload,
+{
     fn default() -> Self {
         Self {
             inner: B::default(),
@@ -423,47 +291,39 @@
     }
 }
 
-<<<<<<< HEAD
-impl<B: Payload, T: TapBody> Payload for Body<B, T> {
+impl<B, T> HyperPayload for Payload<B, T>
+where
+    B: HyperPayload,
+    B::Error: HasH2Reason,
+    T: TapPayload + Send + 'static,
+{
     type Data = <B::Data as IntoBuf>::Buf;
-=======
-impl<B: Payload<Error = h2::Error>> Payload for ResponseBody<B> {
-    type Data = B::Data;
     type Error = B::Error;
->>>>>>> 88340cad
 
     fn is_end_stream(&self) -> bool {
         self.inner.is_end_stream()
     }
 
-<<<<<<< HEAD
-    fn poll_data(&mut self) -> Poll<Option<Self::Data>, h2::Error> {
+    fn poll_data(&mut self) -> Poll<Option<Self::Data>, B::Error> {
         let poll_frame = self.inner.poll_data().map_err(|e| self.err(e));
-=======
-    fn poll_data(&mut self) -> Poll<Option<Self::Data>, Self::Error> {
-        trace!("ResponseBody::poll_data");
-        let poll_frame = self.inner.poll_data().map_err(|e| self.tap_err(e));
->>>>>>> 88340cad
         let frame = try_ready!(poll_frame).map(|f| f.into_buf());
         self.data(frame.as_ref());
         Ok(Async::Ready(frame))
     }
 
-<<<<<<< HEAD
-    fn poll_trailers(&mut self) -> Poll<Option<http::HeaderMap>, h2::Error> {
+    fn poll_trailers(&mut self) -> Poll<Option<http::HeaderMap>, B::Error> {
         let trailers = try_ready!(self.inner.poll_trailers().map_err(|e| self.err(e)));
         self.eos(trailers.as_ref());
-=======
-    fn poll_trailers(&mut self) -> Poll<Option<http::HeaderMap>, Self::Error> {
-        trace!("ResponseBody::poll_trailers");
-        let trailers = try_ready!(self.inner.poll_trailers().map_err(|e| self.tap_err(e)));
-        self.tap_eos(trailers.as_ref());
->>>>>>> 88340cad
         Ok(Async::Ready(trailers))
     }
 }
 
-impl<B: Payload, T: TapBody> Body<B, T> {
+impl<B, T> Payload<B, T>
+where
+    B: HyperPayload,
+    B::Error: HasH2Reason,
+    T: TapPayload,
+{
     fn data(&mut self, frame: Option<&<B::Data as IntoBuf>::Buf>) {
         if let Some(ref f) = frame {
             for ref mut tap in self.taps.iter_mut() {
@@ -482,38 +342,21 @@
         }
     }
 
-<<<<<<< HEAD
-    fn err(&mut self, error: h2::Error) -> h2::Error {
+    fn err(&mut self, error: B::Error) -> B::Error {
         for tap in self.taps.drain(..) {
             tap.fail(&error);
-=======
-    fn tap_err(&mut self, e: h2::Error) -> h2::Error {
-        trace!("ResponseBody::tap_err {:?}", e);
-
-        if let Some(meta) = self.meta.take() {
-            if let Some(t) = self.taps.take() {
-                if let Ok(mut taps) = t.lock() {
-                    taps.inspect(&event::Event::StreamResponseFail(
-                        meta,
-                        event::StreamResponseFail {
-                            request_open_at: self.request_open_at,
-                            response_open_at: self.response_open_at,
-                            response_first_frame_at: self.response_first_frame_at,
-                            response_fail_at: clock::now(),
-                            error: e.reason().unwrap_or(h2::Reason::INTERNAL_ERROR),
-                            bytes_sent: self.byte_count as u64,
-                        },
-                    ));
-                }
-            }
->>>>>>> 88340cad
         }
 
         error
     }
 }
 
-impl<B: Payload, T: TapBody> Drop for Body<B, T> {
+impl<B, T> Drop for Payload<B, T>
+where
+    B: HyperPayload,
+    B::Error: HasH2Reason,
+    T: TapPayload,
+{
     fn drop(&mut self) {
         self.eos(None);
     }
