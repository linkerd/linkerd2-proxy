use crate::proxy::http::metrics::{Scoped, Stats};
use crate::svc;
use futures::{future, try_ready, Future, Poll};
use http::{Request, Response};
use std::marker::PhantomData;
use tower::retry as tower_retry;
pub use tower::retry::budget::Budget;
<<<<<<< HEAD
use tracing::trace;
=======

use proxy::http::metrics::{handle_time, Scoped, Stats};
use svc;
>>>>>>> faa7be60

pub trait CanRetry {
    type Retry: Retry + Clone;
    fn can_retry(&self) -> Option<Self::Retry>;
}

pub trait Retry: Sized {
    fn retry<B1, B2>(&self, req: &Request<B1>, res: &Response<B2>) -> Result<(), NoRetry>;
    fn clone_request<B: TryClone>(&self, req: &Request<B>) -> Option<Request<B>>;
}

pub enum NoRetry {
    Success,
    Budget,
}

pub trait TryClone: Sized {
    fn try_clone(&self) -> Option<Self>;
}

pub struct Layer<S, K, A, B> {
    registry: S,
    _p: PhantomData<(K, fn(A) -> B)>,
}

pub struct Stack<M, S, K, A, B> {
    inner: M,
    registry: S,
    _p: PhantomData<(K, fn(A) -> B)>,
}

pub struct MakeFuture<F, R, S> {
    inner: F,
    policy: Option<Policy<R, S>>,
}

pub type Service<R, Svc, St> = tower_retry::Retry<Policy<R, St>, Svc>;

#[derive(Clone)]
pub struct Policy<R, S>(R, S);

// === impl Layer ===

pub fn layer<S, K, A, B>(registry: S) -> Layer<S, K, A, B> {
    Layer {
        registry,
        _p: PhantomData,
    }
}

impl<S: Clone, K, A, B> Clone for Layer<S, K, A, B> {
    fn clone(&self) -> Self {
        Layer {
            registry: self.registry.clone(),
            _p: PhantomData,
        }
    }
}

impl<M, S, K, A, B> svc::Layer<M> for Layer<S, K, A, B>
where
    S: Scoped<K> + Clone,
    S::Scope: Clone,
    A: TryClone,
{
    type Service = Stack<M, S, K, A, B>;

    fn layer(&self, inner: M) -> Self::Service {
        Stack {
            inner,
            registry: self.registry.clone(),
            _p: PhantomData,
        }
    }
}

// === impl Stack ===

impl<M: Clone, S: Clone, K, A, B> Clone for Stack<M, S, K, A, B> {
    fn clone(&self) -> Self {
        Stack {
            inner: self.inner.clone(),
            registry: self.registry.clone(),
            _p: PhantomData,
        }
    }
}

/// impl MakeService
impl<T, M, S, K, A, B> svc::Service<T> for Stack<M, S, K, A, B>
where
    T: CanRetry + Clone,
    M: svc::MakeService<T, Request<A>, Response = Response<B>>,
    M::Service: Clone,
    S: Scoped<K>,
    S::Scope: Clone,
    K: From<T>,
    A: TryClone,
{
    type Response = svc::Either<Service<T::Retry, M::Service, S::Scope>, M::Service>;
    type Error = M::MakeError;
    type Future = MakeFuture<M::Future, T::Retry, S::Scope>;

    fn poll_ready(&mut self) -> Poll<(), Self::Error> {
        self.inner.poll_ready()
    }

    fn call(&mut self, target: T) -> Self::Future {
        let policy = if let Some(retries) = target.can_retry() {
            trace!("stack is retryable");
            let stats = self.registry.scoped(target.clone().into());
            Some(Policy(retries, stats))
        } else {
            None
        };

        let inner = self.inner.make_service(target);
        MakeFuture { inner, policy }
    }
}

// === impl MakeFuture ===

impl<F, R, S> Future for MakeFuture<F, R, S>
where
    F: Future,
{
    type Item = svc::Either<Service<R, F::Item, S>, F::Item>;
    type Error = F::Error;

    fn poll(&mut self) -> Poll<Self::Item, Self::Error> {
        let inner = try_ready!(self.inner.poll());
        if let Some(policy) = self.policy.take() {
            Ok(svc::Either::A(tower_retry::Retry::new(policy, inner)).into())
        } else {
            Ok(svc::Either::B(inner).into())
        }
    }
}

// === impl Policy ===

impl<R, S, A, B, E> tower_retry::Policy<Request<A>, Response<B>, E> for Policy<R, S>
where
    R: Retry + Clone,
    S: Stats + Clone,
    A: TryClone,
{
    type Future = future::FutureResult<Self, ()>;

    fn retry(&self, req: &Request<A>, result: Result<&Response<B>, &E>) -> Option<Self::Future> {
        match result {
            Ok(res) => match self.0.retry(req, res) {
                Ok(()) => {
                    trace!("retrying request");
                    Some(future::ok(self.clone()))
                }
                Err(NoRetry::Budget) => {
                    self.1.incr_retry_skipped_budget();
                    None
                }
                Err(NoRetry::Success) => None,
            },
            Err(_err) => {
                trace!("cannot retry transport error");
                None
            }
        }
    }

    fn clone_request(&self, req: &Request<A>) -> Option<Request<A>> {
        if let Some(clone) = self.0.clone_request(req) {
            trace!("cloning request");
            Some(clone)
        } else {
            trace!("request could not be cloned");
            None
        }
    }
}

impl<B: TryClone> TryClone for Request<B> {
    fn try_clone(&self) -> Option<Self> {
        if let Some(body) = self.body().try_clone() {
            let mut clone = Request::new(body);
            *clone.method_mut() = self.method().clone();
            *clone.uri_mut() = self.uri().clone();
            *clone.headers_mut() = self.headers().clone();
            *clone.version_mut() = self.version();

            if let Some(ext) = self.extensions().get::<crate::proxy::server::Source>() {
                clone.extensions_mut().insert(ext.clone());
            }

            // Count retries toward the request's total handle time.
            if let Some(ext) = self.extensions().get::<handle_time::Tracker>() {
                clone.extensions_mut().insert(ext.clone());
            }

            Some(clone)
        } else {
            None
        }
    }
}<|MERGE_RESOLUTION|>--- conflicted
+++ resolved
@@ -1,17 +1,11 @@
-use crate::proxy::http::metrics::{Scoped, Stats};
+use crate::proxy::http::metrics::{Scoped, Stats, handle_time};
 use crate::svc;
 use futures::{future, try_ready, Future, Poll};
 use http::{Request, Response};
 use std::marker::PhantomData;
 use tower::retry as tower_retry;
 pub use tower::retry::budget::Budget;
-<<<<<<< HEAD
 use tracing::trace;
-=======
-
-use proxy::http::metrics::{handle_time, Scoped, Stats};
-use svc;
->>>>>>> faa7be60
 
 pub trait CanRetry {
     type Retry: Retry + Clone;
