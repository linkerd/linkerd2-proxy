--- conflicted
+++ resolved
@@ -79,29 +79,9 @@
     }
 }
 
-<<<<<<< HEAD
-impl<Req, T, M, N, S> svc::Layer<T, T, M> for Layer<Req>
-where
-    T: Clone + fmt::Debug,
-    M: svc::Stack<T, Value = N>,
-    N: svc::Service<(), Response = S>,
-    N::Error: Send + Sync,
-    S: svc::Service<Req>,
-    S::Error: Send + Sync,
-    Error: From<N::Error> + From<S::Error>,
-{
-    type Value = <Stack<Req, M> as svc::Stack<T>>::Value;
-    type Error = <Stack<Req, M> as svc::Stack<T>>::Error;
-    type Stack = Stack<Req, M>;
-
-    fn bind(&self, inner: M) -> Self::Stack {
-        Stack {
-            inner,
-=======
 impl<Req> Clone for Layer<Req> {
     fn clone(&self) -> Self {
         Layer {
->>>>>>> 61db2e77
             backoff: self.backoff.clone(),
             _req: PhantomData,
         }
@@ -124,20 +104,10 @@
 
 impl<Req, M, T, S> svc::Service<T> for MakeReconnect<Req, M>
 where
-<<<<<<< HEAD
-    T: Clone + fmt::Debug,
-    M: svc::Stack<T, Value = N>,
-    N: svc::Service<(), Response = S>,
-    N::Error: Send + Sync,
-    S: svc::Service<Req>,
-    S::Error: Send + Sync,
-    Error: From<N::Error> + From<S::Error>,
-=======
     T: fmt::Debug + Clone,
     M: svc::Service<T, Response = S> + Clone,
     S: svc::Service<Req>,
     Error: From<M::Error> + From<S::Error>,
->>>>>>> 61db2e77
 {
     type Response = Service<M, T>;
     type Error = never::Never;
@@ -163,19 +133,11 @@
 #[cfg(test)]
 impl<M, S> Service<M, ()>
 where
-<<<<<<< HEAD
-    N: svc::Service<(), Response = S>,
-    N::Error: Send + Sync,
-    S: svc::Service<()>,
-    S::Error: Send + Sync,
-    Error: From<N::Error> + From<S::Error>,
-=======
     M: svc::Service<(), Response = S>,
     M::Error: Send + Sync,
     S: svc::Service<()>,
     S::Error: Send + Sync,
     Error: From<M::Error> + From<S::Error>,
->>>>>>> 61db2e77
 {
     fn for_test(new_service: M) -> Self {
         Self {
@@ -197,19 +159,10 @@
 
 impl<T, M, S, Req> svc::Service<Req> for Service<M, T>
 where
-<<<<<<< HEAD
-    T: fmt::Debug,
-    N: svc::Service<(), Response = S>,
-    N::Error: Send + Sync + ::std::error::Error,
-    S: svc::Service<Req>,
-    S::Error: Send + Sync + ::std::error::Error,
-    Error: From<N::Error> + From<S::Error>,
-=======
     T: fmt::Debug + Clone,
     M: svc::Service<T, Response = S>,
     S: svc::Service<Req>,
     Error: From<M::Error> + From<S::Error>,
->>>>>>> 61db2e77
 {
     type Response = S::Response;
     type Error = <Reconnect<M, T> as svc::Service<Req>>::Error;
