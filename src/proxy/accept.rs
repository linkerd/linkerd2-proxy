use tokio::io::{AsyncRead, AsyncWrite};

use super::Source;

/// Wraps serverside transports with additional functionality.
pub trait Accept<T: AsyncRead + AsyncWrite> {
    type Io: AsyncRead + AsyncWrite;

    fn accept(&self, source: &Source, inner: T) -> Self::Io;
}

/// Create a new builder with only an "identity" layer.
pub fn builder() -> Builder<()> {
    Builder { accept: () }
}

/// Chains multiple `Accept`s together in onion-y layers.
#[derive(Clone, Debug)]
pub struct Builder<L> {
    accept: L,
}

impl<L> Builder<L> {
    /// Add a layer to this Accept builder.
    ///
    /// This layer will be applied to connections *before* the
    /// previously added layers in this builder.
<<<<<<< HEAD
    pub fn and_then<T>(self, layer: T) -> Builder<Stack<T, L>> {
=======
    pub fn push<O>(self, outer: O) -> Builder<Stack<L, O>> {
>>>>>>> 108e95be
        Builder {
            accept: Stack {
                inner: self.accept,
                outer,
            },
        }
    }
}

impl<L, T> Accept<T> for Builder<L>
where
    L: Accept<T>,
    T: AsyncRead + AsyncWrite,
{
    type Io = L::Io;

    fn accept(&self, source: &Source, io: T) -> Self::Io {
        self.accept.accept(source, io)
    }
}

/// The identity `Accept`.
impl<T> Accept<T> for ()
where
    T: AsyncRead + AsyncWrite,
{
    type Io = T;

    fn accept(&self, _: &Source, inner: T) -> T {
        inner
    }
}

/// An `Accept` combinator.
#[derive(Clone, Debug)]
pub struct Stack<Inner, Outer> {
    inner: Inner,
    outer: Outer,
}

impl<Inner, Outer, T> Accept<T> for Stack<Inner, Outer>
where
    Inner: Accept<T>,
    Outer: Accept<Inner::Io>,
    T: AsyncRead + AsyncWrite,
{
    type Io = Outer::Io;

    fn accept(&self, source: &Source, io: T) -> Self::Io {
        let io = self.inner.accept(source, io);
        self.outer.accept(source, io)
    }
}<|MERGE_RESOLUTION|>--- conflicted
+++ resolved
@@ -25,11 +25,7 @@
     ///
     /// This layer will be applied to connections *before* the
     /// previously added layers in this builder.
-<<<<<<< HEAD
-    pub fn and_then<T>(self, layer: T) -> Builder<Stack<T, L>> {
-=======
     pub fn push<O>(self, outer: O) -> Builder<Stack<L, O>> {
->>>>>>> 108e95be
         Builder {
             accept: Stack {
                 inner: self.accept,
