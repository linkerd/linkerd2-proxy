--- conflicted
+++ resolved
@@ -25,16 +25,12 @@
     _marker: PhantomData<fn(Req)>,
 }
 
-<<<<<<< HEAD
-type Error = Box<dyn error::Error + Send + Sync>;
-=======
 pub struct MakeFuture<F, T, Req> {
     capacity: usize,
     executor: logging::ContextualExecutor<T>,
     inner: F,
     _marker: PhantomData<fn(Req)>,
 }
->>>>>>> 61db2e77
 
 // === impl Layer ===
 
@@ -54,24 +50,8 @@
     }
 }
 
-<<<<<<< HEAD
-impl<T, M, Req> svc::Layer<T, T, M> for Layer<Req>
-where
-    T: fmt::Display + Clone + Send + Sync + 'static,
-    M: svc::Stack<T>,
-    M::Value: svc::Service<Req> + Send + 'static,
-    Req: Send + 'static,
-    <M::Value as svc::Service<Req>>::Future: Send,
-    <M::Value as svc::Service<Req>>::Error: Send + Sync,
-    Error: From<M::Error> + From<<M::Value as svc::Service<Req>>::Error>,
-{
-    type Value = <Stack<M, Req> as svc::Stack<T>>::Value;
-    type Error = <Stack<M, Req> as svc::Stack<T>>::Error;
-    type Stack = Stack<M, Req>;
-=======
 impl<M, Req> svc::Layer<M> for Layer<Req> {
     type Service = MakeBuffer<M, Req>;
->>>>>>> 61db2e77
 
     fn layer(&self, inner: M) -> Self::Service {
         MakeBuffer {
@@ -97,30 +77,13 @@
 impl<T, M, Req> svc::Service<T> for MakeBuffer<M, Req>
 where
     T: fmt::Display + Clone + Send + Sync + 'static,
-<<<<<<< HEAD
-    M: svc::Stack<T>,
-    M::Value: svc::Service<Req> + Send + 'static,
-=======
     M: svc::Service<T>,
     M::Response: svc::Service<Req> + Send + 'static,
     M::Error: Into<Error>,
     <M::Response as svc::Service<Req>>::Future: Send,
     <M::Response as svc::Service<Req>>::Error: Into<Error>,
->>>>>>> 61db2e77
     Req: Send + 'static,
-    <M::Value as svc::Service<Req>>::Future: Send,
-    <M::Value as svc::Service<Req>>::Error: Send + Sync,
-    Error: From<M::Error> + From<<M::Value as svc::Service<Req>>::Error>,
 {
-<<<<<<< HEAD
-    type Value = Buffer<M::Value, Req>;
-    type Error = Error;
-
-    fn make(&self, target: &T) -> Result<Self::Value, Self::Error> {
-        let inner = self.inner.make(&target).map_err(Error::from)?;
-        let mut executor = logging::context_executor(target.clone());
-        Buffer::with_executor(inner, self.capacity, &mut executor)
-=======
     type Response = Buffer<M::Response, Req>;
     type Error = Error;
     type Future = MakeFuture<M::Future, T, Req>;
@@ -200,6 +163,5 @@
         let buffer = Buffer::with_executor(svc, self.capacity, &mut self.executor);
 
         Ok(buffer.into())
->>>>>>> 61db2e77
     }
 }