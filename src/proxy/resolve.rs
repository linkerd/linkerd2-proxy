extern crate linkerd2_router as rt;
extern crate tower_discover;

use futures::{Async, Poll};
use std::net::SocketAddr;
use std::{error, fmt};

pub use self::tower_discover::Change;
use svc;

/// Resolves `T`-typed names/addresses as a `Resolution`.
pub trait Resolve<T> {
    type Endpoint;
    type Resolution: Resolution<Endpoint = Self::Endpoint>;

    fn resolve(&self, target: &T) -> Self::Resolution;
}

/// An infinite stream of endpoint updates.
pub trait Resolution {
    type Endpoint;
    type Error;

    fn poll(&mut self) -> Poll<Update<Self::Endpoint>, Self::Error>;
}

#[derive(Clone, Debug)]
pub enum Update<T> {
    Add(SocketAddr, T),
    Remove(SocketAddr),
}

#[derive(Clone, Debug)]
pub struct Layer<R> {
    resolve: R,
}

#[derive(Clone, Debug)]
pub struct MakeSvc<R, M> {
    resolve: R,
    inner: M,
}

type Error = Box<dyn error::Error + Send + Sync>;

/// Observes an `R`-typed resolution stream, using an `M`-typed endpoint stack to
/// build a service for each endpoint.
#[derive(Clone, Debug)]
pub struct Discover<R, M> {
    resolution: R,
    make: M,
}

// === impl Layer ===

pub fn layer<T, R>(resolve: R) -> Layer<R>
where
    R: Resolve<T> + Clone,
    R::Endpoint: fmt::Debug,
{
    Layer { resolve }
}

impl<R, M> svc::Layer<M> for Layer<R>
where
<<<<<<< HEAD
    R: Resolve<T> + Clone,
    R::Endpoint: fmt::Debug,
    M: svc::Stack<R::Endpoint> + Clone,
    Error: From<<R::Resolution as Resolution>::Error> + From<M::Error>,
=======
    R: Clone,
>>>>>>> 61db2e77
{
    type Service = MakeSvc<R, M>;

    fn layer(&self, inner: M) -> Self::Service {
        MakeSvc {
            resolve: self.resolve.clone(),
            inner,
        }
    }
}

// === impl MakeSvc ===

impl<T, R, M> svc::Service<T> for MakeSvc<R, M>
where
    R: Resolve<T>,
    R::Endpoint: fmt::Debug,
<<<<<<< HEAD
    M: svc::Stack<R::Endpoint> + Clone,
    Error: From<<R::Resolution as Resolution>::Error> + From<M::Error>,
=======
    M: rt::Make<R::Endpoint> + Clone,
>>>>>>> 61db2e77
{
    type Response = Discover<R::Resolution, M>;
    type Error = never::Never;
    type Future = futures::future::FutureResult<Self::Response, Self::Error>;

    fn poll_ready(&mut self) -> Poll<(), Self::Error> {
        Ok(().into()) // always ready to make a Discover
    }

    fn call(&mut self, target: T) -> Self::Future {
        let resolution = self.resolve.resolve(&target);
        futures::future::ok(Discover {
            resolution,
            make: self.inner.clone(),
        })
    }
}

// === impl Discover ===

impl<R, M> tower_discover::Discover for Discover<R, M>
where
    R: Resolution,
    R::Endpoint: fmt::Debug,
<<<<<<< HEAD
    M: svc::Stack<R::Endpoint>,
    Error: From<R::Error> + From<M::Error>,
=======
    R::Error: Into<Error>,
    M: rt::Make<R::Endpoint>,
>>>>>>> 61db2e77
{
    type Key = SocketAddr;
    type Service = M::Value;
    type Error = Error;

    fn poll(&mut self) -> Poll<Change<Self::Key, Self::Service>, Self::Error> {
<<<<<<< HEAD
        loop {
            let up = try_ready!(self.resolution.poll().map_err(Error::from));
            trace!("watch: {:?}", up);
            match up {
                Update::Add(addr, target) => {
                    // We expect the load balancer to handle duplicate inserts
                    // by replacing the old endpoint with the new one, so
                    // insertions of new endpoints and metadata changes for
                    // existing ones can be handled in the same way.
                    let svc = self.make.make(&target).map_err(Error::from)?;
                    return Ok(Async::Ready(Change::Insert(addr, svc)));
                }
                Update::Remove(addr) => {
                    return Ok(Async::Ready(Change::Remove(addr)));
                }
=======
        let up = try_ready!(self.resolution.poll().map_err(Into::into));
        trace!("watch: {:?}", up);
        match up {
            Update::Add(addr, target) => {
                // We expect the load balancer to handle duplicate inserts
                // by replacing the old endpoint with the new one, so
                // insertions of new endpoints and metadata changes for
                // existing ones can be handled in the same way.
                let svc = self.make.make(&target);
                Ok(Async::Ready(Change::Insert(addr, svc)))
>>>>>>> 61db2e77
            }
            Update::Remove(addr) => Ok(Async::Ready(Change::Remove(addr))),
        }
    }
}<|MERGE_RESOLUTION|>--- conflicted
+++ resolved
@@ -63,14 +63,7 @@
 
 impl<R, M> svc::Layer<M> for Layer<R>
 where
-<<<<<<< HEAD
-    R: Resolve<T> + Clone,
-    R::Endpoint: fmt::Debug,
-    M: svc::Stack<R::Endpoint> + Clone,
-    Error: From<<R::Resolution as Resolution>::Error> + From<M::Error>,
-=======
     R: Clone,
->>>>>>> 61db2e77
 {
     type Service = MakeSvc<R, M>;
 
@@ -88,12 +81,7 @@
 where
     R: Resolve<T>,
     R::Endpoint: fmt::Debug,
-<<<<<<< HEAD
-    M: svc::Stack<R::Endpoint> + Clone,
-    Error: From<<R::Resolution as Resolution>::Error> + From<M::Error>,
-=======
     M: rt::Make<R::Endpoint> + Clone,
->>>>>>> 61db2e77
 {
     type Response = Discover<R::Resolution, M>;
     type Error = never::Never;
@@ -118,36 +106,14 @@
 where
     R: Resolution,
     R::Endpoint: fmt::Debug,
-<<<<<<< HEAD
-    M: svc::Stack<R::Endpoint>,
-    Error: From<R::Error> + From<M::Error>,
-=======
     R::Error: Into<Error>,
     M: rt::Make<R::Endpoint>,
->>>>>>> 61db2e77
 {
     type Key = SocketAddr;
     type Service = M::Value;
     type Error = Error;
 
     fn poll(&mut self) -> Poll<Change<Self::Key, Self::Service>, Self::Error> {
-<<<<<<< HEAD
-        loop {
-            let up = try_ready!(self.resolution.poll().map_err(Error::from));
-            trace!("watch: {:?}", up);
-            match up {
-                Update::Add(addr, target) => {
-                    // We expect the load balancer to handle duplicate inserts
-                    // by replacing the old endpoint with the new one, so
-                    // insertions of new endpoints and metadata changes for
-                    // existing ones can be handled in the same way.
-                    let svc = self.make.make(&target).map_err(Error::from)?;
-                    return Ok(Async::Ready(Change::Insert(addr, svc)));
-                }
-                Update::Remove(addr) => {
-                    return Ok(Async::Ready(Change::Remove(addr)));
-                }
-=======
         let up = try_ready!(self.resolution.poll().map_err(Into::into));
         trace!("watch: {:?}", up);
         match up {
@@ -158,7 +124,6 @@
                 // existing ones can be handled in the same way.
                 let svc = self.make.make(&target);
                 Ok(Async::Ready(Change::Insert(addr, svc)))
->>>>>>> 61db2e77
             }
             Update::Remove(addr) => Ok(Async::Ready(Change::Remove(addr))),
         }
