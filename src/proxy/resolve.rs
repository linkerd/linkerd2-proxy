use crate::core::resolve::{Resolution, Resolve, Update};
use crate::{svc, Error};
use futures::{stream::FuturesUnordered, try_ready, Async, Future, Poll, Stream};
use indexmap::IndexMap;
use std::{fmt, net::SocketAddr};
use tokio::sync::oneshot;
pub use tower_discover::Change;
use tracing::trace;

#[derive(Clone, Debug)]
pub struct Layer<R> {
    resolve: R,
}

#[derive(Clone, Debug)]
pub struct MakeSvc<R, M> {
    resolve: R,
    inner: M,
}

/// Observes an `R`-typed resolution stream, using an `M`-typed endpoint stack to
/// build a service for each endpoint.
pub struct Discover<R: Resolution, M: svc::Service<R::Endpoint>> {
    resolution: R,
    make: M,
    make_futures: MakeFutures<M::Future>,
}

pub struct DiscoverFuture<F, M> {
    future: F,
    make: M,
}

struct MakeFutures<F> {
    futures: FuturesUnordered<MakeFuture<F>>,
    cancelations: IndexMap<SocketAddr, oneshot::Sender<()>>,
}

struct MakeFuture<F> {
    inner: F,
    canceled: oneshot::Receiver<()>,
    addr: SocketAddr,
}

enum MakeError<E> {
    Inner(E),
    Canceled,
}

// === impl Layer ===

pub fn layer<T, R>(resolve: R) -> Layer<R>
where
    R: Resolve<T> + Clone,
    R::Endpoint: fmt::Debug,
{
    Layer { resolve }
}

impl<R, M> svc::Layer<M> for Layer<R>
where
    R: Clone,
{
    type Service = MakeSvc<R, M>;

    fn layer(&self, inner: M) -> Self::Service {
        MakeSvc {
            resolve: self.resolve.clone(),
            inner,
        }
    }
}

// === impl MakeSvc ===

impl<T, R, M> svc::Service<T> for MakeSvc<R, M>
where
    R: Resolve<T>,
    R::Endpoint: fmt::Debug,
    M: svc::Service<R::Endpoint> + Clone,
{
    type Response = Discover<R::Resolution, M>;
    type Error = <R::Future as Future>::Error;
    type Future = DiscoverFuture<R::Future, Option<M>>;

    fn poll_ready(&mut self) -> Poll<(), Self::Error> {
        Ok(().into()) // always ready to make a Discover
    }

    fn call(&mut self, target: T) -> Self::Future {
        let future = self.resolve.resolve(&target);
        DiscoverFuture {
            future,
            make: Some(self.inner.clone()),
        }
    }
}

// === impl DiscoverFuture ===

impl<F, M> Future for DiscoverFuture<F, Option<M>>
where
    F: Future,
    F::Item: Resolution,
    M: svc::Service<<F::Item as Resolution>::Endpoint>,
{
    type Item = Discover<F::Item, M>;
    type Error = F::Error;

    fn poll(&mut self) -> Poll<Self::Item, Self::Error> {
        let resolution = try_ready!(self.future.poll());
        let make = self.make.take().expect("polled after ready");
        Ok(Async::Ready(Discover::new(resolution, make)))
    }
}

// === impl Discover ===

impl<R, M> Discover<R, M>
where
    R: Resolution,
    M: svc::Service<R::Endpoint>,
{
    fn new(resolution: R, make: M) -> Self {
        Self {
            resolution,
            make,
            make_futures: MakeFutures::new(),
        }
    }
}

impl<R, M> Discover<R, M>
where
    R: Resolution,
    R::Endpoint: fmt::Debug,
    R::Error: Into<Error>,
    M: svc::Service<R::Endpoint>,
    M::Error: Into<Error>,
{
    fn poll_resolution(&mut self) -> Poll<Change<SocketAddr, M::Response>, Error> {
        loop {
            // Before polling the resolution, where we could potentially receive
            // an `Add`, poll_ready to ensure that `make` is ready to build new
            // services. Don't process any updates until we can do so.
            try_ready!(self.make.poll_ready().map_err(Into::into));

            let update = try_ready!(self.resolution.poll().map_err(Into::into));
            trace!("watch: {:?}", update);
            match update {
                Update::Add(addr, target) => {
                    // Start building the service and continue. If a pending
                    // service exists for this addr, it will be canceled.
                    let fut = self.make.call(target);
                    self.make_futures.push(addr, fut);
                }
                Update::Remove(addr) => {
                    self.make_futures.remove(&addr);
                    return Ok(Async::Ready(Change::Remove(addr)));
                }
            }
        }
    }
}

impl<R, M> tower_discover::Discover for Discover<R, M>
where
    R: Resolution,
    R::Endpoint: fmt::Debug,
    R::Error: Into<Error>,
    M: svc::Service<R::Endpoint>,
    M::Error: Into<Error>,
{
    type Key = SocketAddr;
    type Service = M::Response;
    type Error = Error;

    fn poll(&mut self) -> Poll<Change<Self::Key, Self::Service>, Self::Error> {
        if let Async::Ready(change) = self.poll_resolution()? {
            return Ok(Async::Ready(change));
        }

        if let Async::Ready(Some((addr, svc))) = self.make_futures.poll().map_err(Into::into)? {
            return Ok(Async::Ready(Change::Insert(addr, svc)));
        }

        Ok(Async::NotReady)
    }
}

// === impl MakeFutures ===

impl<F: Future> MakeFutures<F> {
    fn new() -> Self {
        Self {
            futures: FuturesUnordered::new(),
            cancelations: IndexMap::new(),
        }
    }

    fn push(&mut self, addr: SocketAddr, inner: F) {
        let (cancel, canceled) = oneshot::channel();
        if let Some(prior) = self.cancelations.insert(addr, cancel) {
            let _ = prior.send(());
        }
        self.futures.push(MakeFuture {
            addr,
            inner,
            canceled,
        });
    }

    fn remove(&mut self, addr: &SocketAddr) {
        if let Some(cancel) = self.cancelations.remove(addr) {
            let _ = cancel.send(());
        }
    }
}

impl<F: Future> Stream for MakeFutures<F> {
    type Item = (SocketAddr, F::Item);
    type Error = F::Error;

    fn poll(&mut self) -> Poll<Option<Self::Item>, Self::Error> {
        loop {
            return match self.futures.poll() {
                Err(MakeError::Canceled) => continue,
                Err(MakeError::Inner(err)) => Err(err),
                Ok(Async::Ready(Some((addr, svc)))) => {
                    let _rm = self.cancelations.remove(&addr);
                    debug_assert!(_rm.is_some(), "cancelation missing for {}", addr);
                    Ok(Async::Ready(Some((addr, svc))))
                }
                Ok(r) => Ok(r),
            };
        }
    }
}

// === impl MakeFuture ===

impl<F: Future> Future for MakeFuture<F> {
    type Item = (SocketAddr, F::Item);
    type Error = MakeError<F::Error>;

    fn poll(&mut self) -> Poll<Self::Item, Self::Error> {
        if let Ok(Async::Ready(())) = self.canceled.poll() {
            trace!("canceled making service for {:?}", self.addr);
            return Err(MakeError::Canceled);
        }
        let svc = try_ready!(self.inner.poll());
        Ok((self.addr, svc).into())
    }
}

// === impl MakeError ===

impl<E> From<E> for MakeError<E> {
    fn from(inner: E) -> Self {
        MakeError::Inner(inner)
    }
}

#[cfg(test)]
mod tests {
    use super::*;
    use futures::future;
    use svc::Service;
    use tokio::sync::mpsc;
    use tower_discover::{Change, Discover as _Discover};
    use tower_util::service_fn;

<<<<<<< HEAD
    struct UpdateRx<E>(mpsc::Receiver<Update<E>>);

    impl<E> Resolution for UpdateRx<E> {
=======
    struct Urx<E>(mpsc::Receiver<Update<E>>);
    impl<E> Resolution for Urx<E> {
>>>>>>> 9f6483ef
        type Endpoint = E;
        type Error = mpsc::error::RecvError;

        fn poll(&mut self) -> Poll<Update<Self::Endpoint>, Self::Error> {
<<<<<<< HEAD
            let ep = try_ready!(Stream::poll(&mut self.0)).expect("stream must not terminate");
=======
            let ep = try_ready!(self.0.poll()).expect("stream must not terminate");
>>>>>>> 9f6483ef
            Ok(Async::Ready(ep))
        }
    }

    #[derive(Debug)]
    struct Svc<T>(Vec<oneshot::Receiver<T>>);
    impl<T> Service<()> for Svc<T> {
        type Response = T;
        type Error = oneshot::error::RecvError;
        type Future = oneshot::Receiver<T>;

        fn poll_ready(&mut self) -> Poll<(), Self::Error> {
            Ok(().into())
        }

        fn call(&mut self, _: ()) -> Self::Future {
            self.0.pop().expect("exhausted")
        }
    }

    #[test]
    fn inserts_delivered_out_of_order() {
        with_task(move || {
            let (mut reso_tx, resolution) = mpsc::channel(2);
            let (make0_tx, make0_rx) = oneshot::channel::<Svc<usize>>();
            let (make1_tx, make1_rx) = oneshot::channel::<Svc<usize>>();
            let make = Svc(vec![make1_rx, make0_rx]);

<<<<<<< HEAD
            let mut discover = Discover::new(UpdateRx(resolution), make);
=======
            let mut discover = Discover::new(Urx(resolution), make);
>>>>>>> 9f6483ef
            assert!(
                discover.poll().expect("discover can't fail").is_not_ready(),
                "ready without updates"
            );

            let addr0 = SocketAddr::from(([127, 0, 0, 1], 80));
            reso_tx.try_send(Update::Add(addr0, ())).unwrap();
            assert!(
                discover.poll().expect("discover can't fail").is_not_ready(),
                "ready without service being made"
            );
            assert_eq!(
                discover.make_futures.futures.len(),
                1,
                "must be only one pending make"
            );
            assert_eq!(
                discover.make_futures.cancelations.len(),
                1,
                "no pending cancelation"
            );

            let addr1 = SocketAddr::from(([127, 0, 0, 2], 80));
            reso_tx
                .try_send(Update::Add(addr1, ()))
                .expect("update must be sent");
            assert!(
                discover.poll().expect("discover can't fail").is_not_ready(),
                "ready without service being made"
            );
            assert_eq!(
                discover.make_futures.futures.len(),
                2,
                "must be only one pending make"
            );
            assert_eq!(
                discover.make_futures.cancelations.len(),
                2,
                "no pending cancelation"
            );

            let (rsp1_tx, rsp1_rx) = oneshot::channel();
            make1_tx
                .send(Svc(vec![rsp1_rx]))
                .expect("make must receive service");
            match discover.poll().expect("discover can't fail") {
                Async::NotReady => panic!("not processed"),
                Async::Ready(Change::Remove(..)) => panic!("unexpected remove"),
                Async::Ready(Change::Insert(a, mut svc)) => {
                    assert_eq!(a, addr1);

                    assert!(svc.poll_ready().unwrap().is_ready());
                    let mut fut = svc.call(());
                    assert!(fut.poll().unwrap().is_not_ready());
                    rsp1_tx.send(1).unwrap();
                    assert_eq!(fut.poll().unwrap(), Async::Ready(1));
                }
            }
            assert_eq!(
                discover.make_futures.futures.len(),
                1,
                "must be only one pending make"
            );
            assert_eq!(
                discover.make_futures.cancelations.len(),
                1,
                "no pending cancelation"
            );

            let (rsp0_tx, rsp0_rx) = oneshot::channel();
            make0_tx
                .send(Svc(vec![rsp0_rx]))
                .expect("make must receive service");
            match discover.poll().expect("discover can't fail") {
                Async::NotReady => panic!("not processed"),
                Async::Ready(Change::Remove(..)) => panic!("unexpected remove"),
                Async::Ready(Change::Insert(a, mut svc)) => {
                    assert_eq!(a, addr0);

                    assert!(svc.poll_ready().unwrap().is_ready());
                    let mut fut = svc.call(());
                    assert!(fut.poll().unwrap().is_not_ready());
                    rsp0_tx.send(0).unwrap();
                    assert_eq!(fut.poll().unwrap(), Async::Ready(0));
                }
            }
            assert!(discover.make_futures.futures.is_empty(), "futures remain");
            assert!(
                discover.make_futures.cancelations.is_empty(),
                "cancelation remains"
            );
        });
    }

    #[test]
    fn overwriting_insert_cancels_original() {
        with_task(move || {
            let (mut reso_tx, resolution) = mpsc::channel(2);
            let (make0_tx, make0_rx) = oneshot::channel::<Svc<usize>>();
            let (make1_tx, make1_rx) = oneshot::channel::<Svc<usize>>();
            let make = Svc(vec![make1_rx, make0_rx]);

<<<<<<< HEAD
            let mut discover = Discover::new(UpdateRx(resolution), make);
=======
            let mut discover = Discover::new(Urx(resolution), make);
>>>>>>> 9f6483ef
            assert!(
                discover.poll().expect("discover can't fail").is_not_ready(),
                "ready without updates"
            );

            let addr = SocketAddr::from(([127, 0, 0, 1], 80));
            reso_tx.try_send(Update::Add(addr, ())).unwrap();
            assert!(
                discover.poll().expect("discover can't fail").is_not_ready(),
                "ready without service being made"
            );
            assert_eq!(
                discover.make_futures.futures.len(),
                1,
                "must be only one pending make"
            );
            assert_eq!(
                discover.make_futures.cancelations.len(),
                1,
                "no pending cancelation"
            );

            reso_tx
                .try_send(Update::Add(addr, ()))
                .expect("update must be sent");
            assert!(
                discover.poll().expect("discover can't fail").is_not_ready(),
                "ready without service being made"
            );
            assert_eq!(
                discover.make_futures.futures.len(),
                1,
                "must be only one pending make"
            );
            assert_eq!(
                discover.make_futures.cancelations.len(),
                1,
                "no pending cancelation"
            );

            make0_tx
                .send(Svc(vec![]))
                .expect_err("receiver must have been dropped");

            let (rsp1_tx, rsp1_rx) = oneshot::channel();
            make1_tx
                .send(Svc(vec![rsp1_rx]))
                .expect("make must receive service");
            match discover.poll().expect("discover can't fail") {
                Async::NotReady => panic!("not processed"),
                Async::Ready(Change::Remove(..)) => panic!("unexpected remove"),
                Async::Ready(Change::Insert(a, mut svc)) => {
                    assert_eq!(a, addr);

                    assert!(svc.poll_ready().unwrap().is_ready());
                    let mut fut = svc.call(());
                    assert!(fut.poll().unwrap().is_not_ready());
                    rsp1_tx.send(1).unwrap();
                    assert_eq!(fut.poll().unwrap(), Async::Ready(1));
                }
            }
            assert!(
                discover.make_futures.cancelations.is_empty(),
                "cancelation remains"
            );
        });
    }

    #[test]
    fn cancelation_of_pending_service() {
        with_task(move || {
            let (mut tx, resolution) = mpsc::channel(1);
            let make = service_fn(|()| future::empty::<Svc<()>, Error>());

<<<<<<< HEAD
            let mut discover = Discover::new(UpdateRx(resolution), make);
=======
            let mut discover = Discover::new(Urx(resolution), make);
>>>>>>> 9f6483ef
            assert!(
                discover.poll().expect("discover can't fail").is_not_ready(),
                "ready without updates"
            );

            let addr = SocketAddr::from(([127, 0, 0, 1], 80));
            tx.try_send(Update::Add(addr, ())).unwrap();
            assert!(
                discover.poll().expect("discover can't fail").is_not_ready(),
                "ready without service being made"
            );
            assert_eq!(
                discover.make_futures.cancelations.len(),
                1,
                "no pending cancelation"
            );

            tx.try_send(Update::Remove(addr)).unwrap();
            match discover.poll().expect("discover can't fail") {
                Async::NotReady => panic!("remove not processed"),
                Async::Ready(Change::Insert(..)) => panic!("unexpected insert"),
                Async::Ready(Change::Remove(a)) => assert_eq!(a, addr),
            }
            assert!(
                discover.make_futures.cancelations.is_empty(),
                "cancelation remains"
            );
        });
    }

    fn with_task<F: FnOnce() -> U, U>(f: F) -> U {
        future::lazy(|| Ok::<_, ()>(f())).wait().unwrap()
    }
}<|MERGE_RESOLUTION|>--- conflicted
+++ resolved
@@ -270,23 +270,13 @@
     use tower_discover::{Change, Discover as _Discover};
     use tower_util::service_fn;
 
-<<<<<<< HEAD
-    struct UpdateRx<E>(mpsc::Receiver<Update<E>>);
-
-    impl<E> Resolution for UpdateRx<E> {
-=======
     struct Urx<E>(mpsc::Receiver<Update<E>>);
     impl<E> Resolution for Urx<E> {
->>>>>>> 9f6483ef
         type Endpoint = E;
         type Error = mpsc::error::RecvError;
 
         fn poll(&mut self) -> Poll<Update<Self::Endpoint>, Self::Error> {
-<<<<<<< HEAD
-            let ep = try_ready!(Stream::poll(&mut self.0)).expect("stream must not terminate");
-=======
             let ep = try_ready!(self.0.poll()).expect("stream must not terminate");
->>>>>>> 9f6483ef
             Ok(Async::Ready(ep))
         }
     }
@@ -315,11 +305,7 @@
             let (make1_tx, make1_rx) = oneshot::channel::<Svc<usize>>();
             let make = Svc(vec![make1_rx, make0_rx]);
 
-<<<<<<< HEAD
-            let mut discover = Discover::new(UpdateRx(resolution), make);
-=======
             let mut discover = Discover::new(Urx(resolution), make);
->>>>>>> 9f6483ef
             assert!(
                 discover.poll().expect("discover can't fail").is_not_ready(),
                 "ready without updates"
@@ -422,11 +408,7 @@
             let (make1_tx, make1_rx) = oneshot::channel::<Svc<usize>>();
             let make = Svc(vec![make1_rx, make0_rx]);
 
-<<<<<<< HEAD
-            let mut discover = Discover::new(UpdateRx(resolution), make);
-=======
             let mut discover = Discover::new(Urx(resolution), make);
->>>>>>> 9f6483ef
             assert!(
                 discover.poll().expect("discover can't fail").is_not_ready(),
                 "ready without updates"
@@ -501,11 +483,7 @@
             let (mut tx, resolution) = mpsc::channel(1);
             let make = service_fn(|()| future::empty::<Svc<()>, Error>());
 
-<<<<<<< HEAD
-            let mut discover = Discover::new(UpdateRx(resolution), make);
-=======
             let mut discover = Discover::new(Urx(resolution), make);
->>>>>>> 9f6483ef
             assert!(
                 discover.poll().expect("discover can't fail").is_not_ready(),
                 "ready without updates"
